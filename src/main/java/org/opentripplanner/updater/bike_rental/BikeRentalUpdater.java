/* This program is free software: you can redistribute it and/or
 modify it under the terms of the GNU Lesser General Public License
 as published by the Free Software Foundation, either version 3 of
 the License, or (at your option) any later version.

 This program is distributed in the hope that it will be useful,
 but WITHOUT ANY WARRANTY; without even the implied warranty of
 MERCHANTABILITY or FITNESS FOR A PARTICULAR PURPOSE.  See the
 GNU General Public License for more details.

 You should have received a copy of the GNU General Public License
 along with this program.  If not, see <http://www.gnu.org/licenses/>. */

package org.opentripplanner.updater.bike_rental;

import com.fasterxml.jackson.databind.JsonNode;
import org.opentripplanner.graph_builder.linking.SimpleStreetSplitter;
import org.opentripplanner.routing.bike_rental.BikeRentalStation;
import org.opentripplanner.routing.bike_rental.BikeRentalStationService;
import org.opentripplanner.routing.edgetype.RentABikeOffEdge;
import org.opentripplanner.routing.edgetype.RentABikeOnEdge;
import org.opentripplanner.routing.graph.Graph;
import org.opentripplanner.routing.vertextype.BikeRentalStationVertex;
import org.opentripplanner.updater.GraphUpdaterManager;
import org.opentripplanner.updater.GraphWriterRunnable;
import org.opentripplanner.updater.JsonConfigurable;
import org.opentripplanner.updater.PollingGraphUpdater;
import org.slf4j.Logger;
import org.slf4j.LoggerFactory;

import java.util.*;
import java.util.Map.Entry;
import java.util.concurrent.ExecutionException;

/**
 * Dynamic bike-rental station updater which encapsulate one BikeRentalDataSource.
 * 
 * Usage example ('bike1' name is an example) in the file 'Graph.properties':
 * 
 * <pre>
 * bike1.type = bike-rental
 * bike1.frequencySec = 60
 * bike1.networks = V3,V3N
 * bike1.sourceType = jcdecaux
 * bike1.url = https://api.jcdecaux.com/vls/v1/stations?contract=Xxx?apiKey=Zzz
 * </pre>
 */
public class BikeRentalUpdater extends PollingGraphUpdater {

    private static final Logger LOG = LoggerFactory.getLogger(BikeRentalUpdater.class);

    private GraphUpdaterManager updaterManager;

    private static final String DEFAULT_NETWORK_LIST = "default";

    Map<BikeRentalStation, BikeRentalStationVertex> verticesByStation = new HashMap<BikeRentalStation, BikeRentalStationVertex>();

    private BikeRentalDataSource source;

    private Graph graph;

    private SimpleStreetSplitter linker;

    private BikeRentalStationService service;

    private String network = "default";

    @Override
    public void setGraphUpdaterManager(GraphUpdaterManager updaterManager) {
        this.updaterManager = updaterManager;
    }

    @Override
    protected void configurePolling (Graph graph, JsonNode config) throws Exception {

        // Set data source type from config JSON
        String sourceType = config.path("sourceType").asText();
        String apiKey = config.path("apiKey").asText();
        String networkName = config.path("network").asText();
        BikeRentalDataSource source = null;
        if (sourceType != null) {
            if (sourceType.equals("jcdecaux")) {
                source = new JCDecauxBikeRentalDataSource();
            } else if (sourceType.equals("b-cycle")) {
                source = new BCycleBikeRentalDataSource(apiKey, networkName);
            } else if (sourceType.equals("bixi")) {
                source = new BixiBikeRentalDataSource();
            } else if (sourceType.equals("keolis-rennes")) {
                source = new KeolisRennesBikeRentalDataSource();
            } else if (sourceType.equals("ov-fiets")) {
                source = new OVFietsKMLDataSource();
            } else if (sourceType.equals("city-bikes")) {
                source = new CityBikesBikeRentalDataSource();
            } else if (sourceType.equals("vcub")) {
                source = new VCubDataSource();
            } else if (sourceType.equals("citi-bike-nyc")) {
                source = new CitiBikeNycBikeRentalDataSource(networkName);
            } else if (sourceType.equals("next-bike")) {
                source = new NextBikeRentalDataSource(networkName);
            } else if (sourceType.equals("kml")) {
                source = new GenericKmlBikeRentalDataSource();
            } else if (sourceType.equals("sf-bay-area")) {
                source = new SanFranciscoBayAreaBikeRentalDataSource(networkName);
<<<<<<< HEAD
            } else if (sourceType.equals("share-bike")) {
                source = new ShareBikeRentalDataSource();
=======
            } else if (sourceType.equals("smoove")) {
                source = new SmooveBikeRentalDataSource();
>>>>>>> 4e850504
            }
        }

        if (source == null) {
            throw new IllegalArgumentException("Unknown bike rental source type: " + sourceType);
        } else if (source instanceof JsonConfigurable) {
            ((JsonConfigurable) source).configure(graph, config);
        }

        // Configure updater
        LOG.info("Setting up bike rental updater.");
        this.graph = graph;
        this.source = source;
        this.network = config.path("networks").asText(DEFAULT_NETWORK_LIST);
        LOG.info("Creating bike-rental updater running every {} seconds : {}", frequencySec, source);
    }

    @Override
    public void setup() throws InterruptedException, ExecutionException {
        // Creation of network linker library will not modify the graph
        linker = new SimpleStreetSplitter(graph);

        // Adding a bike rental station service needs a graph writer runnable
        updaterManager.executeBlocking(new GraphWriterRunnable() {
            @Override
            public void run(Graph graph) {
                service = graph.getService(BikeRentalStationService.class, true);
            }
        });
    }

    @Override
    protected void runPolling() throws Exception {
        LOG.debug("Updating bike rental stations from " + source);
        if (!source.update()) {
            LOG.debug("No updates");
            return;
        }
        List<BikeRentalStation> stations = source.getStations();

        // Create graph writer runnable to apply these stations to the graph
        BikeRentalGraphWriterRunnable graphWriterRunnable = new BikeRentalGraphWriterRunnable(stations);
        updaterManager.execute(graphWriterRunnable);
    }

    @Override
    public void teardown() {
    }

    private class BikeRentalGraphWriterRunnable implements GraphWriterRunnable {

        private List<BikeRentalStation> stations;

        public BikeRentalGraphWriterRunnable(List<BikeRentalStation> stations) {
            this.stations = stations;
        }

		@Override
        public void run(Graph graph) {
            // Apply stations to graph
            Set<BikeRentalStation> stationSet = new HashSet<BikeRentalStation>();
            Set<String> defaultNetworks = new HashSet<String>(Arrays.asList(network));
            /* add any new stations and update bike counts for existing stations */
            for (BikeRentalStation station : stations) {
                if (station.networks == null) {
                    /* API did not provide a network list, use default */
                    station.networks = defaultNetworks;
                }
                service.addBikeRentalStation(station);
                stationSet.add(station);
                BikeRentalStationVertex vertex = verticesByStation.get(station);
                if (vertex == null) {
                    vertex = new BikeRentalStationVertex(graph, station);
                    if (!linker.link(vertex)) {
                        // the toString includes the text "Bike rental station"
                        LOG.warn("{} not near any streets; it will not be usable.", station);
                    }
                    verticesByStation.put(station, vertex);
                    new RentABikeOnEdge(vertex, vertex, station.networks);
                    if (station.allowDropoff)
                        new RentABikeOffEdge(vertex, vertex, station.networks);
                } else {
                    vertex.setBikesAvailable(station.bikesAvailable);
                    vertex.setSpacesAvailable(station.spacesAvailable);
                }
            }
            /* remove existing stations that were not present in the update */
            List<BikeRentalStation> toRemove = new ArrayList<BikeRentalStation>();
            for (Entry<BikeRentalStation, BikeRentalStationVertex> entry : verticesByStation.entrySet()) {
                BikeRentalStation station = entry.getKey();
                if (stationSet.contains(station))
                    continue;
                BikeRentalStationVertex vertex = entry.getValue();
                if (graph.containsVertex(vertex)) {
                    graph.removeVertexAndEdges(vertex);
                }
                toRemove.add(station);
                service.removeBikeRentalStation(station);
                // TODO: need to unsplit any streets that were split
            }
            for (BikeRentalStation station : toRemove) {
                // post-iteration removal to avoid concurrent modification
                verticesByStation.remove(station);
            }
        }
    }
}<|MERGE_RESOLUTION|>--- conflicted
+++ resolved
@@ -101,13 +101,10 @@
                 source = new GenericKmlBikeRentalDataSource();
             } else if (sourceType.equals("sf-bay-area")) {
                 source = new SanFranciscoBayAreaBikeRentalDataSource(networkName);
-<<<<<<< HEAD
             } else if (sourceType.equals("share-bike")) {
                 source = new ShareBikeRentalDataSource();
-=======
             } else if (sourceType.equals("smoove")) {
                 source = new SmooveBikeRentalDataSource();
->>>>>>> 4e850504
             }
         }
 
