package org.opentripplanner.graph_builder.linking;

import com.google.common.collect.Iterables;
import com.vividsolutions.jts.geom.Coordinate;
import com.vividsolutions.jts.geom.Envelope;
import com.vividsolutions.jts.geom.GeometryFactory;
import com.vividsolutions.jts.geom.LineString;
import com.vividsolutions.jts.linearref.LinearLocation;
import com.vividsolutions.jts.linearref.LocationIndexedLine;
import gnu.trove.map.TIntDoubleMap;
import gnu.trove.map.hash.TIntDoubleHashMap;
import jersey.repackaged.com.google.common.collect.Lists;
import org.opentripplanner.common.geometry.GeometryUtils;
import org.opentripplanner.common.geometry.HashGridSpatialIndex;
import org.opentripplanner.common.geometry.SphericalDistanceLibrary;
import org.opentripplanner.common.model.P2;
import org.opentripplanner.graph_builder.annotation.BikeParkUnlinked;
import org.opentripplanner.graph_builder.annotation.BikeRentalStationUnlinked;
import org.opentripplanner.graph_builder.annotation.StopUnlinked;
import org.opentripplanner.routing.core.TraverseMode;
import org.opentripplanner.routing.core.TraverseModeSet;
import org.opentripplanner.routing.edgetype.StreetBikeParkLink;
import org.opentripplanner.routing.edgetype.StreetBikeRentalLink;
import org.opentripplanner.routing.edgetype.StreetEdge;
import org.opentripplanner.routing.edgetype.StreetTransitLink;
import org.opentripplanner.routing.graph.Edge;
import org.opentripplanner.routing.graph.Graph;
import org.opentripplanner.routing.graph.Vertex;
import org.opentripplanner.routing.vertextype.BikeParkVertex;
import org.opentripplanner.routing.vertextype.BikeRentalStationVertex;
import org.opentripplanner.routing.vertextype.SplitterVertex;
import org.opentripplanner.routing.vertextype.StreetVertex;
import org.opentripplanner.routing.vertextype.TemporarySplitterVertex;
import org.opentripplanner.routing.vertextype.TemporaryVertex;
import org.opentripplanner.routing.vertextype.TransitStop;
import org.slf4j.Logger;
import org.slf4j.LoggerFactory;

import java.util.Collections;
import java.util.Comparator;
import java.util.List;
import java.util.stream.Collectors;

/**
 * This class links transit stops to streets by splitting the streets (unless the stop is extremely close to the street
 * intersection).
 *
 * It is intended to eventually completely replace the existing stop linking code, which had been through so many
 * revisions and adaptations to different street and turn representations that it was very glitchy. This new code is
 * also intended to be deterministic in linking to streets, independent of the order in which the JVM decides to
 * iterate over Maps and even in the presence of points that are exactly halfway between multiple candidate linking
 * points.
 *
 * It would be wise to keep this new incarnation of the linking code relatively simple, considering what happened before.
 *
 * See discussion in pull request #1922, follow up issue #1934, and the original issue calling for replacement of
 * the stop linker, #1305.
 */
public class SimpleStreetSplitter {

    private static final Logger LOG = LoggerFactory.getLogger(SimpleStreetSplitter.class);

    public static final int MAX_SEARCH_RADIUS_METERS = 1000;

    /** if there are two ways and the distances to them differ by less than this value, we link to both of them */
    public static final double DUPLICATE_WAY_EPSILON_METERS = 0.001;

    private Graph graph;

    private HashGridSpatialIndex<Edge> idx;

    private static GeometryFactory geometryFactory = GeometryUtils.getGeometryFactory();

    /**
     * Construct a new SimpleStreetSplitter. Be aware that only one SimpleStreetSplitter should be
     * active on a graph at any given time.
     * @param graph
     * @param hashGridSpatialIndex If not null this index is used instead of creating new one
     */
    public SimpleStreetSplitter(Graph graph, HashGridSpatialIndex<Edge> hashGridSpatialIndex) {
        this.graph = graph;

        //We build a spatial index if it isn't provided
        if (hashGridSpatialIndex == null) {
            // build a nice private spatial index, since we're adding and removing edges
            idx = new HashGridSpatialIndex<Edge>();

            for (StreetEdge se : Iterables.filter(graph.getEdges(), StreetEdge.class)) {
                idx.insert(se.getGeometry().getEnvelopeInternal(), se);
            }
        } else {
            idx = hashGridSpatialIndex;
        }

    }

    /**
     * Construct a new SimpleStreetSplitter. Be aware that only one SimpleStreetSplitter should be
     * active on a graph at any given time.
     *
     * SimpleStreetSplitter generates index on graph
     * @param graph
     */
    public SimpleStreetSplitter(Graph graph) {
        this(graph, null);
    }

    /** Link all relevant vertices to the street network */
    public void link () {	
        for (Vertex v : graph.getVertices()) {
            if (v instanceof TransitStop || v instanceof BikeRentalStationVertex || v instanceof BikeParkVertex) {
                if (!link(v)) {
                    if (v instanceof TransitStop)
                        LOG.warn(graph.addBuilderAnnotation(new StopUnlinked((TransitStop) v)));
                    else if (v instanceof BikeRentalStationVertex)
                        LOG.warn(graph.addBuilderAnnotation(new BikeRentalStationUnlinked((BikeRentalStationVertex) v)));
                    else if (v instanceof BikeParkVertex)
                        LOG.warn(graph.addBuilderAnnotation(new BikeParkUnlinked((BikeParkVertex) v)));
                }
            }
        }
    }

    /**
     * Iteratively search the area around a location and find all the close by edges that can be traversed.
     * This method tries to collect at least 10 candidates per iteration in order to prevent the loss of
     * edges that are approximately at the same distance from the center. This number is arbitrary, though.
     * <p>
     * Note that the returned list is unsorted.
     *
     * @param vertex the center vertex
     * @return a (possibly empty) list of edges close to the vertex
     */
    private List<StreetEdge> getCandidateEdges(Vertex vertex, TraverseModeSet traverseModeSet) {
        List<StreetEdge> edges;
        double maxRadiusDeg = SphericalDistanceLibrary.metersToDegrees(MAX_SEARCH_RADIUS_METERS);
        int iteration = 7; // We double the radius at most n times

        final Envelope env = new Envelope(vertex.getCoordinate());
        double xscale = Math.cos(vertex.getLat() * Math.PI / 180);
        double radius = maxRadiusDeg / (1 << (iteration - 1));
        env.expandBy(radius / xscale, radius);

        do {
            //Do the envelope query and filter edges that can be traversed and that are still in the
            //graph
            edges = idx.query(env).stream().parallel().filter(edge ->
                edge.canTraverse(traverseModeSet) &&
                    edge.getToVertex().getIncoming().contains(edge)
            ).collect(Collectors.toList());

            iteration--;
            radius = maxRadiusDeg / (1 << iteration);
            env.expandBy(radius / xscale, radius);
        } while (edges.size() < 10 && iteration > 0);

        return edges;
    }

    /** Link this vertex into the graph to the closest walkable edge */
    public boolean link (Vertex vertex) {
        return link(vertex, TraverseMode.WALK);
    }

    /** Link this vertex into the graph */
    public boolean link(Vertex vertex, TraverseMode traverseMode) {
        // find nearby street edges
        final double radiusDeg = SphericalDistanceLibrary.metersToDegrees(MAX_SEARCH_RADIUS_METERS);

        // local equirectangular projection
        final double xscale = Math.cos(vertex.getLat() * Math.PI / 180);

        double duplicateDeg = SphericalDistanceLibrary.metersToDegrees(DUPLICATE_WAY_EPSILON_METERS);

        final TraverseModeSet traverseModeSet;
        if (traverseMode == TraverseMode.BICYCLE) {
            traverseModeSet = new TraverseModeSet(traverseMode, TraverseMode.WALK);
        } else {
            traverseModeSet = new TraverseModeSet(traverseMode);
        }
        // We sort the list of candidate edges by distance to the stop
        // This should remove any issues with things coming out of the spatial index in different orders
        // Then we link to everything that is within DUPLICATE_WAY_EPSILON_METERS of of the best distance
        // so that we capture back edges and duplicate ways.
<<<<<<< HEAD
        List<StreetEdge> candidateEdges = getCandidateEdges(vertex, traverseModeSet);
=======
        List<StreetEdge> candidateEdges = idx.query(env).stream()
            .filter(streetEdge -> streetEdge instanceof  StreetEdge)
            .map(edge -> (StreetEdge) edge)
            // note: not filtering by radius here as distance calculation is expensive
            // we do that below.
            .filter(edge -> edge.canTraverse(traverseModeSet) &&
                // only link to edges still in the graph.
                edge.getToVertex().getIncoming().contains(edge))
            .collect(Collectors.toList());
>>>>>>> 7924c3eb

        // make a map of distances
        final TIntDoubleMap distances = new TIntDoubleHashMap();

        for (StreetEdge e : candidateEdges) {
            distances.put(e.getId(), distance(vertex, e, xscale));
        }

        Collections.sort(candidateEdges, (o1, o2) ->
            Double.compare(distances.get(o1.getId()), distances.get(o2.getId())));

        // find the closest candidate edges
        if (candidateEdges.isEmpty() || distances.get(candidateEdges.get(0).getId()) > radiusDeg)
            return false;

        // find the best edges
        List<StreetEdge> bestEdges = Lists.newArrayList();

        // add edges until there is a break of epsilon meters.
        // we do this to enforce determinism. if there are a lot of edges that are all extremely close to each other,
        // we want to be sure that we deterministically link to the same ones every time. Any hard cutoff means things can
        // fall just inside or beyond the cutoff depending on floating-point operations.
        int i = 0;
        do {
            bestEdges.add(candidateEdges.get(i++));
        } while (i < candidateEdges.size() &&
                distances.get(candidateEdges.get(i).getId()) - distances.get(candidateEdges.get(i - 1).getId()) < duplicateDeg);

        for (StreetEdge edge : bestEdges) {
            link(vertex, edge, xscale);
        }

        return true;
    }

    /** split the edge and link in the transit stop */
    private void link (Vertex tstop, StreetEdge edge, double xscale) {
        // TODO: we've already built this line string, we should save it
        LineString orig = edge.getGeometry();
        LineString transformed = equirectangularProject(orig, xscale);
        LocationIndexedLine il = new LocationIndexedLine(transformed);
        LinearLocation ll = il.project(new Coordinate(tstop.getLon() * xscale, tstop.getLat()));

        // if we're very close to one end of the line or the other, or endwise, don't bother to split,
        // cut to the chase and link directly
        // We use a really tiny epsilon here because we only want points that actually snap to exactly the same location on the
        // street to use the same vertices. Otherwise the order the stops are loaded in will affect where they are snapped.
        if (ll.getSegmentIndex() == 0 && ll.getSegmentFraction() < 1e-8) {
            makeLinkEdges(tstop, (StreetVertex) edge.getFromVertex());
        }
        // -1 converts from count to index. Because of the fencepost problem, npoints - 1 is the "segment"
        // past the last point
        else if (ll.getSegmentIndex() == orig.getNumPoints() - 1) {
            makeLinkEdges(tstop, (StreetVertex) edge.getToVertex());
        }

        // nPoints - 2: -1 to correct for index vs count, -1 to account for fencepost problem
        else if (ll.getSegmentIndex() == orig.getNumPoints() - 2 && ll.getSegmentFraction() > 1 - 1e-8) {
            makeLinkEdges(tstop, (StreetVertex) edge.getToVertex());
        }

        else {

            TemporaryVertex temporaryVertex = null;
            boolean endVertex = false;
            if (tstop instanceof TemporaryVertex) {
                temporaryVertex = (TemporaryVertex) tstop;
                endVertex = temporaryVertex.isEndVertex();

            }
            // split the edge, get the split vertex
            SplitterVertex v0 = split(edge, ll, temporaryVertex != null, endVertex);
            makeLinkEdges(tstop, v0);
        }
    }


    /**
     * Split the street edge at the given fraction
     *
     * @param edge to be split
     * @param ll fraction at which to split the edge
     * @param temporarySplit if true this is temporary split at origin/destinations search and only temporary edges vertices are created
     * @param endVertex if this is temporary edge this is true if this is end vertex otherwise it doesn't matter
     * @return Splitter vertex with added new edges
     */
    private SplitterVertex split (StreetEdge edge, LinearLocation ll, boolean temporarySplit, boolean endVertex) {
        LineString geometry = edge.getGeometry();

        // create the geometries
        Coordinate splitPoint = ll.getCoordinate(geometry);

        // every edge can be split exactly once, so this is a valid label
        SplitterVertex v;
        if (temporarySplit) {
            v = new TemporarySplitterVertex(graph, "split from " + edge.getId(), splitPoint.x, splitPoint.y,
                edge, endVertex);
            if (edge.isWheelchairAccessible()) {
                ((TemporarySplitterVertex) v).setWheelchairAccessible(true);
            } else {
                ((TemporarySplitterVertex) v).setWheelchairAccessible(false);
            }
        } else {
            v = new SplitterVertex(graph, "split from " + edge.getId(), splitPoint.x, splitPoint.y,
                edge);
        }

        // make the edges
        // TODO this is using the StreetEdge implementation of split, which will discard elevation information
        // on edges that have it
        P2<StreetEdge> edges = edge.split(v, !temporarySplit);

        //this functions are created so they can be overridden in OriginDestinationLinker where they should do nothing.
        updateIndex(edges);

        removeOriginalEdge(edge);

        return v;
    }

    protected void removeOriginalEdge(StreetEdge edge) {
        // remove original edge from the graph
        edge.getToVertex().removeIncoming(edge);
        edge.getFromVertex().removeOutgoing(edge);
    }

    protected void updateIndex(P2<StreetEdge> edges) {
        // update indices of new edges
        idx.insert(edges.first.getGeometry().getEnvelopeInternal(), edges.first);
        idx.insert(edges.second.getGeometry().getEnvelopeInternal(), edges.second);

        // (no need to remove original edge, we filter it when it comes out of the index)
    }

    /** Make the appropriate type of link edges from a vertex */
    protected void makeLinkEdges (Vertex from, StreetVertex to) {
        if  (from instanceof TransitStop)
            makeTransitLinkEdges((TransitStop) from, to);
        else if (from instanceof BikeRentalStationVertex)
            makeBikeRentalLinkEdges((BikeRentalStationVertex) from, to);
        else if (from instanceof BikeParkVertex)
            makeBikeParkEdges((BikeParkVertex) from, to);
    }

    /** Make bike park edges */
    private void makeBikeParkEdges(BikeParkVertex from, StreetVertex to) {
        for (StreetBikeParkLink sbpl : Iterables.filter(from.getOutgoing(), StreetBikeParkLink.class)) {
            if (sbpl.getToVertex() == to)
                return;
        }

        new StreetBikeParkLink(from, to);
        new StreetBikeParkLink(to, from);
    }

    /** 
     * Make street transit link edges, unless they already exist.
     */
    private void makeTransitLinkEdges (TransitStop tstop, StreetVertex v) {
        // ensure that the requisite edges do not already exist
        // this can happen if we link to duplicate ways that have the same start/end vertices.
        for (StreetTransitLink e : Iterables.filter(tstop.getOutgoing(), StreetTransitLink.class)) {
            if (e.getToVertex() == v)
                return;
        }

        new StreetTransitLink(tstop, v, tstop.hasWheelchairEntrance());
        new StreetTransitLink(v, tstop, tstop.hasWheelchairEntrance());
    }

    /** Make link edges for bike rental */
    private void makeBikeRentalLinkEdges (BikeRentalStationVertex from, StreetVertex to) {
        for (StreetBikeRentalLink sbrl : Iterables.filter(from.getOutgoing(), StreetBikeRentalLink.class)) {
            if (sbrl.getToVertex() == to)
                return;
        }

        new StreetBikeRentalLink(from, to);
        new StreetBikeRentalLink(to, from);
    }

    /** projected distance from stop to edge, in latitude degrees */
    private static double distance (Vertex tstop, StreetEdge edge, double xscale) {
        // use JTS internal tools wherever possible
        LineString transformed = equirectangularProject(edge.getGeometry(), xscale);
        return transformed.distance(geometryFactory.createPoint(new Coordinate(tstop.getLon() * xscale, tstop.getLat())));
    }

    /** project this linestring to an equirectangular projection */
    private static LineString equirectangularProject(LineString geometry, double xscale) {
        Coordinate[] coords = new Coordinate[geometry.getNumPoints()];

        for (int i = 0; i < coords.length; i++) {
            Coordinate c = geometry.getCoordinateN(i);
            c = (Coordinate) c.clone();
            c.x *= xscale;
            coords[i] = c;
        }

        return geometryFactory.createLineString(coords);
    }
}<|MERGE_RESOLUTION|>--- conflicted
+++ resolved
@@ -144,10 +144,15 @@
         do {
             //Do the envelope query and filter edges that can be traversed and that are still in the
             //graph
-            edges = idx.query(env).stream().parallel().filter(edge ->
-                edge.canTraverse(traverseModeSet) &&
-                    edge.getToVertex().getIncoming().contains(edge)
-            ).collect(Collectors.toList());
+            edges = idx.query(env).stream().parallel()
+                .filter(streetEdge -> streetEdge instanceof StreetEdge)
+                .map(edge -> (StreetEdge) edge)
+                // note: not filtering by radius here as distance calculation is expensive
+                // we do that below.
+                .filter(edge -> edge.canTraverse(traverseModeSet) &&
+                    // only link to edges still in the graph.
+                    edge.getToVertex().getIncoming().contains(edge))
+                .collect(Collectors.toList());
 
             iteration--;
             radius = maxRadiusDeg / (1 << iteration);
@@ -182,19 +187,7 @@
         // This should remove any issues with things coming out of the spatial index in different orders
         // Then we link to everything that is within DUPLICATE_WAY_EPSILON_METERS of of the best distance
         // so that we capture back edges and duplicate ways.
-<<<<<<< HEAD
         List<StreetEdge> candidateEdges = getCandidateEdges(vertex, traverseModeSet);
-=======
-        List<StreetEdge> candidateEdges = idx.query(env).stream()
-            .filter(streetEdge -> streetEdge instanceof  StreetEdge)
-            .map(edge -> (StreetEdge) edge)
-            // note: not filtering by radius here as distance calculation is expensive
-            // we do that below.
-            .filter(edge -> edge.canTraverse(traverseModeSet) &&
-                // only link to edges still in the graph.
-                edge.getToVertex().getIncoming().contains(edge))
-            .collect(Collectors.toList());
->>>>>>> 7924c3eb
 
         // make a map of distances
         final TIntDoubleMap distances = new TIntDoubleHashMap();
