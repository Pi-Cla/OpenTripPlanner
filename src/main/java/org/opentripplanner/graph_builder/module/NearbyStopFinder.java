package org.opentripplanner.graph_builder.module;

import com.beust.jcommander.internal.Lists;
import com.beust.jcommander.internal.Sets;
import org.locationtech.jts.geom.Coordinate;
import org.locationtech.jts.geom.GeometryFactory;
import org.locationtech.jts.geom.LineString;
import org.opentripplanner.api.resource.CoordinateArrayListSequence;
import org.opentripplanner.common.MinMap;
import org.opentripplanner.common.geometry.GeometryUtils;
import org.opentripplanner.common.geometry.PackedCoordinateSequence;
import org.opentripplanner.common.geometry.SphericalDistanceLibrary;
import org.opentripplanner.model.TripPattern;
import org.opentripplanner.routing.algorithm.astar.AStar;
import org.opentripplanner.routing.algorithm.astar.strategies.TrivialRemainingWeightHeuristic;
import org.opentripplanner.routing.core.RoutingRequest;
import org.opentripplanner.routing.core.State;
import org.opentripplanner.routing.core.TraverseMode;
import org.opentripplanner.routing.edgetype.StreetEdge;
import org.opentripplanner.routing.graph.Edge;
import org.opentripplanner.routing.graph.Graph;
import org.opentripplanner.routing.graph.Vertex;
import org.opentripplanner.routing.impl.StreetVertexIndex;
import org.opentripplanner.routing.spt.GraphPath;
import org.opentripplanner.routing.spt.ShortestPathTree;
import org.opentripplanner.routing.vertextype.TransitStopVertex;
import org.slf4j.Logger;
import org.slf4j.LoggerFactory;

import java.util.ArrayList;
import java.util.Collections;
import java.util.List;
import java.util.Set;

/**
 * These library functions are used by the streetless and streetful stop linkers, and in profile transfer generation.
 * TODO OTP2 These are not library functions, this is instantiated as an object. Define lifecycle of the object (reuse?).
 *           Because AStar instances should only be used once, NearbyStopFinder should only be used once.
 * Ideally they could also be used in long distance mode and profile routing for the street segments.
 * For each stop, it finds the closest stops on all other patterns. This reduces the number of transfer edges
 * significantly compared to simple radius-constrained all-to-all stop linkage.
 */
public class NearbyStopFinder {

    private static Logger LOG = LoggerFactory.getLogger(NearbyStopFinder.class);
    private static GeometryFactory geometryFactory = GeometryUtils.getGeometryFactory();

    public  final boolean useStreets;
    private Graph graph;
    private double radiusMeters;

    /* Fields used when finding stops via the street network. */
    private AStar astar;

    /* Fields used when finding stops without a street network. */
    private StreetVertexIndex streetIndex;

    /**
     * Construct a NearbyStopFinder for the given graph and search radius, choosing whether to search via the street
     * network or straight line distance based on the presence of OSM street data in the graph.
     */
    public NearbyStopFinder(Graph graph, double radiusMeters) {
        this (graph, radiusMeters, graph.hasStreets);
    }

    /**
     * Construct a NearbyStopFinder for the given graph and search radius.
     * @param useStreets if true, search via the street network instead of using straight-line distance.
     */
    public NearbyStopFinder(Graph graph, double radiusMeters, boolean useStreets) {
        this.graph = graph;
        this.useStreets = useStreets;
        this.radiusMeters = radiusMeters;
        if (useStreets) {
            astar = new AStar();
            // We need to accommodate straight line distance (in meters) but when streets are present we use an
            // earliest arrival search, which optimizes on time. Ideally we'd specify in meters,
            // but we don't have much of a choice here. Use the default walking speed to convert.
        } else {
            // FIXME use the vertex index already in the graph if it exists.
            streetIndex = new StreetVertexIndex(graph);
        }
    }

    /**
     * Find all unique nearby stops that are the closest stop on some trip pattern.
     * Note that the result will include the origin vertex if it is an instance of StopVertex.
     * This is intentional: we don't want to return the next stop down the line for trip patterns that pass through the
     * origin vertex.
     */
    public Set<StopAtDistance> findNearbyStopsConsideringPatterns (Vertex vertex) {

        /* Track the closest stop on each pattern passing nearby. */
        MinMap<TripPattern, StopAtDistance> closestStopForPattern = new MinMap<TripPattern, StopAtDistance>();

        /* Iterate over nearby stops via the street network or using straight-line distance, depending on the graph. */
        for (NearbyStopFinder.StopAtDistance stopAtDistance : findNearbyStops(vertex)) {
            /* Filter out destination stops that are already reachable via pathways or transfers. */
            // FIXME why is the above comment relevant here? how does the next line achieve this?
            TransitStopVertex ts1 = stopAtDistance.tstop;
            if (!ts1.isStreetLinkable()) continue;
            /* Consider this destination stop as a candidate for every trip pattern passing through it. */
            for (TripPattern pattern : graph.index.patternsForStop.get(ts1.getStop())) {
                closestStopForPattern.putMin(pattern, stopAtDistance);
            }
        }

        /* Make a transfer from the origin stop to each destination stop that was the closest stop on any pattern. */
        Set<StopAtDistance> uniqueStops = Sets.newHashSet();
        uniqueStops.addAll(closestStopForPattern.values());
        return uniqueStops;

    }


    /**
     * Return all stops within a certain radius of the given vertex, using network distance along streets.
     * Use the correct method depending on whether the graph has street data or not.
     * If the origin vertex is a StopVertex, the result will include it; this characteristic is essential for
     * associating the correct stop with each trip pattern in the vicinity.
     */
    public List<StopAtDistance> findNearbyStops (Vertex vertex) {
        return useStreets ? findNearbyStopsViaStreets(vertex) : findNearbyStopsEuclidean(vertex);
    }


    /**
     * Return all stops within a certain radius of the given vertex, using network distance along streets.
     * If the origin vertex is a StopVertex, the result will include it.
     *
     * @param originVertices the origin point of the street search
     * @param reverseDirection if true the paths returned instead originate at the nearby stops and have the
     *                         originVertex as the destination
     * @param removeTempEdges after creating a new routing request and routing context, remove all the temporary
     *                        edges that are part of that context. NOTE: this will remove _all_ temporary edges
     *                        coming out of the origin and destination vertices, including those in any other
     *                        RoutingContext referencing them, making routing from/to them totally impossible.
     *                        This is a stopgap solution until we rethink the lifecycle of RoutingContext.
     */
    public List<StopAtDistance> findNearbyStopsViaStreets (
            Set<Vertex> originVertices,
            boolean reverseDirection,
            boolean removeTempEdges
    ) {

        RoutingRequest routingRequest = new RoutingRequest(TraverseMode.WALK);
<<<<<<< HEAD
        routingRequest.clampInitialWait = 0L;
        routingRequest.setRoutingContext(graph, originVertices, null);
=======
        routingRequest.setRoutingContext(graph, originVertex, null);
>>>>>>> 299206a1
        routingRequest.arriveBy = reverseDirection;
        int walkTime = (int) (radiusMeters / new RoutingRequest().walkSpeed);
        routingRequest.worstTime = routingRequest.dateTime + (reverseDirection ? -walkTime : walkTime);
        routingRequest.disableRemainingWeightHeuristic = true;
        routingRequest.rctx.remainingWeightHeuristic = new TrivialRemainingWeightHeuristic();
        ShortestPathTree spt = astar.getShortestPathTree(routingRequest);

        List<StopAtDistance> stopsFound = Lists.newArrayList();
        if (spt != null) {
            // TODO use GenericAStar and a traverseVisitor? Add an earliestArrival switch to genericAStar?
            for (State state : spt.getAllStates()) {
                Vertex targetVertex = state.getVertex();
                if (originVertices.contains(targetVertex)) continue;
                if (targetVertex instanceof TransitStopVertex) {
                    stopsFound.add(stopAtDistanceForState(state));
                }
            }
        }
        /* Add the origin vertices if needed. The SPT does not include the initial state. FIXME shouldn't it? */
        for (Vertex vertex : originVertices) {
            if (vertex instanceof TransitStopVertex) {
                stopsFound.add(
                    new StopAtDistance(
                        (TransitStopVertex) vertex,
                        0,
                        Collections.emptyList(),
                        null
                    ));
            }
        }
        if (removeTempEdges) {
            routingRequest.cleanup();
        }
        return stopsFound;

    }

    public List<StopAtDistance> findNearbyStopsViaStreets (Vertex originVertex) {
        return findNearbyStopsViaStreets(
                Collections.singleton(originVertex),
                false,
                true
        );
    }

    /**
     * Return all stops within a certain radius of the given vertex, using straight-line distance independent of streets.
     * If the origin vertex is a StopVertex, the result will include it.
     */
    public List<StopAtDistance> findNearbyStopsEuclidean (Vertex originVertex) {
        List<StopAtDistance> stopsFound = Lists.newArrayList();
        Coordinate c0 = originVertex.getCoordinate();
        for (TransitStopVertex ts1 : streetIndex.getNearbyTransitStops(c0, radiusMeters)) {
            double distance = SphericalDistanceLibrary.distance(c0, ts1.getCoordinate());
            if (distance < radiusMeters) {
                Coordinate coordinates[] = new Coordinate[] {c0, ts1.getCoordinate()};
                StopAtDistance sd = new StopAtDistance(
                    ts1, distance,
                    null,
                    geometryFactory.createLineString(coordinates)
                );
                stopsFound.add(sd);
            }
        }
        return stopsFound;
    }

    /**
     * Represents a stop that is comparable to other stops on the basis of its distance from some point.
     */
    public static class StopAtDistance implements Comparable<StopAtDistance> {

        public final TransitStopVertex tstop;
        public final double distance;
        public final LineString geometry;
        public final List<Edge>  edges;

        public StopAtDistance(
            TransitStopVertex tstop,
            double distance,
            List<Edge> edges,
            LineString geometry
        ) {
            this.tstop = tstop;
            this.distance = distance;
            this.edges = edges;
            this.geometry = geometry;
        }

        @Override
        public int compareTo(StopAtDistance that) {
            return (int) (this.distance) - (int) (that.distance);
        }

        public String toString() {
            return String.format("stop %s at %.1f meters", tstop, distance);
        }

    }

    /**
     * Given a State at a StopVertex, bundle the StopVertex together with information about how far away it is
     * and the geometry of the path leading up to the given State.
     *
     * TODO this should probably be merged with similar classes in Profile routing.
     */
    public static StopAtDistance stopAtDistanceForState (State state) {
        double effectiveWalkDistance = 0.0;
        GraphPath graphPath = new GraphPath(state, false);
        CoordinateArrayListSequence coordinates = new CoordinateArrayListSequence();
        List<Edge> edges = new ArrayList<>();
        for (Edge edge : graphPath.edges) {
            if (edge instanceof StreetEdge) {
                LineString geometry = edge.getGeometry();
                if (geometry != null) {
                    if (coordinates.size() == 0) {
                        coordinates.extend(geometry.getCoordinates());
                    } else {
                        coordinates.extend(geometry.getCoordinates(), 1);
                    }
                }
                effectiveWalkDistance += edge.getEffectiveWalkDistance();
            }
            edges.add(edge);
        }
        if (coordinates.size() < 2) {   // Otherwise the walk step generator breaks.
            ArrayList<Coordinate> coordinateList = new ArrayList<Coordinate>(2);
            coordinateList.add(graphPath.states.get(1).getVertex().getCoordinate());
            State lastState = graphPath.states.getLast().getBackState();
            coordinateList.add(lastState.getVertex().getCoordinate());
            coordinates = new CoordinateArrayListSequence(coordinateList);
        }
        return
            new StopAtDistance(
                (TransitStopVertex) state.getVertex(),
                effectiveWalkDistance, edges,
                geometryFactory.createLineString(
                    new PackedCoordinateSequence.Double(coordinates.toCoordinateArray())));
    }


}<|MERGE_RESOLUTION|>--- conflicted
+++ resolved
@@ -144,12 +144,7 @@
     ) {
 
         RoutingRequest routingRequest = new RoutingRequest(TraverseMode.WALK);
-<<<<<<< HEAD
-        routingRequest.clampInitialWait = 0L;
         routingRequest.setRoutingContext(graph, originVertices, null);
-=======
-        routingRequest.setRoutingContext(graph, originVertex, null);
->>>>>>> 299206a1
         routingRequest.arriveBy = reverseDirection;
         int walkTime = (int) (radiusMeters / new RoutingRequest().walkSpeed);
         routingRequest.worstTime = routingRequest.dateTime + (reverseDirection ? -walkTime : walkTime);
