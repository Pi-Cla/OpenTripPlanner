--- conflicted
+++ resolved
@@ -68,14 +68,6 @@
 
   private DirectGraphFinder directGraphFinder;
 
-<<<<<<< HEAD
-  // callback for skipEdgeStrategy which counts visited stops
-  public static boolean isTransitVertex(Object vertex) {
-    return vertex instanceof TransitStopVertex;
-  }
-
-=======
->>>>>>> 04f9616a
   /**
    * Construct a NearbyStopFinder for the given graph and search radius.
    *
