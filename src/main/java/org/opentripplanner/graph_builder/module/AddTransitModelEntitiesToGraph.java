package org.opentripplanner.graph_builder.module;

import static org.opentripplanner.common.geometry.SphericalDistanceLibrary.distance;

import java.util.HashMap;
import java.util.HashSet;
import java.util.Map;
import java.util.Optional;
import java.util.Set;
import org.opentripplanner.ext.flex.trip.FlexTrip;
import org.opentripplanner.gtfs.GtfsContext;
import org.opentripplanner.model.Agency;
import org.opentripplanner.model.BoardingArea;
import org.opentripplanner.model.Entrance;
import org.opentripplanner.model.FeedInfo;
import org.opentripplanner.model.FlexLocationGroup;
import org.opentripplanner.model.FlexStopLocation;
import org.opentripplanner.model.GroupOfStations;
import org.opentripplanner.model.MultiModalStation;
import org.opentripplanner.model.OtpTransitService;
import org.opentripplanner.model.Pathway;
import org.opentripplanner.model.PathwayNode;
import org.opentripplanner.model.Station;
import org.opentripplanner.model.StationElement;
import org.opentripplanner.model.Stop;
import org.opentripplanner.model.StopLocation;
import org.opentripplanner.model.TransitMode;
import org.opentripplanner.model.TripPattern;
import org.opentripplanner.model.WheelChairBoarding;
import org.opentripplanner.routing.edgetype.ElevatorAlightEdge;
import org.opentripplanner.routing.edgetype.ElevatorBoardEdge;
import org.opentripplanner.routing.edgetype.ElevatorHopEdge;
import org.opentripplanner.routing.edgetype.PathwayEdge;
import org.opentripplanner.routing.edgetype.StreetTraversalPermission;
import org.opentripplanner.routing.graph.Graph;
import org.opentripplanner.routing.graph.Vertex;
import org.opentripplanner.routing.vertextype.ElevatorOffboardVertex;
import org.opentripplanner.routing.vertextype.ElevatorOnboardVertex;
import org.opentripplanner.routing.vertextype.TransitBoardingAreaVertex;
import org.opentripplanner.routing.vertextype.TransitEntranceVertex;
import org.opentripplanner.routing.vertextype.TransitPathwayNodeVertex;
import org.opentripplanner.routing.vertextype.TransitStopVertex;
import org.opentripplanner.util.I18NString;
import org.opentripplanner.util.NonLocalizedString;
import org.opentripplanner.util.OTPFeature;
import org.slf4j.Logger;
import org.slf4j.LoggerFactory;

public class AddTransitModelEntitiesToGraph {
    private static final Logger LOG = LoggerFactory.getLogger(AddTransitModelEntitiesToGraph.class);


    private final GtfsFeedId feedId;

    private final OtpTransitService transitService;

    // Map of all station elements and their vertices in the graph
    private final Map<StationElement, Vertex> stationElementNodes = new HashMap<>();

    private final int subwayAccessTime;

    public static void addToGraph(GtfsContext context, Graph graph) {
        new AddTransitModelEntitiesToGraph(context).applyToGraph(graph);
    }

    public static void addToGraph(
            GtfsFeedId feedId, OtpTransitService transitModel, int subwayAccessTime, Graph graph
    ) {
        new AddTransitModelEntitiesToGraph(feedId, transitModel, subwayAccessTime).applyToGraph(graph);
    }

    private AddTransitModelEntitiesToGraph(GtfsContext context) {
        this(context.getFeedId(), context.getTransitService(), 0);
    }

    /**
     * @param subwayAccessTime a positive integer for the extra time to access a subway platform, if negative the
     *                         default value of zero is used.
     */
    private AddTransitModelEntitiesToGraph(GtfsFeedId feedId, OtpTransitService transitModel, int subwayAccessTime) {
        this.feedId = feedId;
        this.transitService = transitModel;
        this.subwayAccessTime = Math.max(subwayAccessTime, 0);
    }

    private void applyToGraph(Graph graph) {
        addStopsToGraphAndGenerateStopVertexes(graph);
        addStationsToGraph(graph);
        addMultiModalStationsToGraph(graph);
        addGroupsOfStationsToGraph(graph);
        addEntrancesToGraph(graph);
        addPathwayNodesToGraph(graph);
        addBoardingAreasToGraph(graph);

        // Although pathways are loaded from GTFS they are street data, so we will put them in the street graph.
        createPathwayEdgesAndAddThemToGraph(graph);
        if (OTPFeature.FlexRouting.isOn()) {
            addLocationsToGraph(graph);
            addLocationGroupsToGraph(graph);
        }
        addFeedInfoToGraph(graph);
        addAgenciesToGraph(graph);

        /* Interpret the transfers explicitly defined in transfers.txt. */
        addTransfersToGraph(graph);

        if (OTPFeature.FlexRouting.isOn()) {
            addFlexTripsToGraph(graph);
        }

    }

    private void addStopsToGraphAndGenerateStopVertexes(Graph graph) {
        // Compute the set of modes for each stop based on all the TripPatterns it is part of
        Map<StopLocation, Set<TransitMode>> stopModeMap = new HashMap<>();

        for (TripPattern pattern : transitService.getTripPatterns()) {
            TransitMode mode = pattern.getMode();
            graph.addTransitMode(mode);
            for (var stop : pattern.getStops()) {
                Set<TransitMode> set = stopModeMap.computeIfAbsent(stop, s -> new HashSet<>());
                set.add(mode);
            }
        }

        // Add a vertex representing the stop.
        // It is now possible for these vertices to not be connected to any edges.
        for (Stop stop : transitService.getAllStops()) {
            Set<TransitMode> modes = stopModeMap.get(stop);
            TransitStopVertex stopVertex = new TransitStopVertex(graph, stop, modes);
            if (modes != null && modes.contains(TransitMode.SUBWAY)) {
                stopVertex.setStreetToStopTime(subwayAccessTime);
            }

            // Add stops to internal index for Pathways to be created from this map
            stationElementNodes.put(stop, stopVertex);
        }
    }

    private void addStationsToGraph(Graph graph) {
        for (Station station : transitService.getAllStations()) {
            graph.stationById.put(station.getId(), station);
        }
    }

    private void addMultiModalStationsToGraph(Graph graph) {
        for (MultiModalStation multiModalStation : transitService.getAllMultiModalStations()) {
            graph.multiModalStationById.put(multiModalStation.getId(), multiModalStation);
        }
    }

    private void addGroupsOfStationsToGraph(Graph graph) {
        for (GroupOfStations groupOfStations : transitService.getAllGroupsOfStations()) {
            graph.groupOfStationsById.put(groupOfStations.getId(), groupOfStations);
        }
    }

    private void addEntrancesToGraph(Graph graph) {
        for (Entrance entrance : transitService.getAllEntrances()) {
            TransitEntranceVertex entranceVertex = new TransitEntranceVertex(graph, entrance);
            stationElementNodes.put(entrance, entranceVertex);
        }
    }

    private void addPathwayNodesToGraph(Graph graph) {
        for (PathwayNode node : transitService.getAllPathwayNodes()) {
            TransitPathwayNodeVertex nodeVertex = new TransitPathwayNodeVertex(graph, node);
            stationElementNodes.put(node, nodeVertex);
        }
    }

    private void addBoardingAreasToGraph(Graph graph) {
        for (BoardingArea boardingArea : transitService.getAllBoardingAreas()) {
            TransitBoardingAreaVertex boardingAreaVertex =
                    new TransitBoardingAreaVertex(graph, boardingArea);
            stationElementNodes.put(boardingArea, boardingAreaVertex);
            if (boardingArea.getParentStop() != null) {
<<<<<<< HEAD
                new PathwayEdge(
                    boardingAreaVertex,
                    stationElementNodes.get(boardingArea.getParentStop()),
                    boardingArea.getName().toString()
                );

                new PathwayEdge(
                    stationElementNodes.get(boardingArea.getParentStop()),
                    boardingAreaVertex,
                    boardingArea.getName().toString()
=======

                var platformVertex = stationElementNodes.get(boardingArea.getParentStop());
                boolean wheelchair = boardingArea.getWheelchairBoarding() == WheelChairBoarding.POSSIBLE;
                var name = Optional.ofNullable(boardingArea.getName())
                        .map(NonLocalizedString::new)
                        .orElse(null);

                PathwayEdge.lowCost(
                        boardingAreaVertex,
                        platformVertex,
                        boardingArea.getId(),
                        name,
                        wheelchair
                );

                PathwayEdge.lowCost(
                        platformVertex,
                        boardingAreaVertex,
                        boardingArea.getId(),
                        name,
                        wheelchair
>>>>>>> 76d16d42
                );
            }
        }
    }

    private void createPathwayEdgesAndAddThemToGraph(Graph graph) {
        for (Pathway pathway : transitService.getAllPathways()) {
            Vertex fromVertex = stationElementNodes.get(pathway.getFromStop());
            Vertex toVertex = stationElementNodes.get(pathway.getToStop());

            if (fromVertex != null && toVertex != null) {
                // Elevator
                if (pathway.getPathwayMode() == 5) {
                    createElevatorEdgesAndAddThemToGraph(graph, pathway, fromVertex, toVertex);
                }
                else {

                    // the GTFS spec allows you to define a pathway which has neither traversal time, distance
                    // nor steps. This would lead to traversal costs of 0, so we compute the distance from the
                    // vertices as fallback.
                    double distance = Optional.of(pathway.getLength())
                            .filter(l -> l > 0)
                            .orElseGet(() -> distance(fromVertex.getCoordinate(), toVertex.getCoordinate()));

                    new PathwayEdge(
                        fromVertex,
                        toVertex,
                        pathway.getId(),
                        Optional.ofNullable(pathway.getName()).map(NonLocalizedString::new).orElse(null),
                        pathway.getTraversalTime(),
                        distance,
                        pathway.getStairCount(),
                        pathway.getSlope(),
                        pathway.isPathwayModeWheelchairAccessible()
                    );
                    if (pathway.isBidirectional()) {
                        new PathwayEdge(
                            toVertex,
                            fromVertex,
                            pathway.getId(),
                            Optional.ofNullable(pathway.getReversedName()).map(NonLocalizedString::new).orElse(null),
                            pathway.getTraversalTime(),
                            distance,
                            -1 * pathway.getStairCount(),
                            -1 * pathway.getSlope(),
                            pathway.isPathwayModeWheelchairAccessible()
                        );
                    }
                }
            }
            else {
                if (fromVertex == null) {
                    LOG.warn("The 'fromVertex' is missing for pathway from stop {}", pathway.getFromStop());
                }
                if (toVertex == null) {
                    LOG.warn("The 'toVertex' is missing for pathway to stop {}", pathway.getToStop());
                }
            }
        }
    }

    /**
     * Create elevator edges from pathways. As pathway based elevators are not vertices, but edges
     * in the pathway model, we have to model each possible movement as an onboard-offboard pair,
     * instead of having only one set of vertices per level and edges between them.
     */
    private void createElevatorEdgesAndAddThemToGraph(
        Graph graph,
        Pathway pathway,
        Vertex fromVertex,
        Vertex toVertex
    ) {
        StationElement fromStation = fromVertex.getStationElement();
        I18NString fromVertexLevelName = fromStation == null || fromStation.getLevelName() == null
            ? fromVertex.getName()
            : new NonLocalizedString(fromStation.getLevelName());
        Double fromVertexLevelIndex = fromStation == null ? null : fromStation.getLevelIndex();

        StationElement toStation = toVertex.getStationElement();
        I18NString toVertexLevelName = toStation == null || toStation.getLevelName() == null
            ? toVertex.getName()
            : new NonLocalizedString(toStation.getLevelName());
        Double toVertexLevelIndex = toStation == null ? null : toStation.getLevelIndex();

        double levels = 1;
        if (fromVertexLevelIndex != null && toVertexLevelIndex != null
            && !fromVertexLevelIndex.equals(toVertexLevelIndex)) {
            levels = Math.abs(fromVertexLevelIndex - toVertexLevelIndex);
        }

        ElevatorOffboardVertex fromOffboardVertex = new ElevatorOffboardVertex(
            graph,
            fromVertex.getLabel() + "_" + pathway.getId() + "_offboard",
            fromVertex.getX(),
            fromVertex.getY(),
            fromVertexLevelName
        );
        ElevatorOffboardVertex toOffboardVertex = new ElevatorOffboardVertex(
            graph,
            toVertex.getLabel() + "_" + pathway.getId() + "_offboard",
            toVertex.getX(),
            toVertex.getY(),
            toVertexLevelName
        );

        PathwayEdge.lowCost(fromVertex, fromOffboardVertex, fromVertex.getName());
        PathwayEdge.lowCost(toOffboardVertex, toVertex, toVertex.getName());

        ElevatorOnboardVertex fromOnboardVertex = new ElevatorOnboardVertex(
            graph,
            fromVertex.getLabel() + "_" + pathway.getId() + "_onboard",
            fromVertex.getX(),
            fromVertex.getY(),
            fromVertexLevelName
        );
        ElevatorOnboardVertex toOnboardVertex = new ElevatorOnboardVertex(
            graph,
            toVertex.getLabel() + "_" + pathway.getId() + "_onboard",
            toVertex.getX(),
            toVertex.getY(),
            toVertexLevelName
        );

        new ElevatorBoardEdge(fromOffboardVertex, fromOnboardVertex);
        new ElevatorAlightEdge(toOnboardVertex, toOffboardVertex, toVertexLevelName);

        StreetTraversalPermission permission = StreetTraversalPermission.PEDESTRIAN_AND_BICYCLE;
        new ElevatorHopEdge(
            fromOnboardVertex,
            toOnboardVertex,
            permission,
            levels,
            pathway.getTraversalTime()
        );

        if (pathway.isBidirectional()) {
            PathwayEdge.lowCost(fromOffboardVertex, fromVertex, fromVertex.getName());
            PathwayEdge.lowCost(toVertex, toOffboardVertex, toVertex.getName());
            new ElevatorBoardEdge(toOffboardVertex, toOnboardVertex);
            new ElevatorAlightEdge(
                fromOnboardVertex,
                fromOffboardVertex,
                fromVertexLevelName
            );
            new ElevatorHopEdge(
                toOnboardVertex,
                fromOnboardVertex,
                permission,
                levels,
                pathway.getTraversalTime()
            );
        }
    }

    private void addLocationsToGraph(Graph graph) {
        for (FlexStopLocation flexStopLocation : transitService.getAllLocations()) {
            graph.locationsById.put(flexStopLocation.getId(), flexStopLocation);
        }
    }

    private void addLocationGroupsToGraph(Graph graph) {
        for (FlexLocationGroup flexLocationGroup : transitService.getAllLocationGroups()) {
            graph.locationGroupsById.put(flexLocationGroup.getId(), flexLocationGroup);
        }
    }

    private void addFeedInfoToGraph(Graph graph) {
        for (FeedInfo info : transitService.getAllFeedInfos()) {
            graph.addFeedInfo(info);
        }
    }

    private void addAgenciesToGraph(Graph graph) {
        for (Agency agency : transitService.getAllAgencies()) {
            graph.addAgency(feedId.getId(), agency);
        }
    }

    private void addTransfersToGraph(Graph graph) {
        graph.getTransferService().addAll(
            transitService.getAllTransfers()
        );
    }

    private void addFlexTripsToGraph(Graph graph) {
        for(FlexTrip flexTrip : transitService.getAllFlexTrips())
        graph.flexTripsById.put(flexTrip.getId(), flexTrip);
    }

}<|MERGE_RESOLUTION|>--- conflicted
+++ resolved
@@ -175,30 +175,14 @@
                     new TransitBoardingAreaVertex(graph, boardingArea);
             stationElementNodes.put(boardingArea, boardingAreaVertex);
             if (boardingArea.getParentStop() != null) {
-<<<<<<< HEAD
-                new PathwayEdge(
-                    boardingAreaVertex,
-                    stationElementNodes.get(boardingArea.getParentStop()),
-                    boardingArea.getName().toString()
-                );
-
-                new PathwayEdge(
-                    stationElementNodes.get(boardingArea.getParentStop()),
-                    boardingAreaVertex,
-                    boardingArea.getName().toString()
-=======
-
                 var platformVertex = stationElementNodes.get(boardingArea.getParentStop());
                 boolean wheelchair = boardingArea.getWheelchairBoarding() == WheelChairBoarding.POSSIBLE;
-                var name = Optional.ofNullable(boardingArea.getName())
-                        .map(NonLocalizedString::new)
-                        .orElse(null);
 
                 PathwayEdge.lowCost(
                         boardingAreaVertex,
                         platformVertex,
                         boardingArea.getId(),
-                        name,
+                        boardingArea.getName(),
                         wheelchair
                 );
 
@@ -206,9 +190,8 @@
                         platformVertex,
                         boardingAreaVertex,
                         boardingArea.getId(),
-                        name,
+                        boardingArea.getName(),
                         wheelchair
->>>>>>> 76d16d42
                 );
             }
         }
