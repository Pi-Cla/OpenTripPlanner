--- conflicted
+++ resolved
@@ -1,11 +1,5 @@
 package org.opentripplanner.graph_builder.module;
 
-<<<<<<< HEAD
-import org.opentripplanner.ext.flex.trip.FlexTrip;
-import org.opentripplanner.gtfs.GtfsContext;
-import org.opentripplanner.model.*;
-import org.opentripplanner.routing.edgetype.*;
-=======
 import static org.opentripplanner.common.geometry.SphericalDistanceLibrary.distance;
 
 import java.util.HashMap;
@@ -38,7 +32,6 @@
 import org.opentripplanner.routing.edgetype.ElevatorHopEdge;
 import org.opentripplanner.routing.edgetype.PathwayEdge;
 import org.opentripplanner.routing.edgetype.StreetTraversalPermission;
->>>>>>> d71b40ad
 import org.opentripplanner.routing.graph.Graph;
 import org.opentripplanner.routing.graph.Vertex;
 import org.opentripplanner.routing.vertextype.*;
@@ -228,11 +221,7 @@
                         fromVertex,
                         toVertex,
                         pathway.getId(),
-<<<<<<< HEAD
                         Optional.ofNullable(pathway.getName()).map(NonLocalizedString::new).orElse((NonLocalizedString)PathwayEdge.DEFAULT_NAME),
-=======
-                        Optional.ofNullable(pathway.getName()).map(NonLocalizedString::new).orElse(null),
->>>>>>> d71b40ad
                         pathway.getTraversalTime(),
                         distance,
                         pathway.getStairCount(),
