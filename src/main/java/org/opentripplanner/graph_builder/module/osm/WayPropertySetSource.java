package org.opentripplanner.graph_builder.module.osm;

import org.opentripplanner.openstreetmap.model.OSMWithTags;
import org.opentripplanner.routing.core.intersection_model.IntersectionTraversalCostModel;

/**
 * Interface for populating a {@link WayPropertySet} that determine how OSM
 * streets can be traversed in various modes and named.
 *
 * @author bdferris, novalis, seime
 */
public interface WayPropertySetSource {

        void populateProperties(WayPropertySet wayPropertySet);

        /**
         * Return the given WayPropertySetSource or throws IllegalArgumentException
         * if an unknown type is specified
         */
        static WayPropertySetSource fromConfig(String type) {
                // type is set to "default" by GraphBuilderParameters if not provided in
                // build-config.json
                if ("default".equals(type)) {
                        return new DefaultWayPropertySetSource();
                } else if ("norway".equals(type)) {
                        return new NorwayWayPropertySetSource();
                } else if ("uk".equals(type)) {
                        return new UKWayPropertySetSource();
                } else if ("finland".equals(type)) {
                        return new FinlandWayPropertySetSource();
                } else if ("germany".equals(type)) {
                        return new GermanyWayPropertySetSource();
                }
                else {
                        throw new IllegalArgumentException(String.format("Unknown osmWayPropertySet: '%s'", type));
                }
        }

        enum DrivingDirection {
                /**
                 * Specifies that cars go on the right hand side of the road. This is true for the US
                 * mainland Europe.
                 */
                RIGHT_HAND_TRAFFIC,
                /**
                 * Specifies that cars go on the left hand side of the road. This is true for the UK, Japan
                 * and Australia.
                 */
                LEFT_HAND_TRAFFIC
        }

        DrivingDirection drivingDirection();

        IntersectionTraversalCostModel getIntersectionTraversalCostModel();

<<<<<<< HEAD
	default boolean doesTagValueDisallowThroughTraffic(String tagValue) {
		return "destination".equals(tagValue) || "private".equals(tagValue)
				|| "customers".equals(tagValue) || "delivery".equals(tagValue);
	}

	default boolean isGeneralNoThroughTraffic(OSMWithTags way) {
		String access = way.getTag("access");
		return doesTagValueDisallowThroughTraffic(access);
	}

	default boolean isVehicleThroughTrafficExplicitlyDisallowed(OSMWithTags way) {
		String vehicle = way.getTag("vehicle");
		return isGeneralNoThroughTraffic(way) || doesTagValueDisallowThroughTraffic(vehicle);
	}

	/**
	 * Returns true if through traffic for motor vehicles is not allowed.
	 */
	default boolean isMotorVehicleThroughTrafficExplicitlyDisallowed(OSMWithTags way) {
		String motorVehicle = way.getTag("motor_vehicle");
		return isVehicleThroughTrafficExplicitlyDisallowed(way) || doesTagValueDisallowThroughTraffic(motorVehicle);
	}

	/**
	 * Returns true if through traffic for bicycle is not allowed.
	 */
	default boolean isBicycleNoThroughTrafficExplicitlyDisallowed(OSMWithTags way) {
		String bicycle = way.getTag("bicycle");
		return isVehicleThroughTrafficExplicitlyDisallowed(way) || doesTagValueDisallowThroughTraffic(bicycle);
	}

=======
        /**
         * Returns true if through traffic for motor vehicles is not allowed.
         */
        default boolean isMotorVehicleThroughTrafficExplicitlyDisallowed(OSMWithTags way) {
                String motorVehicle = way.getTag("motor_vehicle");
                return isGeneralNoThroughTraffic(way) || "destination".equals(motorVehicle);
        }

        /**
         * Returns true if through traffic for bicycle is not allowed.
         */
        default boolean isBicycleNoThroughTrafficExplicitlyDisallowed(OSMWithTags way) {
                String bicycle = way.getTag("bicycle");
                return isGeneralNoThroughTraffic(way) || "destination".equals(bicycle);
        }

        /**
         * Returns true if through traffic for walk is not allowed.
         */
        default boolean isWalkNoThroughTrafficExplicitlyDisallowed(OSMWithTags way) {
                String foot = way.getTag("foot");
                return isGeneralNoThroughTraffic(way) || "destination".equals(foot);
        }

        default boolean isGeneralNoThroughTraffic(OSMWithTags way) {
                String access = way.getTag("access");
                return "destination".equals(access) || "private".equals(access)
                                || "customers".equals(access) || "delivery".equals(access);
        }
>>>>>>> f5b585db
}<|MERGE_RESOLUTION|>--- conflicted
+++ resolved
@@ -53,39 +53,21 @@
 
         IntersectionTraversalCostModel getIntersectionTraversalCostModel();
 
-<<<<<<< HEAD
-	default boolean doesTagValueDisallowThroughTraffic(String tagValue) {
-		return "destination".equals(tagValue) || "private".equals(tagValue)
-				|| "customers".equals(tagValue) || "delivery".equals(tagValue);
-	}
+        default boolean doesTagValueDisallowThroughTraffic(String tagValue) {
+                return "destination".equals(tagValue) || "private".equals(tagValue)
+                        || "customers".equals(tagValue) || "delivery".equals(tagValue);
+        }
 
-	default boolean isGeneralNoThroughTraffic(OSMWithTags way) {
-		String access = way.getTag("access");
-		return doesTagValueDisallowThroughTraffic(access);
-	}
+        default boolean isGeneralNoThroughTraffic(OSMWithTags way) {
+                String access = way.getTag("access");
+                return doesTagValueDisallowThroughTraffic(access);
+        }
 
-	default boolean isVehicleThroughTrafficExplicitlyDisallowed(OSMWithTags way) {
-		String vehicle = way.getTag("vehicle");
-		return isGeneralNoThroughTraffic(way) || doesTagValueDisallowThroughTraffic(vehicle);
-	}
+        default boolean isVehicleThroughTrafficExplicitlyDisallowed(OSMWithTags way) {
+                String vehicle = way.getTag("vehicle");
+                return isGeneralNoThroughTraffic(way) || doesTagValueDisallowThroughTraffic(vehicle);
+        }
 
-	/**
-	 * Returns true if through traffic for motor vehicles is not allowed.
-	 */
-	default boolean isMotorVehicleThroughTrafficExplicitlyDisallowed(OSMWithTags way) {
-		String motorVehicle = way.getTag("motor_vehicle");
-		return isVehicleThroughTrafficExplicitlyDisallowed(way) || doesTagValueDisallowThroughTraffic(motorVehicle);
-	}
-
-	/**
-	 * Returns true if through traffic for bicycle is not allowed.
-	 */
-	default boolean isBicycleNoThroughTrafficExplicitlyDisallowed(OSMWithTags way) {
-		String bicycle = way.getTag("bicycle");
-		return isVehicleThroughTrafficExplicitlyDisallowed(way) || doesTagValueDisallowThroughTraffic(bicycle);
-	}
-
-=======
         /**
          * Returns true if through traffic for motor vehicles is not allowed.
          */
@@ -115,5 +97,4 @@
                 return "destination".equals(access) || "private".equals(access)
                                 || "customers".equals(access) || "delivery".equals(access);
         }
->>>>>>> f5b585db
 }