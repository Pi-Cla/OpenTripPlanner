--- conflicted
+++ resolved
@@ -9,11 +9,8 @@
 import java.util.Set;
 import java.util.stream.Collectors;
 import java.util.stream.Stream;
-<<<<<<< HEAD
 import javax.annotation.Nullable;
-=======
 import javax.inject.Inject;
->>>>>>> cb682c6c
 import org.locationtech.jts.geom.Coordinate;
 import org.locationtech.jts.geom.Envelope;
 import org.opentripplanner.routing.graph.Vertex;
@@ -62,16 +59,9 @@
 
   private transient StopModelIndex index;
 
-<<<<<<< HEAD
-=======
   @Inject
   public StopModel() {}
 
-  public TransitStopVertex getStopVertexForStop(Stop stop) {
-    return index.getStopVertexForStop(stop);
-  }
-
->>>>>>> cb682c6c
   public void index() {
     LOG.info("Index stop model...");
     index = new StopModelIndex(this);
