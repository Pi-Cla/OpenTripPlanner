--- conflicted
+++ resolved
@@ -32,7 +32,6 @@
 import org.opentripplanner.api.model.Place;
 import org.opentripplanner.api.model.TripPlan;
 import org.opentripplanner.api.model.VertexType;
-import org.opentripplanner.api.parameter.QualifiedMode;
 import org.opentripplanner.api.parameter.QualifiedModeSet;
 import org.opentripplanner.gtfs.GtfsLibrary;
 import org.opentripplanner.index.model.StopTimesInPattern;
@@ -1580,23 +1579,6 @@
                 })
                 .build())
             .field(GraphQLFieldDefinition.newFieldDefinition()
-<<<<<<< HEAD
-=======
-                .name("routesByName")
-                .description("Get all routes with matching name for the specified graph")
-                .type(new GraphQLList(routeType))
-                .argument(GraphQLArgument.newArgument()
-                    .name("name")
-                    .type(Scalars.GraphQLString)
-                    .build())
-                .dataFetcher(environment ->
-                    index.routeForId.values().stream()
-                        .filter(route -> route.getShortName().startsWith(environment.getArgument("name")))
-                        .collect(Collectors.toList())
-                )
-                .build())
-            .field(GraphQLFieldDefinition.newFieldDefinition()
->>>>>>> 2f856abd
                 .name("route")
                 .description("Get a single route based on its id (format is Agency:RouteId)")
                 .type(routeType)
