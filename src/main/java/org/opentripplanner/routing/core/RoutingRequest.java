package org.opentripplanner.routing.core;

import com.google.common.base.Objects;
import org.opentripplanner.model.FeedScopedId;
import org.opentripplanner.model.Route;
import org.opentripplanner.api.parameter.QualifiedModeSet;
import org.opentripplanner.common.MavenVersion;
import org.opentripplanner.common.model.GenericLocation;
import org.opentripplanner.common.model.NamedPlace;
import org.opentripplanner.routing.edgetype.StreetEdge;
import org.opentripplanner.routing.error.TrivialPathException;
import org.opentripplanner.routing.graph.Edge;
import org.opentripplanner.routing.graph.Graph;
import org.opentripplanner.routing.graph.Vertex;
import org.opentripplanner.routing.impl.DurationComparator;
import org.opentripplanner.routing.impl.PathComparator;
import org.opentripplanner.routing.request.BannedStopSet;
import org.opentripplanner.routing.spt.DominanceFunction;
import org.opentripplanner.routing.spt.GraphPath;
import org.opentripplanner.routing.spt.ShortestPathTree;
import org.opentripplanner.util.DateUtils;
import org.slf4j.Logger;
import org.slf4j.LoggerFactory;

import java.io.Serializable;
import java.util.ArrayList;
import java.util.Arrays;
import java.util.Collection;
import java.util.Collections;
import java.util.Comparator;
import java.util.Date;
import java.util.HashMap;
import java.util.HashSet;
import java.util.List;
import java.util.Locale;
import java.util.Map;
import java.util.TimeZone;

/**
 * A trip planning request. Some parameters may not be honored by the trip planner for some or all itineraries.
 * For example, maxWalkDistance may be relaxed if the alternative is to not provide a route.
 *
 * All defaults should be specified here in the RoutingRequest, NOT as annotations on query parameters in web services
 * that create RoutingRequests. This establishes a priority chain for default values:
 * RoutingRequest field initializers, then JSON router config, then query parameters.
 */
public class RoutingRequest implements Cloneable, Serializable {

    private static final long serialVersionUID = MavenVersion.VERSION.getUID();

    private static final Logger LOG = LoggerFactory.getLogger(RoutingRequest.class);

    /**
     * The model that computes turn/traversal costs.
     * TODO: move this to the Router or the Graph if it doesn't clutter the code too much
     */
    public IntersectionTraversalCostModel traversalCostModel = new SimpleIntersectionTraversalCostModel();

    /* FIELDS UNIQUELY IDENTIFYING AN SPT REQUEST */

    /** The complete list of incoming query parameters. */
    public final HashMap<String, String> parameters = new HashMap<String, String>();

    /** The router ID -- internal ID to switch between router implementation (or graphs) */
    public String routerId = "";

    /** The start location */
    public GenericLocation from;

    /** The end location */
    public GenericLocation to;

    /** An ordered list of intermediate locations to be visited. */
    public List<GenericLocation> intermediatePlaces;

    /**
     * The maximum distance (in meters) the user is willing to walk for access/egress legs.
     * Defaults to unlimited.
     */
    public double maxWalkDistance = Double.MAX_VALUE;

    /**
     * The maximum distance (in meters) the user is willing to walk for transfer legs.
     * Defaults to unlimited. Currently set to be the same value as maxWalkDistance.
     */
    public double maxTransferWalkDistance = Double.MAX_VALUE;

    /**
     * The maximum time (in seconds) of pre-transit travel when using drive-to-transit (park and
     * ride or kiss and ride). By default limited to 30 minutes driving, because if it's unlimited on
     * large graphs the search becomes very slow.
     */
    public int maxPreTransitTime = 30 * 60;

    /** The worst possible time (latest for depart-by and earliest for arrive-by) to accept */
    public long worstTime = Long.MAX_VALUE;

    /** The worst possible weight that we will accept when planning a trip. */
    public double maxWeight = Double.MAX_VALUE;

    /** The maximum duration of a returned itinerary, in hours. */
    public double maxHours = Double.MAX_VALUE;

    /** Whether maxHours limit should consider wait/idle time between the itinerary and the requested arrive/depart time. */
    public boolean useRequestedDateTimeInMaxHours = false;

    /** The set of TraverseModes that a user is willing to use. Defaults to WALK | TRANSIT. */
    public TraverseModeSet modes = new TraverseModeSet("TRANSIT,WALK"); // defaults in constructor overwrite this

    /** The set of characteristics that the user wants to optimize for -- defaults to QUICK, or optimize for transit time. */
    public OptimizeType optimize = OptimizeType.QUICK;
    // TODO this should be completely removed and done only with individual cost parameters
    // Also: apparently OptimizeType only affects BICYCLE mode traversal of street segments.
    // If this is the case it should be very well documented and carried over into the Enum name.

    /** The epoch date/time that the trip should depart (or arrive, for requests where arriveBy is true) */
    public long dateTime = new Date().getTime() / 1000;

    /** Whether the trip should depart at dateTime (false, the default), or arrive at dateTime. */
    public boolean arriveBy = false;

    /** Whether the trip must be wheelchair accessible. */
    public boolean wheelchairAccessible = false;

    /** The maximum number of itineraries to return. */
    public int numItineraries = 3;

    /** The maximum slope of streets for wheelchair trips. */
    public double maxSlope = 0.0833333333333; // ADA max wheelchair ramp slope is a good default.

    /** Whether the planner should return intermediate stops lists for transit legs. */
    public boolean showIntermediateStops = false;

    /** max walk/bike speed along streets, in meters per second */
    public double walkSpeed;

    public double bikeSpeed;

    public double carSpeed;

    public Locale locale = new Locale("en", "US");

    /**
     * An extra penalty added on transfers (i.e. all boardings except the first one).
     * Not to be confused with bikeBoardCost and walkBoardCost, which are the cost of boarding a
     * vehicle with and without a bicycle. The boardCosts are used to model the 'usual' perceived
     * cost of using a transit vehicle, and the transferPenalty is used when a user requests even 
     * less transfers. In the latter case, we don't actually optimize for fewest transfers, as this 
     * can lead to absurd results. Consider a trip in New York from Grand Army 
     * Plaza (the one in Brooklyn) to Kalustyan's at noon. The true lowest transfers route is to 
     * wait until midnight, when the 4 train runs local the whole way. The actual fastest route is 
     * the 2/3 to the 4/5 at Nevins to the 6 at Union Square, which takes half an hour.
     * Even someone optimizing for fewest transfers doesn't want to wait until midnight. Maybe they 
     * would be willing to walk to 7th Ave and take the Q to Union Square, then transfer to the 6. 
     * If this takes less than optimize_transfer_penalty seconds, then that's what we'll return.
     */
    public int transferPenalty = 0;

    /** A multiplier for how bad walking is, compared to being in transit for equal lengths of time.
     *  Defaults to 2. Empirically, values between 10 and 20 seem to correspond well to the concept
     *  of not wanting to walk too much without asking for totally ridiculous itineraries, but this
     *  observation should in no way be taken as scientific or definitive. Your mileage may vary.*/
    public double walkReluctance = 2.0;

    /** Used instead of walk reluctance for stairs */
    public double stairsReluctance = 2.0;
    
    /** Multiplicative factor on expected turning time. */
    public double turnReluctance = 1.0;

    /**
     * How long does it take to get an elevator, on average (actually, it probably should be a bit *more* than average, to prevent optimistic trips)?
     * Setting it to "seems like forever," while accurate, will probably prevent OTP from working correctly.
     */
    // TODO: how long does it /really/ take to get an elevator?
    public int elevatorBoardTime = 90;

    /** What is the cost of boarding an elevator? */
    public int elevatorBoardCost = 90;

    /** How long does it take to advance one floor on an elevator? */
    public int elevatorHopTime = 20;

    /** What is the cost of travelling one floor on an elevator? */
    public int elevatorHopCost = 20;

    // it is assumed that getting off an elevator is completely free

    /** Time to get on and off your own bike */
    public int bikeSwitchTime;

    /** Cost of getting on and off your own bike */
    public int bikeSwitchCost;

    /** Time to rent a bike */
    public int bikeRentalPickupTime = 60;

    /**
     * Cost of renting a bike. The cost is a bit more than actual time to model the associated cost and trouble.
     */
    public int bikeRentalPickupCost = 120;

    /** Time to drop-off a rented bike */
    public int bikeRentalDropoffTime = 30;

    /** Cost of dropping-off a rented bike */
    public int bikeRentalDropoffCost = 30;

    /** Time to park a bike */
    public int bikeParkTime = 60;

    /** Cost of parking a bike. */
    public int bikeParkCost = 120;

    /**
     * Time to park a car in a park and ride, w/o taking into account driving and walking cost
     * (time to park, switch off, pick your stuff, lock the car, etc...)
     */
    public int carDropoffTime = 120;

    /**
     * How much worse is waiting for a transit vehicle than being on a transit vehicle, as a multiplier. The default value treats wait and on-vehicle
     * time as the same.
     *
     * It may be tempting to set this higher than walkReluctance (as studies often find this kind of preferences among
     * riders) but the planner will take this literally and walk down a transit line to avoid waiting at a stop.
     * This used to be set less than 1 (0.95) which would make waiting offboard preferable to waiting onboard in an
     * interlined trip. That is also undesirable.
     *
     * If we only tried the shortest possible transfer at each stop to neighboring stop patterns, this problem could disappear.
     */
    public double waitReluctance = 1.0;

    /** How much less bad is waiting at the beginning of the trip (replaces waitReluctance on the first boarding) */
    public double waitAtBeginningFactor = 0.4;

    /** This prevents unnecessary transfers by adding a cost for boarding a vehicle. */
    public int walkBoardCost = 60 * 10;

    /** Separate cost for boarding a vehicle with a bicycle, which is more difficult than on foot. */
    public int bikeBoardCost = 60 * 10;

    /**
     * Do not use certain named routes.
     * The paramter format is: feedId_routeId,feedId_routeId,feedId_routeId
     * This parameter format is completely nonstandard and should be revised for the 2.0 API, see issue #1671.
     */
    public RouteMatcher bannedRoutes = RouteMatcher.emptyMatcher();

    /** Only use certain named routes */
    public RouteMatcher whiteListedRoutes = RouteMatcher.emptyMatcher();

    /** Do not use certain named agencies */
    public HashSet<String> bannedAgencies = new HashSet<String>();

    /** Only use certain named agencies */
    public HashSet<String> whiteListedAgencies = new HashSet<String>();

    /** Do not use certain trips */
    public HashMap<FeedScopedId, BannedStopSet> bannedTrips = new HashMap<FeedScopedId, BannedStopSet>();

    /** Do not use certain stops. See for more information the bannedStops property in the RoutingResource class. */
    public StopMatcher bannedStops = StopMatcher.emptyMatcher(); 
    
    /** Do not use certain stops. See for more information the bannedStopsHard property in the RoutingResource class. */
    public StopMatcher bannedStopsHard = StopMatcher.emptyMatcher();
    
    /** Set of preferred routes by user. */
    public RouteMatcher preferredRoutes = RouteMatcher.emptyMatcher();
    
    /** Set of preferred agencies by user. */
    public HashSet<String> preferredAgencies = new HashSet<String>();

    /**
     * Penalty added for using every route that is not preferred if user set any route as preferred. We return number of seconds that we are willing
     * to wait for preferred route.
     */
    public int otherThanPreferredRoutesPenalty = 300;

    /** Set of unpreferred routes for given user. */
    public RouteMatcher unpreferredRoutes = RouteMatcher.emptyMatcher();
    
    /** Set of unpreferred agencies for given user. */
    public HashSet<String> unpreferredAgencies = new HashSet<String>();

    /**
     * Penalty added for using every unpreferred route. We return number of seconds that we are willing to wait for preferred route.
     */
    public int useUnpreferredRoutesPenalty = 300;

    /**
     * A global minimum transfer time (in seconds) that specifies the minimum amount of time that must pass between exiting one transit vehicle and
     * boarding another. This time is in addition to time it might take to walk between transit stops. This time should also be overridden by specific
     * transfer timing information in transfers.txt
     */
    // initialize to zero so this does not inadvertently affect tests, and let Planner handle defaults
    public int transferSlack = 0;

    /** Invariant: boardSlack + alightSlack <= transferSlack. */
    public int boardSlack = 0;

    public int alightSlack = 0;

    public int maxTransfers = 2;

    /**
     * Extensions to the trip planner will require additional traversal options beyond the default 
     * set. We provide an extension point for adding arbitrary parameters with an 
     * extension-specific key.
     */
    public Map<Object, Object> extensions = new HashMap<Object, Object>();

    /** Penalty for using a non-preferred transfer */
    public int nonpreferredTransferPenalty = 180;

    /**
     * For the bike triangle, how important time is. 
     * triangleTimeFactor+triangleSlopeFactor+triangleSafetyFactor == 1
     */
    public double triangleTimeFactor;

    /** For the bike triangle, how important slope is */
    public double triangleSlopeFactor;

    /** For the bike triangle, how important safety is */
    public double triangleSafetyFactor;

    /** Options specifically for the case that you are walking a bicycle. */
    public RoutingRequest bikeWalkingOptions;

    /** This is true when a GraphPath is being traversed in reverse for optimization purposes. */
    public boolean reverseOptimizing = false;

    /** when true, do not use goal direction or stop at the target, build a full SPT */
    public boolean batch = false;

    /**
     * Whether or not bike rental availability information will be used to plan bike rental trips
     */
    public boolean useBikeRentalAvailabilityInformation = false;

    /**
     * The maximum wait time in seconds the user is willing to delay trip start. Only effective in Analyst.
     */
    public long clampInitialWait = -1;

    /**
     * When true, reverse optimize this search on the fly whenever needed, rather than reverse-optimizing the entire path when it's done.
     */
    public boolean reverseOptimizeOnTheFly = false;

    /**
     * When true, do a full reversed search to compact the legs of the GraphPath.
     */
    public boolean compactLegsByReversedSearch = false;

    /**
     * If true, cost turns as they would be in a country where driving occurs on the right; otherwise, cost them as they would be in a country where
     * driving occurs on the left.
     */
    public boolean driveOnRight = true;

    /**
     * The deceleration speed of an automobile, in meters per second per second.
     */
    // 2.9 m/s/s: 65 mph - 0 mph in 10 seconds
    public double carDecelerationSpeed = 2.9;

    /**
     * The acceleration speed of an automobile, in meters per second per second.
     */
    // 2.9 m/s/s: 0 mph to 65 mph in 10 seconds
    public double carAccelerationSpeed = 2.9;
    
    /**
     * When true, realtime updates are ignored during this search.
     */
    public boolean ignoreRealtimeUpdates = false;

    /**
     * If true, the remaining weight heuristic is disabled. Currently only implemented for the long
     * distance path service.
     */
    public boolean disableRemainingWeightHeuristic = false;

    /**
     * Extra penalty added for flag-stop boarding/alighting. This parameter only applies to
     * GTFS-Flex routing, which must be explicitly turned on via the useFlexService parameter
     * in router-config.json.
     *
     * In GTFS-Flex, a flag stop is a point at which a vehicle is boarded or alighted which is not
     * a defined stop, e.g. the bus is flagged down in between stops. This parameter is an
     * additional cost added when a board/alight occurs at a flag stop. Increasing this parameter
     * increases the cost of using a flag stop relative to a regular scheduled stop.
     */
    public int flexFlagStopExtraPenalty = 90;

    /**
     * Extra penalty added for deviated-route boarding/alighting. This parameter only applies to
     * GTFS-Flex routing, which must be explicitly turned on via the useFlexService parameter
     * in router-config.json.
     *
     * In GTFS-Flex, deviated-route service is when a vehicle can deviate a certain distance
     * (or within a certain area) in order to drop off or pick up a passenger. This parameter is an
     * additional cost added when a board/alight occurs before/after a deviation. Increasing this
     * parameter increases the cost of using deviated-route service relative to fixed-route.
     */
    public int flexDeviatedRouteExtraPenalty = 180;

    /**
     * Reluctance for call-n-ride. This parameter only applies to GTFS-Flex routing, which must be
     * explicitly turned on via the useFlexService parameter in router-config.json.
     *
     * Call-and-ride service is when a vehicle picks up and drops off a passenger at their origin
     * and destination, without regard to a fixed route. In the GTFS-Flex data standard, call-and-
     * ride service is defined analogously to deviated-route service, but with more permissive
     * parameters. Depending on the particular origin and destination and the size of the area in
     * which a route can deviate, a single route could be used for both deviated-route and call-
     * and-ride service. This parameter is multiplied with the time on board call-and-ride in order to
     * increase the cost of call-and-ride's use relative to normal transit.
     */
    public double flexCallAndRideReluctance = 2.0;

    /**
     * Total time which can be spent on a call-n-ride leg. This parameter only applies to GTFS-Flex
     * routing, which must be explicitly turned on via the useFlexService parameter in
     * router-config.json.
     *
     * "Trip-banning" as a method of obtaining different itinerary results does not work for call-
     * and-ride service: the same trip can be used in different ways, for example to drop off a
     * passenger at different transfer points. Thus, rather than trip-banning, after each itinerary
     * is found, flexMaxCallAndRideSeconds is reduced in order to obtain different itineraries. The
     * new value of the parameter to calculated according to the following formula:
     * min(duration - options.flexReduceCallAndRideSeconds, duration * flexReduceCallAndRideRatio)
     */
    public int flexMaxCallAndRideSeconds = Integer.MAX_VALUE;

    /**
     * Control the reduction of call-and-ride time. This parameter only applies to GTFS-Flex
     * routing, which must be explicitly turned on via the useFlexService parameter in
     * router-config.json.
     *
     * Seconds to reduce flexMaxCallAndRideSeconds after a complete call-n-ride itinerary. The
     * rationale for this parameter is given in the docs for flexMaxCallAndRideSeconds.
     */
    public int flexReduceCallAndRideSeconds = 15 * 60;

    /**
     * Control the reduction of call-and-ride time. This parameter only applies to GTFS-Flex
     * routing, which must be explicitly turned on via the useFlexService parameter in
     * router-config.json.
     *
     * Percentage to reduce flexMaxCallAndRideSeconds after a complete call-n-ride itinerary. The
     * rationale for this parameter is given in the docs for flexMaxCallAndRideSeconds.
     */
    public double flexReduceCallAndRideRatio = 0.5;

    /**
     * Control the size of flag-stop buffer returned in API response. This parameter only applies
     * to GTFS-Flex routing, which must be explicitly turned on via the useFlexService parameter in
     * router-config.json.
     *
     * This allows the UI to specify the length in meters of a segment around flag stops it wants
     * to display, as an indication to the user that the vehicle may be flagged down anywhere on
     * the segment. The backend will supply such a cropped geometry in its response
     * (`Place.flagStopArea`). The segment will be up to flexFlagStopBufferSize meters ahead or
     * behind the board/alight location. The actual length may be less if the board/alight location
     * is near the beginning or end of a route.
     */
    public double flexFlagStopBufferSize;

    /**
     * Whether to use reservation-based services. This parameter only applies to GTFS-Flex
     * routing, which must be explicitly turned on via the useFlexService parameter in
     * router-config.json.
     *
     * In GTFS-Flex, some trips may be defined as "reservation services," which indicates that
     * they require a reservation in order to be used. Such services will only be used if this
     * parameter is true.
     */
    public boolean flexUseReservationServices = true;

    /**
     * Whether to use eligibility-based services. This parameter only applies to GTFS-Flex
     * routing, which must be explicitly turned on via the useFlexService parameter in
     * router-config.json.
     *
     * In GTFS-Flex, some trips may be defined as "eligibility services," which indicates that
     * they require customers to meet a certain set of requirements in order to be used. Such
     * services will only be used if this parameter is true.
     */
    public boolean flexUseEligibilityServices = true;

    /**
     * Whether to ignore DRT time limits. This parameter only applies to GTFS-Flex routing, which
     * must be explicitly turned on via the useFlexService parameter in router-config.json.
     *
     * In GTFS-Flex, deviated-route and call-and-ride service can define a trip-level parameter
     * `drt_advance_book_min`, which determines how far in advance the flexible segment must be
     * scheduled. If `flexIgnoreDrtAdvanceBookMin = false`, OTP will only provide itineraries which
     * are feasible based on that constraint. For example, if the current time is 1:00pm and a
     * particular service must be scheduled one hour in advance, the earliest time the service
     * is usable is 2:00pm.
     */
    public boolean flexIgnoreDrtAdvanceBookMin = false;

    /**
     * The routing context used to actually carry out this search. It is important to build States from TraverseOptions
     * rather than RoutingContexts,and just keep a reference to the context in the TraverseOptions, rather than using
     * RoutingContexts for everything because in some testing and graph building situations we need to build a bunch of
     * initial states with different times and vertices from a single TraverseOptions, without setting all the transit
     * context or building temporary vertices (with all the exception-throwing checks that entails).
     * 
     * While they are conceptually separate, TraverseOptions does maintain a reference to its accompanying
     * RoutingContext (and vice versa) so that both do not need to be passed/injected separately into tight inner loops
     * within routing algorithms. These references should be set to null when the request scope is torn down -- the
     * routing context becomes irrelevant at that point, since temporary graph elements have been removed and the graph
     * may have been reloaded.
     */
    public RoutingContext rctx;

    /** A transit stop that this trip must start from */
    public FeedScopedId startingTransitStopId;
    
    /** A trip where this trip must start from (depart-onboard routing) */
    public FeedScopedId startingTransitTripId;

    public boolean walkingBike;

    public boolean softWalkLimiting = true;
    public boolean softPreTransitLimiting = true;

    public double softWalkPenalty = 60.0; // a jump in cost when stepping over the walking limit
    public double softWalkOverageRate = 5.0; // a jump in cost for every meter over the walking limit

    public double preTransitPenalty = 300.0; // a jump in cost when stepping over the pre-transit time limit
    public double preTransitOverageRate = 10.0; // a jump in cost for every second over the pre-transit time limit

    /*
      Additional flags affecting mode transitions.
      This is a temporary solution, as it only covers parking and rental at the beginning of the trip.
    */
    public boolean allowBikeRental = false;
    public boolean bikeParkAndRide = false;
    public boolean parkAndRide  = false;
    public boolean kissAndRide  = false;

    /* Whether we are in "long-distance mode". This is currently a server-wide setting, but it could be made per-request. */
    // TODO remove
    public boolean longDistance = false;

<<<<<<< HEAD
    /** Should traffic congestion be considered when driving? */
    public boolean useTraffic = false;

=======
>>>>>>> 4310982c
    /** The function that compares paths converging on the same vertex to decide which ones continue to be explored. */
    public DominanceFunction dominanceFunction = new DominanceFunction.Pareto();

    /** Accept only paths that use transit (no street-only paths). */
    public boolean onlyTransitTrips = false;

    /** Option to disable the default filtering of GTFS-RT alerts by time. */
    public boolean disableAlertFiltering = false;

    /** Whether to apply the ellipsoid->geoid offset to all elevations in the response */
    public boolean geoidElevation = false;

    /** Which path comparator to use */
    public String pathComparator = null;

    /**
     * This parameter is used in GTFS-Flex routing. Preliminary searches before the main search
     * need to be able to discover TransitStops in order to create call-and-ride legs which allow
     * transfers to fixed-route services.
     */
    public boolean enterStationsWithCar = false;

    /**
     * Totally exclude walking from trip plan results. This should likely be false for the
     * majority of applications; however, when GTFS-Flex is enabled, customers may wish to avoid
     * walking at all costs (perhaps due to age or disability), which can be accomodated via call-
     * and-ride service.
     */
    public boolean excludeWalking = false;

    /**
     * Minimum length in meters of partial hop edges. This parameter only applies to GTFS-Flex
     * routing, which must be explicitly turned on via the useFlexService parameter in router-
     * config.json.
     *
     * Flag stop and deviated-route service require creating partial PatternHops from points along
     * the route to a scheduled stop. This parameter provides a minimum length of such partial
     * hops, in order to reduce the amount of hops created when they redundant with regular
     * service.
     */
    public int flexMinPartialHopLength = 400;

    /** Saves split edge which can be split on origin/destination search
     *
     * This is used so that TrivialPathException is thrown if origin and destination search would split the same edge
     */
    private StreetEdge splitEdge = null;

    /**
     * Keep track of epoch time the request was created by OTP. This is currently only used by the
     * GTFS-Flex implementation.
     *
     * In GTFS-Flex, deviated-route and call-and-ride service can define a trip-level parameter
     * `drt_advance_book_min`, which determines how far in advance the flexible segment must be
     * scheduled. If `flexIgnoreDrtAdvanceBookMin = false`, OTP will only provide itineraries which
     * are feasible based on that constraint. For example, if the current time is 1:00pm and a
     * particular service must be scheduled one hour in advance, the earliest time the service
     * is usable is 2:00pm.
     */
    public long clockTimeSec;

    /* CONSTRUCTORS */

    /** Constructor for options; modes defaults to walk and transit */
    public RoutingRequest() {
        // http://en.wikipedia.org/wiki/Walking
        walkSpeed = 1.33; // 1.33 m/s ~ 3mph, avg. human speed
        bikeSpeed = 5; // 5 m/s, ~11 mph, a random bicycling speed
        // http://en.wikipedia.org/wiki/Speed_limit
        carSpeed = 40; // 40 m/s, 144 km/h, above the maximum (finite) driving speed limit worldwide
        setModes(new TraverseModeSet(TraverseMode.WALK, TraverseMode.TRANSIT));
        bikeWalkingOptions = this;

        // So that they are never null.
        from = new GenericLocation();
        to = new GenericLocation();
    }

    public RoutingRequest(TraverseModeSet modes) {
        this();
        this.setModes(modes);
    }

    public RoutingRequest(QualifiedModeSet qmodes) {
        this();
        qmodes.applyToRoutingRequest(this);
    }

    public RoutingRequest(String qmodes) {
        this();
        new QualifiedModeSet(qmodes).applyToRoutingRequest(this);
    }

    public RoutingRequest(TraverseMode mode) {
        this();
        this.setModes(new TraverseModeSet(mode));
    }

    public RoutingRequest(TraverseMode mode, OptimizeType optimize) {
        this(new TraverseModeSet(mode), optimize);
    }

    public RoutingRequest(TraverseModeSet modeSet, OptimizeType optimize) {
        this();
        this.optimize = optimize;
        this.setModes(modeSet);
    }

    /* ACCESSOR/SETTER METHODS */

    public boolean transitAllowed() {
        return modes.isTransit();
    }

    public long getSecondsSinceEpoch() {
        return dateTime;
    }

    public void setArriveBy(boolean arriveBy) {
        this.arriveBy = arriveBy;
        bikeWalkingOptions.arriveBy = arriveBy;
        if (worstTime == Long.MAX_VALUE || worstTime == 0)
            worstTime = arriveBy ? 0 : Long.MAX_VALUE;
    }

    public void setMode(TraverseMode mode) {
        setModes(new TraverseModeSet(mode));
    }

    public void setModes(TraverseModeSet modes) {
        this.modes = modes;
        if (modes.getBicycle()) {
            // This alternate routing request is used when we get off a bike to take a shortcut and are
            // walking alongside the bike. FIXME why are we only copying certain fields instead of cloning the request?
            bikeWalkingOptions = new RoutingRequest();
            bikeWalkingOptions.setArriveBy(this.arriveBy);
            bikeWalkingOptions.maxWalkDistance = maxWalkDistance;
            bikeWalkingOptions.maxPreTransitTime = maxPreTransitTime;
            bikeWalkingOptions.walkSpeed = walkSpeed * 0.8; // walking bikes is slow
            bikeWalkingOptions.walkReluctance = walkReluctance * 2.7; // and painful
            bikeWalkingOptions.optimize = optimize;
            bikeWalkingOptions.modes = modes.clone();
            bikeWalkingOptions.modes.setBicycle(false);
            bikeWalkingOptions.modes.setWalk(true);
            bikeWalkingOptions.walkingBike = true;
            bikeWalkingOptions.bikeSwitchTime = bikeSwitchTime;
            bikeWalkingOptions.bikeSwitchCost = bikeSwitchCost;
            bikeWalkingOptions.stairsReluctance = stairsReluctance * 5; // carrying bikes on stairs is awful
        } else if (modes.getCar()) {
            bikeWalkingOptions = new RoutingRequest();
            bikeWalkingOptions.setArriveBy(this.arriveBy);
            bikeWalkingOptions.maxWalkDistance = maxWalkDistance;
            bikeWalkingOptions.maxPreTransitTime = maxPreTransitTime;
            bikeWalkingOptions.modes = modes.clone();
            bikeWalkingOptions.modes.setBicycle(false);
            bikeWalkingOptions.modes.setWalk(true);
        }
    }

    public void setOptimize(OptimizeType optimize) {
        this.optimize = optimize;
        bikeWalkingOptions.optimize = optimize;
    }

    public void setWheelchairAccessible(boolean wheelchairAccessible) {
        this.wheelchairAccessible = wheelchairAccessible;
    }

    /**
     * only allow traversal by the specified mode; don't allow walking bikes. This is used during contraction to reduce the number of possible paths.
     */
    public void freezeTraverseMode() {
        bikeWalkingOptions = clone();
        bikeWalkingOptions.bikeWalkingOptions = new RoutingRequest(new TraverseModeSet());
    }

    /**
     * Add an extension parameter with the specified key. Extensions allow you to add arbitrary traversal options.
     */
    public void putExtension(Object key, Object value) {
        extensions.put(key, value);
    }

    /** Determine if a particular extension parameter is present for the specified key. */
    public boolean containsExtension(Object key) {
        return extensions.containsKey(key);
    }

    /** Get the extension parameter with the specified key. */
    @SuppressWarnings("unchecked")
    public <T> T getExtension(Object key) {
        return (T) extensions.get(key);
    }

    /** Returns the model that computes the cost of intersection traversal. */
    public IntersectionTraversalCostModel getIntersectionTraversalCostModel() {
        return traversalCostModel;
    }
    
    /** @return the (soft) maximum walk distance */
    // If transit is not to be used and this is a point to point search
    // or one with soft walk limiting, disable walk limit.
    public double getMaxWalkDistance() {
        if (modes.isTransit() || (batch && !softWalkLimiting)) {
            return maxWalkDistance;
        } else {
            return Double.MAX_VALUE;            
        }
    }
    
    public void setWalkBoardCost(int walkBoardCost) {
        if (walkBoardCost < 0) {
            this.walkBoardCost = 0;
        }
        else {
            this.walkBoardCost = walkBoardCost;
        }
    }
    
    public void setBikeBoardCost(int bikeBoardCost) {
        if (bikeBoardCost < 0) {
            this.bikeBoardCost = 0;
        }
        else {
            this.bikeBoardCost = bikeBoardCost;
        }
    }
    
    public void setPreferredAgencies(String s) {
        if (!s.isEmpty()) {
            preferredAgencies = new HashSet<>();
            Collections.addAll(preferredAgencies, s.split(","));
        }
    }

    public void setPreferredRoutes(String s) {
        if (!s.isEmpty()) {
            preferredRoutes = RouteMatcher.parse(s);
        }
        else {
            preferredRoutes = RouteMatcher.emptyMatcher();
        }
    }
    
    public void setOtherThanPreferredRoutesPenalty(int penalty) {
        if(penalty < 0) penalty = 0;
        this.otherThanPreferredRoutesPenalty = penalty;
    }

    public void setUnpreferredAgencies(String s) {
        if (!s.isEmpty()) {
            unpreferredAgencies = new HashSet<>();
            Collections.addAll(unpreferredAgencies, s.split(","));
        }
    }

    public void setUnpreferredRoutes(String s) {
        if (!s.isEmpty()) {
            unpreferredRoutes = RouteMatcher.parse(s);
        }
        else {
            unpreferredRoutes = RouteMatcher.emptyMatcher();
        }
    }

    public void setBannedRoutes(String s) {
        if (!s.isEmpty()) {
            bannedRoutes = RouteMatcher.parse(s);
        }
        else {
            bannedRoutes = RouteMatcher.emptyMatcher();
        }
    }

    public void setWhiteListedRoutes(String s) {
        if (!s.isEmpty()) {
            whiteListedRoutes = RouteMatcher.parse(s);
        }
        else {
            whiteListedRoutes = RouteMatcher.emptyMatcher();
        }
    }

    public void setBannedStops(String s) {
        if (!s.isEmpty()) {
            bannedStops = StopMatcher.parse(s);
        }
        else {
            bannedStops = StopMatcher.emptyMatcher();
        }
    }

    public void setBannedStopsHard(String s) {
        if (!s.isEmpty()) {
            bannedStopsHard = StopMatcher.parse(s);
        }
        else {
            bannedStopsHard = StopMatcher.emptyMatcher();
        }
    }

    public void setBannedAgencies(String s) {
        if (!s.isEmpty()) {
            bannedAgencies = new HashSet<>();
            Collections.addAll(bannedAgencies, s.split(","));
        }
    }

    public void setWhiteListedAgencies(String s) {
        if (!s.isEmpty()) {
            whiteListedAgencies = new HashSet<>();
            Collections.addAll(whiteListedAgencies, s.split(","));
        }
    }

    public final static int MIN_SIMILARITY = 1000;

    public void setFromString(String from) {
        this.from = GenericLocation.fromOldStyleString(from);
    }

    public void setToString(String to) {
        this.to = GenericLocation.fromOldStyleString(to);
    }

    /**
     * Clear the allowed modes.
     */
    public void clearModes() {
        modes.clear();
    }

    /**
     * Add a TraverseMode to the set of allowed modes.
     */
    public void addMode(TraverseMode mode) {
        modes.setMode(mode, true);
    }

    /**
     * Add multiple modes to the set of allowed modes.
     */
    public void addMode(List<TraverseMode> mList) {
        for (TraverseMode m : mList) {
            addMode(m);
        }
    }

    public Date getDateTime() {
        return new Date(dateTime * 1000);
    }

    public void setDateTime(Date dateTime) {
        this.dateTime = dateTime.getTime() / 1000;
    }

    public void setDateTime(String date, String time, TimeZone tz) {
        Date dateObject = DateUtils.toDate(date, time, tz);
        setDateTime(dateObject);
    }

    public int getNumItineraries() {
        if (modes.isTransit()) {
            return numItineraries;
        } else {
            // If transit is not to be used, only search for one itinerary.
            return 1;
        }
    }

    public void setNumItineraries(int numItineraries) {
        this.numItineraries = numItineraries;
    }

    public String toString() {
        return toString(" ");
    }

    public String toString(String sep) {
        return from + sep + to + sep + getMaxWalkDistance() + sep + getDateTime() + sep
                + arriveBy + sep + optimize + sep + modes.getAsStr() + sep
                + getNumItineraries();
    }

    public void removeMode(TraverseMode mode) {
        modes.setMode(mode, false);
    }

    /**
     * Sets intermediatePlaces by parsing GenericLocations from a list of string.
     */
    public void setIntermediatePlacesFromStrings(List<String> intermediates) {
        this.intermediatePlaces = new ArrayList<GenericLocation>(intermediates.size());
        for (String place : intermediates) {
            intermediatePlaces.add(GenericLocation.fromOldStyleString(place));
        }
    }

    /** Clears any intermediate places from this request. */
    public void clearIntermediatePlaces() {
        if (this.intermediatePlaces != null) {
            this.intermediatePlaces.clear();
        }
    }

    /**
     * Returns true if there are any intermediate places set.
     */
    public boolean hasIntermediatePlaces() {
        return this.intermediatePlaces != null && this.intermediatePlaces.size() > 0;
    }

    /**
     * Adds a GenericLocation to the end of the intermediatePlaces list. Will initialize intermediatePlaces if it is null.
     */
    public void addIntermediatePlace(GenericLocation location) {
        if (this.intermediatePlaces == null) {
            this.intermediatePlaces = new ArrayList<GenericLocation>();
        }
        this.intermediatePlaces.add(location);
    }

    public void setTriangleSafetyFactor(double triangleSafetyFactor) {
        this.triangleSafetyFactor = triangleSafetyFactor;
        bikeWalkingOptions.triangleSafetyFactor = triangleSafetyFactor;
    }

    public void setTriangleSlopeFactor(double triangleSlopeFactor) {
        this.triangleSlopeFactor = triangleSlopeFactor;
        bikeWalkingOptions.triangleSlopeFactor = triangleSlopeFactor;
    }

    public void setTriangleTimeFactor(double triangleTimeFactor) {
        this.triangleTimeFactor = triangleTimeFactor;
        bikeWalkingOptions.triangleTimeFactor = triangleTimeFactor;
    }

    public NamedPlace getFromPlace() {
        return this.from.getNamedPlace();
    }

    public NamedPlace getToPlace() {
        return this.to.getNamedPlace();
    }

    /* INSTANCE METHODS */

    @SuppressWarnings("unchecked")
    @Override
    public RoutingRequest clone() {
        try {
            RoutingRequest clone = (RoutingRequest) super.clone();
            clone.bannedRoutes = bannedRoutes.clone();
            clone.bannedTrips = (HashMap<FeedScopedId, BannedStopSet>) bannedTrips.clone();
            clone.bannedStops = bannedStops.clone();
            clone.bannedStopsHard = bannedStopsHard.clone();
            clone.whiteListedAgencies = (HashSet<String>) whiteListedAgencies.clone();
            clone.whiteListedRoutes = whiteListedRoutes.clone();
            clone.preferredAgencies = (HashSet<String>) preferredAgencies.clone();
            clone.preferredRoutes = preferredRoutes.clone();
            if (this.bikeWalkingOptions != this)
                clone.bikeWalkingOptions = this.bikeWalkingOptions.clone();
            else
                clone.bikeWalkingOptions = clone;
            return clone;
        } catch (CloneNotSupportedException e) {
            /* this will never happen since our super is the cloneable object */
            throw new RuntimeException(e);
        }
    }

    public RoutingRequest reversedClone() {
        RoutingRequest ret = this.clone();
        ret.setArriveBy(!ret.arriveBy);
        ret.reverseOptimizing = !ret.reverseOptimizing; // this is not strictly correct
        ret.useBikeRentalAvailabilityInformation = false;
        return ret;
    }

    // Set routing context with passed-in set of temporary vertices. Needed for intermediate places
    // as a consequence of the check that temporary vertices are request-specific.
    public void setRoutingContext(Graph graph, Collection<Vertex> temporaryVertices) {
        if (rctx == null) {
            // graphService.getGraph(routerId)
            this.rctx = new RoutingContext(this, graph, temporaryVertices);
            // check after back reference is established, to allow temp edge cleanup on exceptions
            this.rctx.check();
        } else {
            if (rctx.graph == graph) {
                LOG.debug("keeping existing routing context");
                return;
            } else {
                LOG.error("attempted to reset routing context using a different graph");
                return;
            }
        }
    }

    public void setRoutingContext(Graph graph) {
        setRoutingContext(graph, null);
    }

    /** For use in tests. Force RoutingContext to specific vertices rather than making temp edges. */
    public void setRoutingContext(Graph graph, Edge fromBackEdge, Vertex from, Vertex to) {
        // normally you would want to tear down the routing context...
        // but this method is mostly used in tests, and teardown interferes with testHalfEdges
        // FIXME here, or in test, and/or in other places like TSP that use this method
        // if (rctx != null)
        // this.rctx.destroy();
        this.rctx = new RoutingContext(this, graph, from, to);
        this.rctx.originBackEdge = fromBackEdge;
    }

    public void setRoutingContext(Graph graph, Vertex from, Vertex to) {
        setRoutingContext(graph, null, from, to);
    }

    /** For use in tests. Force RoutingContext to specific vertices rather than making temp edges. */
    public void setRoutingContext(Graph graph, String from, String to) {
        this.setRoutingContext(graph, graph.getVertex(from), graph.getVertex(to));
    }

    /** Used in internals API. Make a RoutingContext with no origin or destination vertices specified. */
    public void setDummyRoutingContext(Graph graph) {
        this.setRoutingContext(graph, "", "");
    }

    public RoutingContext getRoutingContext() {
        return this.rctx;
    }

    /**
     * Equality does not mean that the fields of the two RoutingRequests are identical, but that they will produce the same SPT. This is particularly
     * important when the batch field is set to 'true'. Does not consider the RoutingContext, to allow SPT caching. Intermediate places are also not
     * included because the TSP solver will factor a single intermediate places routing request into several routing requests without intermediates
     * before searching.
     */
    @Override
    public boolean equals(Object o) {
        if (!(o instanceof RoutingRequest))
            return false;
        RoutingRequest other = (RoutingRequest) o;
        if (this.batch != other.batch)
            return false;
        boolean endpointsMatch;
        if (this.batch) {
            if (this.arriveBy) {
                endpointsMatch = to.equals(other.to);
            } else {
                endpointsMatch = from.equals(other.from);
            }
        } else {
            endpointsMatch = ((from == null && other.from == null) || from.equals(other.from))
                    && ((to == null && other.to == null) || to.equals(other.to));
        }
        return endpointsMatch
                && dateTime == other.dateTime
                && arriveBy == other.arriveBy
                && numItineraries == other.numItineraries // should only apply in non-batch?
                && walkSpeed == other.walkSpeed
                && bikeSpeed == other.bikeSpeed
                && carSpeed == other.carSpeed
                && maxWeight == other.maxWeight
                && worstTime == other.worstTime
                && maxTransfers == other.maxTransfers
                && modes.equals(other.modes)
                && wheelchairAccessible == other.wheelchairAccessible
                && optimize.equals(other.optimize)
                && maxWalkDistance == other.maxWalkDistance
                && maxTransferWalkDistance == other.maxTransferWalkDistance
                && maxPreTransitTime == other.maxPreTransitTime
                && transferPenalty == other.transferPenalty
                && maxSlope == other.maxSlope
                && walkReluctance == other.walkReluctance
                && waitReluctance == other.waitReluctance
                && waitAtBeginningFactor == other.waitAtBeginningFactor
                && walkBoardCost == other.walkBoardCost
                && bikeBoardCost == other.bikeBoardCost
                && bannedRoutes.equals(other.bannedRoutes)
                && bannedTrips.equals(other.bannedTrips)
                && preferredRoutes.equals(other.preferredRoutes)
                && unpreferredRoutes.equals(other.unpreferredRoutes)
                && transferSlack == other.transferSlack
                && boardSlack == other.boardSlack
                && alightSlack == other.alightSlack
                && nonpreferredTransferPenalty == other.nonpreferredTransferPenalty
                && otherThanPreferredRoutesPenalty == other.otherThanPreferredRoutesPenalty
                && useUnpreferredRoutesPenalty == other.useUnpreferredRoutesPenalty
                && triangleSafetyFactor == other.triangleSafetyFactor
                && triangleSlopeFactor == other.triangleSlopeFactor
                && triangleTimeFactor == other.triangleTimeFactor
                && stairsReluctance == other.stairsReluctance
                && elevatorBoardTime == other.elevatorBoardTime
                && elevatorBoardCost == other.elevatorBoardCost
                && elevatorHopTime == other.elevatorHopTime
                && elevatorHopCost == other.elevatorHopCost
                && bikeSwitchTime == other.bikeSwitchTime
                && bikeSwitchCost == other.bikeSwitchCost
                && bikeRentalPickupTime == other.bikeRentalPickupTime
                && bikeRentalPickupCost == other.bikeRentalPickupCost
                && bikeRentalDropoffTime == other.bikeRentalDropoffTime
                && bikeRentalDropoffCost == other.bikeRentalDropoffCost
                && useBikeRentalAvailabilityInformation == other.useBikeRentalAvailabilityInformation
                && extensions.equals(other.extensions)
                && clampInitialWait == other.clampInitialWait
                && reverseOptimizeOnTheFly == other.reverseOptimizeOnTheFly
                && ignoreRealtimeUpdates == other.ignoreRealtimeUpdates
                && disableRemainingWeightHeuristic == other.disableRemainingWeightHeuristic
                && Objects.equal(startingTransitTripId, other.startingTransitTripId)
                && disableAlertFiltering == other.disableAlertFiltering
                && geoidElevation == other.geoidElevation
                && flexFlagStopExtraPenalty == other.flexFlagStopExtraPenalty
                && flexDeviatedRouteExtraPenalty == other.flexDeviatedRouteExtraPenalty
                && flexCallAndRideReluctance == other.flexCallAndRideReluctance
                && flexReduceCallAndRideSeconds == other.flexReduceCallAndRideSeconds
                && flexReduceCallAndRideRatio == other.flexReduceCallAndRideRatio
                && flexFlagStopBufferSize == other.flexFlagStopBufferSize
                && flexUseReservationServices == other.flexUseReservationServices
                && flexUseEligibilityServices == other.flexUseEligibilityServices
                && flexIgnoreDrtAdvanceBookMin == other.flexIgnoreDrtAdvanceBookMin
                && excludeWalking == other.excludeWalking
                && flexMinPartialHopLength == other.flexMinPartialHopLength
                && clockTimeSec == other.clockTimeSec;
    }

    /**
     * Equality and hashCode should not consider the routing context, to allow SPT caching.
     * When adding fields to the hash code, pick a random large prime number that's not yet in use.
     */
    @Override
    public int hashCode() {
        int hashCode = new Double(walkSpeed).hashCode() + new Double(bikeSpeed).hashCode()
                + new Double(carSpeed).hashCode() + new Double(maxWeight).hashCode()
                + (int) (worstTime & 0xffffffff) + modes.hashCode()
                + (arriveBy ? 8966786 : 0) + (wheelchairAccessible ? 731980 : 0)
                + optimize.hashCode() + new Double(maxWalkDistance).hashCode()
                + new Double(maxTransferWalkDistance).hashCode()
                + new Double(transferPenalty).hashCode() + new Double(maxSlope).hashCode()
                + new Double(walkReluctance).hashCode() + new Double(waitReluctance).hashCode()
                + new Double(waitAtBeginningFactor).hashCode() * 15485863
                + walkBoardCost + bikeBoardCost + bannedRoutes.hashCode()
                + bannedTrips.hashCode() * 1373 + transferSlack * 20996011
                + (int) nonpreferredTransferPenalty + (int) transferPenalty * 163013803
                + new Double(triangleSafetyFactor).hashCode() * 195233277
                + new Double(triangleSlopeFactor).hashCode() * 136372361
                + new Double(triangleTimeFactor).hashCode() * 790052899
                + new Double(stairsReluctance).hashCode() * 315595321
                + maxPreTransitTime * 63061489
                + new Long(clampInitialWait).hashCode() * 209477
                + new Boolean(reverseOptimizeOnTheFly).hashCode() * 95112799
                + new Boolean(ignoreRealtimeUpdates).hashCode() * 154329
<<<<<<< HEAD
                + new Boolean(disableRemainingWeightHeuristic).hashCode() * 193939
                + new Boolean(useTraffic).hashCode() * 10169
                + Integer.hashCode(flexFlagStopExtraPenalty) * 179424691
                + Integer.hashCode(flexDeviatedRouteExtraPenalty) *  7424299
                + Double.hashCode(flexCallAndRideReluctance) * 86666621
                + Integer.hashCode(flexMaxCallAndRideSeconds) * 9994393
                + Integer.hashCode(flexReduceCallAndRideSeconds) * 92356763
                + Double.hashCode(flexReduceCallAndRideRatio) *  171157957
                + Double.hashCode(flexFlagStopBufferSize) * 803989
                + Boolean.hashCode(flexUseReservationServices) * 92429033
                + Boolean.hashCode(flexUseEligibilityServices) * 7916959
                + Boolean.hashCode(flexIgnoreDrtAdvanceBookMin) * 179992387
                + Boolean.hashCode(excludeWalking) * 989684221
                + Integer.hashCode(flexMinPartialHopLength) * 15485863
                + Long.hashCode(clockTimeSec) * 833389;
=======
                + new Boolean(disableRemainingWeightHeuristic).hashCode() * 193939;
>>>>>>> 4310982c
        if (batch) {
            hashCode *= -1;
            // batch mode, only one of two endpoints matters
            if (arriveBy) {
                hashCode += to.hashCode() * 1327144003;
            } else {
                hashCode += from.hashCode() * 524287;
            }
            hashCode += numItineraries; // why is this only present here?
        } else {
            // non-batch, both endpoints matter
            hashCode += from.hashCode() * 524287;
            hashCode += to.hashCode() * 1327144003;
        }
        return hashCode;
    }

    /** Tear down any routing context (remove temporary edges from edge lists) */
    public void cleanup() {
        if (this.rctx == null)
            LOG.warn("routing context was not set, cannot destroy it.");
        else {
            rctx.destroy();
            LOG.debug("routing context destroyed");
        }
    }

    /**
     * @param mode
     * @return The road speed for a specific traverse mode.
     */
    public double getSpeed(TraverseMode mode) {
        switch (mode) {
        case WALK:
            return walkSpeed;
        case BICYCLE:
            return bikeSpeed;
        case CAR:
            return carSpeed;
        default:
            break;
        }
        throw new IllegalArgumentException("getSpeed(): Invalid mode " + mode);
    }

    /** @return The highest speed for all possible road-modes. */
    public double getStreetSpeedUpperBound() {
        // Assume carSpeed > bikeSpeed > walkSpeed
        if (modes.getCar())
            return carSpeed;
        if (modes.getBicycle())
            return bikeSpeed;
        return walkSpeed;
    }

    /**
     * @param mode
     * @return The board cost for a specific traverse mode.
     */
    public int getBoardCost(TraverseMode mode) {
        if (mode == TraverseMode.BICYCLE)
            return bikeBoardCost;
        // I assume you can't bring your car in the bus
        return walkBoardCost;
    }

    /** @return The lower boarding cost for all possible road-modes. */
    public int getBoardCostLowerBound() {
        // Assume walkBoardCost < bikeBoardCost
        if (modes.getWalk())
            return walkBoardCost;
        return bikeBoardCost;
    }

    /**
     * @return The time it actually takes to board a vehicle. Could be significant eg. on airplanes and ferries
     */
    public int getBoardTime(TraverseMode transitMode) {
        Integer i = this.rctx.graph.boardTimes.get(transitMode);
        return i == null ? 0 : i;
    }

    /**
     * @return The time it actually takes to alight a vehicle. Could be significant eg. on airplanes and ferries
     */
    public int getAlightTime(TraverseMode transitMode) {
        Integer i = this.rctx.graph.alightTimes.get(transitMode);
        return i == null ? 0 : i;
    }

    private String getRouteOrAgencyStr(HashSet<String> strings) {
        StringBuilder builder = new StringBuilder();
        for (String agency : strings) {
            builder.append(agency);
            builder.append(",");
        }
        if (builder.length() > 0) {
            // trim trailing comma
            builder.setLength(builder.length() - 1);
        }
        return builder.toString();
    }

    public void setMaxWalkDistance(double maxWalkDistance) {
        if (maxWalkDistance > 0) {
            this.maxWalkDistance = maxWalkDistance;
            bikeWalkingOptions.maxWalkDistance = maxWalkDistance;
        }
    }

    public void setMaxPreTransitTime(int maxPreTransitTime) {
        if (maxPreTransitTime > 0) {
            this.maxPreTransitTime = maxPreTransitTime;
            bikeWalkingOptions.maxPreTransitTime = maxPreTransitTime;
        }
    }

    public void setWalkReluctance(double walkReluctance) {
        if (walkReluctance > 0) {
            this.walkReluctance = walkReluctance;
            // Do not set bikeWalkingOptions.walkReluctance here, because that needs a higher value.
        }
    }

    public void setWaitReluctance(double waitReluctance) {
        if (waitReluctance > 0) {
            this.waitReluctance = waitReluctance;
        }
    }

    public void setWaitAtBeginningFactor(double waitAtBeginningFactor) {
        if (waitAtBeginningFactor > 0) {
            this.waitAtBeginningFactor = waitAtBeginningFactor;
        }
    }

    public void banTrip(FeedScopedId trip) {
        bannedTrips.put(trip, BannedStopSet.ALL);
    }

    public boolean routeIsBanned(Route route) {
        /* check if agency is banned for this plan */
        if (bannedAgencies != null) {
            if (bannedAgencies.contains(route.getAgency().getId())) {
                return true;
            }
        }

        /* check if route banned for this plan */
        if (bannedRoutes != null) {
            if (bannedRoutes.matches(route)) {
                return true;
            }
        }

        boolean whiteListed = false;
        boolean whiteListInUse = false;

        /* check if agency is whitelisted for this plan */
        if (whiteListedAgencies != null && whiteListedAgencies.size() > 0) {
            whiteListInUse = true;
            if (whiteListedAgencies.contains(route.getAgency().getId())) {
                whiteListed = true;
            }
        }

        /* check if route is whitelisted for this plan */
        if (whiteListedRoutes != null && !whiteListedRoutes.isEmpty()) {
            whiteListInUse = true;
            if (whiteListedRoutes.matches(route)) {
                whiteListed = true;
            }
        }

        if (whiteListInUse && !whiteListed) {
            return true;
        }

        return false;
    }

    /** Check if route is preferred according to this request. */
    public long preferencesPenaltyForRoute(Route route) {
        long preferences_penalty = 0;
        String agencyID = route.getAgency().getId();
        if ((preferredRoutes != null && !preferredRoutes.equals(RouteMatcher.emptyMatcher())) ||
                (preferredAgencies != null && !preferredAgencies.isEmpty())) {
            boolean isPreferedRoute = preferredRoutes != null && preferredRoutes.matches(route);
            boolean isPreferedAgency = preferredAgencies != null && preferredAgencies.contains(agencyID);
            if (!isPreferedRoute && !isPreferedAgency) {
                preferences_penalty += otherThanPreferredRoutesPenalty;
            }
            else {
                preferences_penalty = 0;
            }
        }
        boolean isUnpreferedRoute  = unpreferredRoutes   != null && unpreferredRoutes.matches(route);
        boolean isUnpreferedAgency = unpreferredAgencies != null && unpreferredAgencies.contains(agencyID);
        if (isUnpreferedRoute || isUnpreferedAgency) {
            preferences_penalty += useUnpreferredRoutesPenalty;
        }
        return preferences_penalty;
    }

    /**
     * Get the maximum expected speed over all transit modes.
     * TODO derive actual speeds from GTFS feeds. On the other hand, that's what the bidirectional heuristic does on the fly.
     */
    public double getTransitSpeedUpperBound() {
        if (modes.contains(TraverseMode.RAIL)) {
            return 84; // 300kph typical peak speed of a TGV
        }
        if (modes.contains(TraverseMode.CAR)) {
            return 40; // 130kph max speed of a car on a highway
        }
        // Considering that buses can travel on highways, return the same max speed for all other transit.
        return 40; // TODO find accurate max speeds
    }

    /**
     * Sets the bicycle triangle routing parameters -- the relative importance of safety, flatness, and speed.
     * These three fields of the RoutingRequest should have values between 0 and 1, and should add up to 1.
     * This setter function accepts any three numbers and will normalize them to add up to 1.
     */
    public void setTriangleNormalized (double safe, double slope, double time) {
        double total = safe + slope + time;
        safe /= total;
        slope /= total;
        time /= total;
        this.triangleSafetyFactor = safe;
        this.triangleSlopeFactor = slope;
        this.triangleTimeFactor = time;
    }

    /** Create a new ShortestPathTree instance using the DominanceFunction specified in this RoutingRequest. */
    public ShortestPathTree getNewShortestPathTree() {
        return this.dominanceFunction.getNewShortestPathTree(this);
    }

    /**
     * Does nothing if different edge is split in origin/destination search
     *
     * But throws TrivialPathException if same edge is split in origin/destination search.
     *
     * used in {@link org.opentripplanner.graph_builder.linking.SimpleStreetSplitter} in {@link org.opentripplanner.graph_builder.linking.SimpleStreetSplitter#link(Vertex, StreetEdge, double, RoutingRequest)}
     * @param edge
     */
    public void canSplitEdge(StreetEdge edge) {
        if (splitEdge == null) {
            splitEdge = edge;
        } else {
            if (splitEdge.equals(edge)) {
                throw new TrivialPathException();
            }
        }

    }

    public void resetClockTime() {
        this.clockTimeSec = System.currentTimeMillis() / 1000;
    }

    public Comparator<GraphPath> getPathComparator(boolean compareStartTimes) {
        if ("duration".equals(pathComparator)) {
            return new DurationComparator();
        }
        return new PathComparator(compareStartTimes);
    }

}<|MERGE_RESOLUTION|>--- conflicted
+++ resolved
@@ -549,12 +549,9 @@
     // TODO remove
     public boolean longDistance = false;
 
-<<<<<<< HEAD
     /** Should traffic congestion be considered when driving? */
     public boolean useTraffic = false;
 
-=======
->>>>>>> 4310982c
     /** The function that compares paths converging on the same vertex to decide which ones continue to be explored. */
     public DominanceFunction dominanceFunction = new DominanceFunction.Pareto();
 
@@ -1206,7 +1203,6 @@
                 + new Long(clampInitialWait).hashCode() * 209477
                 + new Boolean(reverseOptimizeOnTheFly).hashCode() * 95112799
                 + new Boolean(ignoreRealtimeUpdates).hashCode() * 154329
-<<<<<<< HEAD
                 + new Boolean(disableRemainingWeightHeuristic).hashCode() * 193939
                 + new Boolean(useTraffic).hashCode() * 10169
                 + Integer.hashCode(flexFlagStopExtraPenalty) * 179424691
@@ -1221,10 +1217,8 @@
                 + Boolean.hashCode(flexIgnoreDrtAdvanceBookMin) * 179992387
                 + Boolean.hashCode(excludeWalking) * 989684221
                 + Integer.hashCode(flexMinPartialHopLength) * 15485863
-                + Long.hashCode(clockTimeSec) * 833389;
-=======
+                + Long.hashCode(clockTimeSec) * 833389
                 + new Boolean(disableRemainingWeightHeuristic).hashCode() * 193939;
->>>>>>> 4310982c
         if (batch) {
             hashCode *= -1;
             // batch mode, only one of two endpoints matters
