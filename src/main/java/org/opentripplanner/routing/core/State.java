--- conflicted
+++ resolved
@@ -414,15 +414,8 @@
     // We no longer compensate for schedule slack (minTransferTime) here.
     // It is distributed symmetrically over all preboard and prealight edges.
     var reversedRequest = stateData.opt.copyOfReversed();
-<<<<<<< HEAD
-    reversedRequest.withPreferences(p ->
-      p.withRental(it -> it.withUseAvailabilityInformation(false))
-    );
-    var newStateData = StateData.getInitialStateData(reversedRequest);
-=======
-    reversedRequest.preferences().rental().setUseAvailabilityInformation(false);
+    reversedRequest.withPreferences(p -> p.withRental(r -> r.withUseAvailabilityInformation(false)));
     var newStateData = StateData.getInitialStateData(reversedRequest, stateData.requestMode);
->>>>>>> 8f78ee88
     // TODO Check if those three lines are needed:
     // TODO Yes they are. We should instead pass the stateData as such after removing startTime, opt
     // and rctx from it.
