--- conflicted
+++ resolved
@@ -400,26 +400,12 @@
   }
 
   private State reversedClone() {
-<<<<<<< HEAD
-    // We no longer compensate for schedule slack (minTransferTime) here.
-    // It is distributed symmetrically over all preboard and prealight edges.
-    var reversedRequest = stateData.opt.copyOfReversed();
-    reversedRequest.withPreferences(p -> p.withRental(r -> r.withUseAvailabilityInformation(false)));
-    var newStateData = StateData.getInitialStateData(reversedRequest, stateData.requestMode);
-    // TODO Check if those three lines are needed:
-    // TODO Yes they are. We should instead pass the stateData as such after removing startTime, opt
-    // and rctx from it.
-    newStateData.vehicleRentalState = stateData.vehicleRentalState;
-    newStateData.vehicleParked = stateData.vehicleParked;
-    newStateData.carPickupState = stateData.carPickupState;
-
-    return new State(this.vertex, getTime(), newStateData);
-=======
-    AStarRequest reversedRequest = request.copyOfReversed(getTime());
-    reversedRequest.preferences().rental().setUseAvailabilityInformation(false);
+    AStarRequest reversedRequest = request
+      .copyOfReversed(getTime())
+      .withPreferences(p -> p.withRental(r -> r.withUseAvailabilityInformation(false)))
+      .build();
     StateData newStateData = stateData.clone();
     newStateData.backMode = null;
     return new State(this.vertex, getTime(), newStateData, reversedRequest);
->>>>>>> 5dcb1a5e
   }
 }