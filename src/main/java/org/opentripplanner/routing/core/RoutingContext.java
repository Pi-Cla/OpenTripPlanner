package org.opentripplanner.routing.core;

import com.google.common.collect.Iterables;
import com.vividsolutions.jts.geom.LineString;
import org.opentripplanner.model.Agency;
import org.opentripplanner.model.FeedScopedId;
import org.opentripplanner.model.Stop;
import org.opentripplanner.model.calendar.ServiceDate;
import org.opentripplanner.model.CalendarService;
import org.opentripplanner.api.resource.DebugOutput;
import org.opentripplanner.common.geometry.GeometryUtils;
import org.opentripplanner.routing.algorithm.strategies.EuclideanRemainingWeightHeuristic;
import org.opentripplanner.routing.algorithm.strategies.RemainingWeightHeuristic;
import org.opentripplanner.routing.algorithm.strategies.TrivialRemainingWeightHeuristic;
import org.opentripplanner.routing.edgetype.StreetEdge;
import org.opentripplanner.routing.edgetype.TemporaryEdge;
import org.opentripplanner.routing.edgetype.TemporaryPartialStreetEdge;
import org.opentripplanner.routing.edgetype.TimetableSnapshot;
import org.opentripplanner.routing.error.GraphNotFoundException;
import org.opentripplanner.routing.error.TransitTimesException;
import org.opentripplanner.routing.error.VertexNotFoundException;
import org.opentripplanner.routing.graph.Edge;
import org.opentripplanner.routing.graph.Graph;
import org.opentripplanner.routing.graph.Vertex;
import org.opentripplanner.routing.location.StreetLocation;
import org.opentripplanner.routing.location.TemporaryStreetLocation;
import org.opentripplanner.routing.services.OnBoardDepartService;
import org.opentripplanner.routing.vertextype.TemporaryVertex;
import org.opentripplanner.routing.vertextype.TransitStop;
import org.opentripplanner.traffic.StreetSpeedSnapshot;
import org.opentripplanner.updater.stoptime.TimetableSnapshotSource;
import org.opentripplanner.util.NonLocalizedString;
import org.slf4j.Logger;
import org.slf4j.LoggerFactory;

import java.util.ArrayList;
import java.util.Calendar;
import java.util.Collection;
import java.util.Date;
import java.util.HashMap;
import java.util.HashSet;
import java.util.Map;
import java.util.Set;


/**
 * A RoutingContext holds information needed to carry out a search for a particular TraverseOptions, on a specific graph.
 * Includes things like (temporary) endpoint vertices, transfer tables, service day caches, etc.
 *
 * In addition, while the RoutingRequest should only carry parameters _in_ to the routing operation, the routing context
 * should be used to carry information back out, such as debug figures or flags that certain thresholds have been exceeded.
 */
public class RoutingContext implements Cloneable {

    private static final Logger LOG = LoggerFactory.getLogger(RoutingContext.class);

    /* FINAL FIELDS */

    public RoutingRequest opt; // not final so we can reverse-clone

    public final Graph graph;

    public final Vertex fromVertex;

    public final Vertex toVertex;

    // origin means "where the initial state will be located" not "the beginning of the trip from the user's perspective"
    public final Vertex origin;

    // target means "where this search will terminate" not "the end of the trip from the user's perspective"
    public final Vertex target;
    
    // The back edge associated with the origin - i.e. continuing a previous search.
    // NOTE: not final so that it can be modified post-construction for testing.
    // TODO(flamholz): figure out a better way.
    public Edge originBackEdge;

    // public final Calendar calendar;
    public final CalendarService calendarService;

    public final Map<FeedScopedId, Set<ServiceDate>> serviceDatesByServiceId = new HashMap<FeedScopedId, Set<ServiceDate>>();

    public RemainingWeightHeuristic remainingWeightHeuristic;

    public final TransferTable transferTable;

    /** The timetableSnapshot is a {@link TimetableSnapshot} for looking up real-time updates. */
    public final TimetableSnapshot timetableSnapshot;

    /** A snapshot of street speeds for looking up real-time or historical traffic data */
    public final StreetSpeedSnapshot streetSpeedSnapshot;

    /**
     * Cache lists of which transit services run on which midnight-to-midnight periods. This ties a TraverseOptions to a particular start time for the
     * duration of a search so the same options cannot be used for multiple searches concurrently. To do so this cache would need to be moved into
     * StateData, with all that entails.
     */
    public ArrayList<ServiceDay> serviceDays;

    /**
     * The search will be aborted if it is still running after this time (in milliseconds since the epoch). A negative or zero value implies no limit.
     * This provides an absolute timeout, whereas the maxComputationTime is relative to the beginning of an individual search. While the two might
     * seem equivalent, we trigger search retries in various places where it is difficult to update relative timeout value. The earlier of the two
     * timeouts is applied.
     */
    public long searchAbortTime = 0;

    public Vertex startingStop;

    /** An object that accumulates profiling and debugging info for inclusion in the response. */
    public DebugOutput debugOutput = new DebugOutput();

    /** Indicates that the search timed out or was otherwise aborted. */
    public boolean aborted;

    /** Indicates that a maximum slope constraint was specified but was removed during routing to produce a result. */
    public boolean slopeRestrictionRemoved = false;

    public Collection<TemporaryEdge> temporaryEdges = new ArrayList<>();

    public Collection<Vertex> temporaryVertices = new ArrayList<>();

    /* CONSTRUCTORS */

    /**
     * Constructor that automatically computes origin/target from RoutingRequest.
     */
    public RoutingContext(RoutingRequest routingRequest, Graph graph) {
        this(routingRequest, graph, null, null, true);
    }

    /**
     * Constructor that takes to/from vertices as input.
     */
    public RoutingContext(RoutingRequest routingRequest, Graph graph, Vertex from, Vertex to) {
        this(routingRequest, graph, from, to, false);
    }

    /**
     * Returns the StreetEdges that overlap between two vertices edge sets.
     */
    private Set<StreetEdge> overlappingStreetEdges(Vertex u, Vertex v) {
        Set<Integer> vIds = new HashSet<Integer>();
        Set<Integer> uIds = new HashSet<Integer>();
        for (Edge e : Iterables.concat(v.getIncoming(), v.getOutgoing())) {
            vIds.add(e.getId());
        }
        for (Edge e : Iterables.concat(u.getIncoming(), u.getOutgoing())) {
            uIds.add(e.getId());
        }

        // Intesection of edge IDs between u and v.
        uIds.retainAll(vIds);
        Set<Integer> overlappingIds = uIds;

        // Fetch the edges by ID - important so we aren't stuck with temporary edges.
        Set<StreetEdge> overlap = new HashSet<>();
        for (Integer id : overlappingIds) {
            Edge e = graph.getEdgeById(id);
            if (e == null || !(e instanceof StreetEdge)) {
                continue;
            }

            overlap.add((StreetEdge) e);
        }
        return overlap;
    }

    /**
     * Creates a PartialStreetEdge along the input StreetEdge iff its direction makes this possible.
     */
    private void makePartialEdgeAlong(StreetEdge streetEdge, TemporaryStreetLocation from,
                                      TemporaryStreetLocation to) {
        LineString parent = streetEdge.getGeometry();
        LineString head = GeometryUtils.getInteriorSegment(parent,
                streetEdge.getFromVertex().getCoordinate(), from.getCoordinate());
        LineString tail = GeometryUtils.getInteriorSegment(parent,
                to.getCoordinate(), streetEdge.getToVertex().getCoordinate());

        if (parent.getLength() > head.getLength() + tail.getLength()) {
            LineString partial = GeometryUtils.getInteriorSegment(parent,
                    from.getCoordinate(), to.getCoordinate());

            double lengthRatio = partial.getLength() / parent.getLength();
            double length = streetEdge.getDistance() * lengthRatio;

            //TODO: localize this
            String name = from.getLabel() + " to " + to.getLabel();
            new TemporaryPartialStreetEdge(streetEdge, from, to, partial, new NonLocalizedString(name), length);
        }
    }

    /**
     * Flexible constructor which may compute to/from vertices.
     * 
     * TODO(flamholz): delete this flexible constructor and move the logic to constructors above appropriately.
     * 
     * @param findPlaces if true, compute origin and target from RoutingRequest using spatial indices.
     */
    private RoutingContext(RoutingRequest routingRequest, Graph graph, Vertex from, Vertex to,
            boolean findPlaces) {
        if (graph == null) {
            throw new GraphNotFoundException();
        }
        this.opt = routingRequest;
        this.graph = graph;
        this.debugOutput.startedCalculating();

        // The following block contains potentially resource-intensive things that are only relevant for transit.
        // In normal searches the impact is low, because the routing context is only constructed once at the beginning
        // of the search, but when computing transfers or doing large batch jobs, repeatedly re-constructing useless
        // transit-specific information can have an impact.
        if (opt.modes.isTransit()) {
            // the graph's snapshot may be frequently updated.
            // Grab a reference to ensure a coherent view of the timetables throughout this search.
            if (routingRequest.ignoreRealtimeUpdates) {
                timetableSnapshot = null;
            } else {
                TimetableSnapshotSource timetableSnapshotSource = graph.timetableSnapshotSource;
                if (timetableSnapshotSource == null) {
                    timetableSnapshot = null;
                } else {
                    timetableSnapshot = timetableSnapshotSource.getTimetableSnapshot();
                }
            }
            calendarService = graph.getCalendarService();
            setServiceDays();
        } else {
            timetableSnapshot = null;
            calendarService = null;
        }

        // do the same for traffic
        if (graph.streetSpeedSource != null)
            this.streetSpeedSnapshot = graph.streetSpeedSource.getSnapshot();
        else
            this.streetSpeedSnapshot = null;

        Edge fromBackEdge = null;
        Edge toBackEdge = null;
        if (findPlaces) {
            if (opt.batch) {
                // batch mode: find an OSM vertex, don't split
                // We do this so that we are always linking to the same thing in analyst mode
                // even if the transit network has changed.
                // TODO offset time by distance to nearest OSM node?
                if (opt.arriveBy) {
                    // TODO what if there is no coordinate but instead a named place?
                    toVertex = graph.streetIndex.getSampleVertexAt(opt.to.getCoordinate(), true);
                    fromVertex = null;
                }
                else {
                    fromVertex = graph.streetIndex.getSampleVertexAt(opt.from.getCoordinate(), false);
                    toVertex = null;
                }
            }

            else {
                // normal mode, search for vertices based RoutingRequest and split streets
                toVertex = graph.streetIndex.getVertexForLocation(opt.to, opt, true);
                if (opt.to.hasEdgeId()) {
                    toBackEdge = graph.getEdgeById(opt.to.edgeId);
                }

                if (opt.startingTransitTripId != null && !opt.arriveBy) {
                    // Depart on-board mode: set the from vertex to "on-board" state
                    OnBoardDepartService onBoardDepartService = graph.getService(OnBoardDepartService.class);
                    if (onBoardDepartService == null)
                        throw new UnsupportedOperationException("Missing OnBoardDepartService");
                    fromVertex = onBoardDepartService.setupDepartOnBoard(this);
                } else {
                    fromVertex = graph.streetIndex.getVertexForLocation(opt.from, opt, false);
                    if (opt.from.hasEdgeId()) {
                        fromBackEdge = graph.getEdgeById(opt.from.edgeId);
                    }
                }
            }
        } else {
            // debug mode, force endpoint vertices to those specified rather than searching
            fromVertex = from;
            toVertex = to;
        }

        // If the from and to vertices are generated and lie on some of the same edges, we need to wire them
        // up along those edges so that we don't get odd circuitous routes for really short trips.
        // TODO(flamholz): seems like this might be the wrong place for this code? Can't find a better one.
        //
        if (fromVertex instanceof TemporaryStreetLocation &&
                toVertex instanceof TemporaryStreetLocation) {
            TemporaryStreetLocation fromStreetVertex = (TemporaryStreetLocation) fromVertex;
            TemporaryStreetLocation toStreetVertex = (TemporaryStreetLocation) toVertex;
            Set<StreetEdge> overlap = overlappingStreetEdges(fromStreetVertex,
                    toStreetVertex);

            for (StreetEdge pse : overlap) {
                makePartialEdgeAlong(pse, fromStreetVertex, toStreetVertex);
            }
        }

        if (opt.startingTransitStopId != null) {
            Stop stop = graph.index.stopForId.get(opt.startingTransitStopId);
            TransitStop tstop = graph.index.stopVertexForStop.get(stop);
            startingStop = tstop.departVertex;
        }
        origin = opt.arriveBy ? toVertex : fromVertex;
        originBackEdge = opt.arriveBy ? toBackEdge : fromBackEdge;
        target = opt.arriveBy ? fromVertex : toVertex;
        transferTable = graph.getTransferTable();
        if (opt.batch)
            remainingWeightHeuristic = new TrivialRemainingWeightHeuristic();
        else
            remainingWeightHeuristic = new EuclideanRemainingWeightHeuristic();

        if (this.origin != null) {
            LOG.debug("Origin vertex inbound edges {}", this.origin.getIncoming());
            LOG.debug("Origin vertex outbound edges {}", this.origin.getOutgoing());
        }
        // target is where search will terminate, can be origin or destination depending on arriveBy
        LOG.debug("Target vertex {}", this.target);
        if (this.target != null) {
            LOG.debug("Destination vertex inbound edges {}", this.target.getIncoming());
            LOG.debug("Destination vertex outbound edges {}", this.target.getOutgoing());
        }
    }

    /* INSTANCE METHODS */

    public void check() {
        ArrayList<String> notFound = new ArrayList<String>();

        // check origin present when not doing an arrive-by batch search
        if (!(opt.batch && opt.arriveBy))
            if (fromVertex == null)
                notFound.add("from");

        // check destination present when not doing a depart-after batch search
        if (!opt.batch || opt.arriveBy) {
            if (toVertex == null) {
                notFound.add("to");
            }
        }
        if (notFound.size() > 0) {
            throw new VertexNotFoundException(notFound);
        }
        if (opt.modes.isTransit() && !graph.transitFeedCovers(opt.dateTime)) {
            // user wants a path through the transit network,
            // but the date provided is outside those covered by the transit feed.
            throw new TransitTimesException();
        }
    }

    /**
     * Cache ServiceDay objects representing which services are running yesterday, today, and tomorrow relative to the search time. This information
     * is very heavily used (at every transit boarding) and Date operations were identified as a performance bottleneck. Must be called after the
     * TraverseOptions already has a CalendarService set.
     */
    private void setServiceDays() {
        Calendar c = Calendar.getInstance();
        c.setTime(new Date(opt.getSecondsSinceEpoch() * 1000));
        c.setTimeZone(graph.getTimeZone());

        final ServiceDate serviceDate = new ServiceDate(c);
        this.serviceDays = new ArrayList<ServiceDay>(3);
        if (calendarService == null && graph.getCalendarService() != null
                && (opt.modes == null || opt.modes.contains(TraverseMode.TRANSIT))) {
            LOG.warn("RoutingContext has no CalendarService. Transit will never be boarded.");
            return;
        }

        for (String feedId : graph.getFeedIds()) {
            for (Agency agency : graph.getAgencies(feedId)) {
                addIfNotExists(this.serviceDays, new ServiceDay(graph, serviceDate.previous(),
                        calendarService, agency.getId()));
                addIfNotExists(this.serviceDays, new ServiceDay(graph, serviceDate, calendarService, agency.getId()));
                addIfNotExists(this.serviceDays, new ServiceDay(graph, serviceDate.next(),
                        calendarService, agency.getId()));
            }

        }
    }

    private static <T> void addIfNotExists(ArrayList<T> list, T item) {
        if (!list.contains(item)) {
            list.add(item);
        }
    }

    /** check if the start and end locations are accessible */
    public boolean isAccessible() {
        if (opt.wheelchairAccessible) {
            return isWheelchairAccessible(fromVertex) && isWheelchairAccessible(toVertex);
        }
        return true;
    }

    // this could be handled by method overloading on Vertex
    public boolean isWheelchairAccessible(Vertex v) {
        if (v instanceof TransitStop) {
            TransitStop ts = (TransitStop) v;
            return ts.hasWheelchairEntrance();
        } else if (v instanceof StreetLocation) {
            StreetLocation sl = (StreetLocation) v;
            return sl.isWheelchairAccessible();
        }
        return true;
    }

    /**
     * Tear down this routing context, removing any temporary edges from
     * the "permanent" graph objects. This enables all temporary objects
     * for garbage collection.
     */
    public void destroy() {
<<<<<<< HEAD
        if (origin instanceof TemporaryVertex) ((TemporaryVertex) origin).dispose();
        if (target instanceof TemporaryVertex) ((TemporaryVertex) target).dispose();

        LOG.debug("ms Cleaning up {} temporary edges", temporaryEdges.size());
        temporaryEdges.forEach(TemporaryEdge::dispose);
        temporaryEdges.clear();

        temporaryVertices.forEach(graph::remove);
        temporaryVertices.clear();

=======
        TemporaryVertex.dispose(fromVertex);
        TemporaryVertex.dispose(toVertex);
>>>>>>> 54ff33a5
    }
}<|MERGE_RESOLUTION|>--- conflicted
+++ resolved
@@ -411,20 +411,9 @@
      * for garbage collection.
      */
     public void destroy() {
-<<<<<<< HEAD
-        if (origin instanceof TemporaryVertex) ((TemporaryVertex) origin).dispose();
-        if (target instanceof TemporaryVertex) ((TemporaryVertex) target).dispose();
-
-        LOG.debug("ms Cleaning up {} temporary edges", temporaryEdges.size());
-        temporaryEdges.forEach(TemporaryEdge::dispose);
-        temporaryEdges.clear();
-
-        temporaryVertices.forEach(graph::remove);
-        temporaryVertices.clear();
-
-=======
         TemporaryVertex.dispose(fromVertex);
         TemporaryVertex.dispose(toVertex);
->>>>>>> 54ff33a5
+        temporaryVertices.forEach(TemporaryVertex::dispose);
+        temporaryVertices.clear();
     }
 }