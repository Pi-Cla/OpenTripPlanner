package org.opentripplanner.routing.graph;

import com.google.common.collect.ArrayListMultimap;
import com.google.common.collect.HashMultimap;
import com.google.common.collect.Lists;
import com.google.common.collect.Maps;
import com.google.common.collect.Multimap;
import com.google.common.collect.Sets;
import com.google.common.util.concurrent.ThreadFactoryBuilder;
import com.vividsolutions.jts.geom.Coordinate;
import com.vividsolutions.jts.geom.Envelope;
import graphql.ExecutionResult;
import graphql.GraphQL;
import org.apache.lucene.util.PriorityQueue;
import org.joda.time.LocalDate;
import org.onebusaway.gtfs.model.Agency;
import org.onebusaway.gtfs.model.AgencyAndId;
import org.onebusaway.gtfs.model.Route;
import org.onebusaway.gtfs.model.Stop;
import org.onebusaway.gtfs.model.Trip;
import org.onebusaway.gtfs.model.calendar.ServiceDate;
import org.onebusaway.gtfs.services.calendar.CalendarService;
import org.opentripplanner.common.LuceneIndex;
import org.opentripplanner.common.geometry.HashGridSpatialIndex;
import org.opentripplanner.common.geometry.SphericalDistanceLibrary;
import org.opentripplanner.common.model.GenericLocation;
import org.opentripplanner.common.model.P2;
import org.opentripplanner.index.IndexGraphQLSchema;
import org.opentripplanner.index.model.StopTimesInPattern;
import org.opentripplanner.index.model.TripTimeShort;
import org.opentripplanner.profile.ProfileTransfer;
import org.opentripplanner.profile.StopCluster;
import org.opentripplanner.profile.StopNameNormalizer;
import org.opentripplanner.profile.StopTreeCache;
import org.opentripplanner.routing.alertpatch.AlertPatch;
<<<<<<< HEAD
import org.opentripplanner.routing.algorithm.AStar;
import org.opentripplanner.routing.algorithm.TraverseVisitor;
import org.opentripplanner.routing.core.RoutingRequest;
=======
>>>>>>> cd6174d4
import org.opentripplanner.routing.core.ServiceDay;
import org.opentripplanner.routing.core.State;
import org.opentripplanner.routing.core.TraverseMode;
import org.opentripplanner.routing.edgetype.TablePatternEdge;
import org.opentripplanner.routing.edgetype.Timetable;
import org.opentripplanner.routing.edgetype.TimetableSnapshot;
import org.opentripplanner.routing.edgetype.TripPattern;
import org.opentripplanner.routing.services.AlertPatchService;
<<<<<<< HEAD
import org.opentripplanner.routing.spt.DominanceFunction;
=======
>>>>>>> cd6174d4
import org.opentripplanner.routing.trippattern.FrequencyEntry;
import org.opentripplanner.routing.trippattern.TripTimes;
import org.opentripplanner.routing.vertextype.TransitStation;
import org.opentripplanner.routing.vertextype.TransitStop;
import org.opentripplanner.updater.alerts.GtfsRealtimeAlertsUpdater;
import org.slf4j.Logger;
import org.slf4j.LoggerFactory;

import javax.ws.rs.core.Response;
import java.util.ArrayList;
import java.util.BitSet;
import java.util.Collection;
import java.util.HashMap;
import java.util.List;
import java.util.Map;
import java.util.Set;
<<<<<<< HEAD
import java.util.concurrent.Executors;
=======
>>>>>>> cd6174d4
import java.util.stream.Collectors;
import java.util.stream.Stream;

/**
 * This class contains all the transient indexes of graph elements -- those that are not
 * serialized with the graph. Caching these maps is essentially an optimization, but a big one.
 * The index is bootstrapped from the graph's list of edges.
 */
public class GraphIndex {

    private static final Logger LOG = LoggerFactory.getLogger(GraphIndex.class);
    private static final int CLUSTER_RADIUS = 400; // meters

    /** maximum distance to walk after leaving transit in Analyst */
    public static final int MAX_WALK_METERS = 3500;

    // TODO: consistently key on model object or id string
    public final Map<String, Vertex> vertexForId = Maps.newHashMap();
    public final Map<String, Agency> agencyForId = Maps.newHashMap();
    public final Map<AgencyAndId, Stop> stopForId = Maps.newHashMap();
    public final Map<AgencyAndId, Stop> stationForId = Maps.newHashMap();
    public final Map<AgencyAndId, Trip> tripForId = Maps.newHashMap();
    public final Map<AgencyAndId, Route> routeForId = Maps.newHashMap();
    public final Map<AgencyAndId, String> serviceForId = Maps.newHashMap();
    public final Map<String, TripPattern> patternForId = Maps.newHashMap();
    public final Map<Stop, TransitStop> stopVertexForStop = Maps.newHashMap();
    public final Map<Trip, TripPattern> patternForTrip = Maps.newHashMap();
    public final Multimap<Agency, TripPattern> patternsForAgency = ArrayListMultimap.create();
    public final Multimap<Route, TripPattern> patternsForRoute = ArrayListMultimap.create();
    public final Multimap<Stop, TripPattern> patternsForStop = ArrayListMultimap.create();
    public final Multimap<AgencyAndId, Stop> stopsForParentStation = ArrayListMultimap.create();
    final HashGridSpatialIndex<TransitStop> stopSpatialIndex = new HashGridSpatialIndex<TransitStop>();
    public final Map<Stop, StopCluster> stopClusterForStop = Maps.newHashMap();
    public final Map<String, StopCluster> stopClusterForId = Maps.newHashMap();

    /* Should eventually be replaced with new serviceId indexes. */
    private final CalendarService calendarService;
    private final Map<AgencyAndId,Integer> serviceCodes;

    /* Full-text search extensions */
    public LuceneIndex luceneIndex;

    /* Separate transfers for profile routing */
    public Multimap<StopCluster, ProfileTransfer> transfersFromStopCluster;
    private HashGridSpatialIndex<StopCluster> stopClusterSpatialIndex = null;

    /* Extra indices for applying realtime updates (lazy-initialized). */
    public Map<String, Route> routeForIdWithoutAgency = null;
    public Map<String, Trip> tripForIdWithoutAgency = null;
    public Map<String, Stop> stopForIdWithoutAgency = null;

    /* This is a workaround, and should probably eventually be removed. */
    public Graph graph;

    /** Used for finding first/last trip of the day. This is the time at which service ends for the day. */
    public final int overnightBreak = 60 * 60 * 2; // FIXME not being set, this was done in transitIndex

    public GraphQL graphQL;

    /** Store distances from each stop to all nearby street intersections. Useful in speeding up analyst requests. */
    private transient StopTreeCache stopTreeCache = null;

    public GraphIndex (Graph graph) {
        LOG.info("Indexing graph...");
        for (Agency a : graph.getAgencies()) {
            agencyForId.put(a.getId(), a);
        }
        Collection<Edge> edges = graph.getEdges();
        /* We will keep a separate set of all vertices in case some have the same label. 
         * Maybe we should just guarantee unique labels. */
        Set<Vertex> vertices = Sets.newHashSet();
        for (Edge edge : edges) {
            vertices.add(edge.getFromVertex());
            vertices.add(edge.getToVertex());
            if (edge instanceof TablePatternEdge) {
                TablePatternEdge patternEdge = (TablePatternEdge) edge;
                TripPattern pattern = patternEdge.getPattern();
                patternForId.put(pattern.code, pattern);
            }
        }
        for (Vertex vertex : vertices) {
            vertexForId.put(vertex.getLabel(), vertex);
            if (vertex instanceof TransitStop) {
                TransitStop transitStop = (TransitStop) vertex;
                Stop stop = transitStop.getStop();
                stopForId.put(stop.getId(), stop);
                stopVertexForStop.put(stop, transitStop);
                if (stop.getParentStation() != null) {
                    stopsForParentStation.put(
                        new AgencyAndId(stop.getId().getAgencyId(), stop.getParentStation()), stop);
                }
            }
            else if (vertex instanceof TransitStation) {
                TransitStation transitStation = (TransitStation) vertex;
                Stop stop = transitStation.getStop();
                stationForId.put(stop.getId(), stop);
            }
        }
        for (TransitStop stopVertex : stopVertexForStop.values()) {
            Envelope envelope = new Envelope(stopVertex.getCoordinate());
            stopSpatialIndex.insert(envelope, stopVertex);
        }
        for (TripPattern pattern : patternForId.values()) {
            patternsForAgency.put(pattern.route.getAgency(), pattern);
            patternsForRoute.put(pattern.route, pattern);
            for (Trip trip : pattern.getTrips()) {
                patternForTrip.put(trip, pattern);
                tripForId.put(trip.getId(), trip);
            }
            for (Stop stop: pattern.getStops()) {
                patternsForStop.put(stop, pattern);
            }
        }
        for (Route route : patternsForRoute.asMap().keySet()) {
            routeForId.put(route.getId(), route);
        }

        // Copy these two service indexes from the graph until we have better ones.
        calendarService = graph.getCalendarService();
        serviceCodes = graph.serviceCodes;
        this.graph = graph;
        graphQL = new GraphQL(new IndexGraphQLSchema(this).indexSchema, Executors.newCachedThreadPool(
            new ThreadFactoryBuilder().setNameFormat("GraphQLExecutor-" + graph.routerId + "-%d").build()
        ));
        LOG.info("Done indexing graph.");
    }

    /**
     * Stop clustering is slow to perform and only used in profile routing for the moment.
     * Therefore it is not done automatically, and any method requiring stop clusters should call this method
     * to ensure that the necessary indexes are lazy-initialized.
     */
    public synchronized void clusterStopsAsNeeded() {
        if (stopClusterSpatialIndex == null) {
            clusterStops();
            LOG.info("Creating a spatial index for stop clusters.");
            stopClusterSpatialIndex = new HashGridSpatialIndex<StopCluster>();
            for (StopCluster cluster : stopClusterForId.values()) {
                Envelope envelope = new Envelope(new Coordinate(cluster.lon, cluster.lat));
                stopClusterSpatialIndex.insert(envelope, cluster);
            }
        }
    }

    private void analyzeServices() {
        // This is a mess because CalendarService, CalendarServiceData, etc. are all in OBA.
        // TODO catalog days of the week and exceptions for each service day.
        // Make a table of which services are running on each calendar day.
        // Really the calendarService should be entirely replaced with a set
        // of simple indexes in GraphIndex.
    }

    /** Get all trip patterns running through any stop in the given stop cluster. */
    private Set<TripPattern> patternsForStopCluster(StopCluster sc) {
        Set<TripPattern> tripPatterns = Sets.newHashSet();
        for (Stop stop : sc.children) tripPatterns.addAll(patternsForStop.get(stop));
        return tripPatterns;
    }

    /**
     * Initialize transfer data needed for profile routing.
     * Find the best transfers between each pair of patterns that pass near one another.
     */
    public void initializeProfileTransfers() {
        transfersFromStopCluster = HashMultimap.create();
        final double TRANSFER_RADIUS = 500.0; // meters
        Map<P2<TripPattern>, ProfileTransfer.GoodTransferList> transfers = Maps.newHashMap();
        LOG.info("Finding transfers between clusters...");
        for (StopCluster sc0 : stopClusterForId.values()) {
            Set<TripPattern> tripPatterns0 = patternsForStopCluster(sc0);
            // Accounts for area-like (rather than point-like) nature of clusters
            Map<StopCluster, Double> nearbyStopClusters = findNearbyStopClusters(sc0, TRANSFER_RADIUS);
            for (StopCluster sc1 : nearbyStopClusters.keySet()) {
                double distance = nearbyStopClusters.get(sc1);
                Set<TripPattern> tripPatterns1 = patternsForStopCluster(sc1);
                for (TripPattern tp0 : tripPatterns0) {
                    for (TripPattern tp1 : tripPatterns1) {
                        if (tp0 == tp1) continue;
                        P2<TripPattern> pair = new P2<TripPattern>(tp0, tp1);
                        ProfileTransfer.GoodTransferList list = transfers.get(pair);
                        if (list == null) {
                            list = new ProfileTransfer.GoodTransferList();
                            transfers.put(pair, list);
                        }
                        list.add(new ProfileTransfer(tp0, tp1, sc0, sc1, (int)distance));
                    }
                }
            }
        }
        /* Now filter the transfers down to eliminate long series of transfers in shared trunks. */
        LOG.info("Filtering out long series of transfers on trunks shared between patterns.");
        for (P2<TripPattern> pair : transfers.keySet()) {
            ProfileTransfer.GoodTransferList list = transfers.get(pair);
            TripPattern fromPattern = pair.first; // TODO consider using second (think of express-local transfers in NYC)
            Map<StopCluster, ProfileTransfer> transfersByFromCluster = Maps.newHashMap();
            for (ProfileTransfer transfer : list.good) {
                transfersByFromCluster.put(transfer.sc1, transfer);
            }
            List<ProfileTransfer> retainedTransfers = Lists.newArrayList();
            boolean inSeries = false; // true whenever a transfer existed for the last stop in the stop pattern
            for (Stop stop : fromPattern.stopPattern.stops) {
                StopCluster cluster = this.stopClusterForStop.get(stop);
                //LOG.info("stop {} cluster {}", stop, cluster.id);
                ProfileTransfer transfer = transfersByFromCluster.get(cluster);
                if (transfer == null) {
                    inSeries = false;
                    continue;
                }
                if (inSeries) continue;
                // Keep this transfer: it's not preceded by another stop with a transfer in this stop pattern
                retainedTransfers.add(transfer);
                inSeries = true;
            }
            //LOG.info("patterns {}, {} transfers", pair, retainedTransfers.size());
            for (ProfileTransfer tr : retainedTransfers) {
                transfersFromStopCluster.put(tr.sc1, tr);
                //LOG.info("   {}", tr);
            }
        }
        /*
         * for (Stop stop : transfersForStop.keys()) { System.out.println("STOP " + stop); for
         * (Transfer transfer : transfersForStop.get(stop)) { System.out.println("    " +
         * transfer.toString()); } }
         */
        LOG.info("Done finding transfers.");
    }

    /**
     * Find transfer candidates for profile routing.
     * TODO replace with an on-street search using the existing profile router functions.
     */
    public Map<StopCluster, Double> findNearbyStopClusters (StopCluster sc, double radius) {
        Map<StopCluster, Double> ret = Maps.newHashMap();
        Envelope env = new Envelope(new Coordinate(sc.lon, sc.lat));
        env.expandBy(SphericalDistanceLibrary.metersToLonDegrees(radius, sc.lat),
                SphericalDistanceLibrary.metersToDegrees(radius));
        for (StopCluster cluster : stopClusterSpatialIndex.query(env)) {
            // TODO this should account for area-like nature of clusters. Use size of bounding boxes.
            double distance = SphericalDistanceLibrary.distance(sc.lat, sc.lon, cluster.lat, cluster.lon);
            if (distance < radius) ret.put(cluster, distance);
        }
        return ret;
    }

    /* TODO: an almost similar function exists in ProfileRouter, combine these.
    *  Should these live in a separate class? */
    public List<StopAndDistance> findClosestStopsByWalking(float lat, float lon, int radius) {
        // Make a normal OTP routing request so we can traverse edges and use GenericAStar
        // TODO make a function that builds normal routing requests from profile requests
        RoutingRequest rr = new RoutingRequest(TraverseMode.WALK);
        rr.from = new GenericLocation(lat, lon);
        // FIXME requires destination to be set, not necessary for analyst
        rr.to = new GenericLocation(lat, lon);
        rr.setRoutingContext(graph);
        rr.batch = true;
        rr.walkSpeed = 1;
        rr.dominanceFunction = new DominanceFunction.LeastWalk();
        // RR dateTime defaults to currentTime.
        // If elapsed time is not capped, searches are very slow.
        rr.worstTime = (rr.dateTime + radius);
        AStar astar = new AStar();
        rr.setNumItineraries(1);
        StopFinderTraverseVisitor visitor = new StopFinderTraverseVisitor();
        astar.setTraverseVisitor(visitor);
        astar.getShortestPathTree(rr, 1); // timeout in seconds
        // Destroy the routing context, to clean up the temporary edges & vertices
        rr.rctx.destroy();
        return visitor.stopsFound;
    }

    public static class StopAndDistance {
        public Stop stop;
        public int distance;

        public StopAndDistance(Stop stop, int distance){
            this.stop = stop;
            this.distance = distance;
        }
    }

    static private class StopFinderTraverseVisitor implements TraverseVisitor {
        List<StopAndDistance> stopsFound = new ArrayList<>();
        @Override public void visitEdge(Edge edge, State state) { }
        @Override public void visitEnqueue(State state) { }
        // Accumulate stops into ret as the search runs.
        @Override public void visitVertex(State state) {
            Vertex vertex = state.getVertex();
            if (vertex instanceof TransitStop) {
                stopsFound.add(new StopAndDistance(((TransitStop) vertex).getStop(),
                    (int) state.getElapsedTimeSeconds()));
            }
        }
    }


    /** An OBA Service Date is a local date without timezone, only year month and day. */
    public BitSet servicesRunning (ServiceDate date) {
        BitSet services = new BitSet(calendarService.getServiceIds().size());
        for (AgencyAndId serviceId : calendarService.getServiceIdsOnDate(date)) {
            int n = serviceCodes.get(serviceId);
            if (n < 0) continue;
            services.set(n);
        }
        return services;
    }

    /**
     * Wraps the other servicesRunning whose parameter is an OBA ServiceDate.
     * Joda LocalDate is a similar class.
     */
    public BitSet servicesRunning (LocalDate date) {
        return servicesRunning(new ServiceDate(date.getYear(), date.getMonthOfYear(), date.getDayOfMonth()));
    }

    /** Dynamically generate the set of Routes passing though a Stop on demand. */
    public Set<Route> routesForStop(Stop stop) {
        Set<Route> routes = Sets.newHashSet();
        for (TripPattern p : patternsForStop.get(stop)) {
            routes.add(p.route);
        }
        return routes;
    }

    /**
     * Fetch upcoming vehicle departures from a stop.
     * Fetches two departures for each pattern during the next 24 hours as default
     */
    public Collection<StopTimesInPattern> stopTimesForStop(Stop stop) {
        return stopTimesForStop(stop, System.currentTimeMillis()/1000, 24 * 60 * 60, 2);
    }

    /**
     * Fetch upcoming vehicle departures from a stop.
     * It goes though all patterns passing the stop for the previous, current and next service date.
     * It uses a priority queue to keep track of the next departures. The queue is shared between all dates, as services
     * from the previous service date can visit the stop later than the current service date's services. This happens
     * eg. with sleeper trains.
     *
     * TODO: Add frequency based trips
     * @param stop Stop object to perform the search for
     * @param startTime Start time for the search. Seconds from UNIX epoch
     * @param timeRange Searches forward for timeRange seconds from startTime
     * @param numberOfDepartures Number of departures to fetch per pattern
     * @return
     */
    public List<StopTimesInPattern> stopTimesForStop(Stop stop, long startTime, int timeRange, int numberOfDepartures) {

        if (startTime == 0) {
            startTime = System.currentTimeMillis() / 1000;
        }
        List<StopTimesInPattern> ret = new ArrayList<>();
        TimetableSnapshot snapshot = null;
        if (graph.timetableSnapshotSource != null) {
            snapshot = graph.timetableSnapshotSource.getTimetableSnapshot();
        }
        ServiceDate[] serviceDates = {new ServiceDate().previous(), new ServiceDate(), new ServiceDate().next()};

        for (TripPattern pattern : patternsForStop.get(stop)) {

            // Use the Lucene PriorityQueue, which has a fixed size
            PriorityQueue<TripTimeShort> pq = new PriorityQueue<TripTimeShort>(numberOfDepartures) {
                @Override
                protected boolean lessThan(TripTimeShort tripTimeShort, TripTimeShort t1) {
                    // Calculate exact timestamp
                    return (tripTimeShort.serviceDay + tripTimeShort.realtimeDeparture) >
                            (t1.serviceDay + t1.realtimeDeparture);
                }
            };

            // Loop through all possible days
            for (ServiceDate serviceDate : serviceDates) {
                ServiceDay sd = new ServiceDay(graph, serviceDate, calendarService, pattern.route.getAgency().getId());
                Timetable tt;
                if (snapshot != null){
                    tt = snapshot.resolve(pattern, serviceDate);
                } else {
                    tt = pattern.scheduledTimetable;
                }

                if (!tt.temporallyViable(sd, startTime, timeRange, true)) continue;

                int secondsSinceMidnight = sd.secondsSinceMidnight(startTime);
                int sidx = 0;
                for (Stop currStop : pattern.stopPattern.stops) {
                    if (currStop == stop) {
                        for (TripTimes t : tt.tripTimes) {
                            if (!sd.serviceRunning(t.serviceCode)) continue;
                            if (t.getDepartureTime(sidx) != -1 &&
                                    t.getDepartureTime(sidx) >= secondsSinceMidnight) {
                                pq.insertWithOverflow(new TripTimeShort(t, sidx, stop, sd));
                            }
                        }

                        // TODO: This needs to be adapted after #1647 is merged
                        for (FrequencyEntry freq : tt.frequencyEntries) {
                            if (!sd.serviceRunning(freq.tripTimes.serviceCode)) continue;
                            int departureTime = freq.nextDepartureTime(sidx, secondsSinceMidnight);
                            if (departureTime == -1) continue;
                            int lastDeparture = freq.endTime + freq.tripTimes.getArrivalTime(sidx) -
                                    freq.tripTimes.getDepartureTime(0);
                            int i = 0;
                            while (departureTime <= lastDeparture && i < numberOfDepartures) {
                                pq.insertWithOverflow(new TripTimeShort(freq.materialize(sidx, departureTime, true), sidx, stop, sd));
                                departureTime += freq.headway;
                                i++;
                            }
                        }
                    }
                    sidx++;
                }
            }

            if (pq.size() != 0) {
                StopTimesInPattern stopTimes = new StopTimesInPattern(pattern);
                while (pq.size() != 0) {
                    stopTimes.times.add(0, pq.pop());
                }
                ret.add(stopTimes);
            }
        }
        return ret;
    }

    /**
     * Get a list of all trips that pass through a stop during a single ServiceDate. Useful when creating complete stop
     * timetables for a single day.
     *
     * @param stop Stop object to perform the search for
     * @param serviceDate Return all departures for the specified date
     * @return
     */
    public List<StopTimesInPattern> getStopTimesForStop(Stop stop, ServiceDate serviceDate) {
        List<StopTimesInPattern> ret = new ArrayList<>();
        TimetableSnapshot snapshot = null;
        if (graph.timetableSnapshotSource != null) {
            snapshot = graph.timetableSnapshotSource.getTimetableSnapshot();
        }
        Collection<TripPattern> patterns = patternsForStop.get(stop);
        for (TripPattern pattern : patterns) {
            StopTimesInPattern stopTimes = new StopTimesInPattern(pattern);
            Timetable tt;
            if (snapshot != null){
                tt = snapshot.resolve(pattern, serviceDate);
            } else {
                tt = pattern.scheduledTimetable;
            }
            ServiceDay sd = new ServiceDay(graph, serviceDate, calendarService, pattern.route.getAgency().getId());
            int sidx = 0;
            for (Stop currStop : pattern.stopPattern.stops) {
                if (currStop == stop) {
                    for (TripTimes t : tt.tripTimes) {
                        if (!sd.serviceRunning(t.serviceCode)) continue;
                        stopTimes.times.add(new TripTimeShort(t, sidx, stop, sd));
                    }
                }
                sidx++;
            }
            ret.add(stopTimes);
        }
        return ret;
    }

    /** Fetch a cache of nearby intersection distances for every transit stop in this graph, lazy-building as needed. */
    public StopTreeCache getStopTreeCache() {
        if (stopTreeCache == null) {
            synchronized (this) {
                if (stopTreeCache == null) {
                    stopTreeCache = new StopTreeCache(graph, MAX_WALK_METERS); // TODO make this max-distance variable
                }
            }
        }
        return stopTreeCache;
    }

    /**
     * FIXME OBA parentStation field is a string, not an AgencyAndId, so it has no agency/feed scope
     * But the DC regional graph has no parent stations pre-defined, so no use dealing with them for now.
     * However Trimet stops have "landmark" or Transit Center parent stations, so we don't use the parent stop field.
     *
     * Ideally in the future stop clusters will replicate and/or share implementation with GTFS parent stations.
     *
     * We can't use a similarity comparison, we need exact matches. This is because many street names differ by only
     * one letter or number, e.g. 34th and 35th or Avenue A and Avenue B.
     * Therefore normalizing the names before the comparison is essential.
     * The agency must provide either parent station information or a well thought out stop naming scheme to cluster
     * stops -- no guessing is reasonable without that information.
     */
    public void clusterStops() {
        int psIdx = 0; // unique index for next parent stop
        LOG.info("Clustering stops by geographic proximity and name...");
        // Each stop without a cluster will greedily claim other stops without clusters.
        for (Stop s0 : stopForId.values()) {
            if (stopClusterForStop.containsKey(s0)) continue; // skip stops that have already been claimed by a cluster
            String s0normalizedName = StopNameNormalizer.normalize(s0.getName());
            StopCluster cluster = new StopCluster(String.format("C%03d", psIdx++), s0normalizedName);
            // LOG.info("stop {}", s0normalizedName);
            // No need to explicitly add s0 to the cluster. It will be found in the spatial index query below.
            Envelope env = new Envelope(new Coordinate(s0.getLon(), s0.getLat()));
            env.expandBy(SphericalDistanceLibrary.metersToLonDegrees(CLUSTER_RADIUS, s0.getLat()),
                    SphericalDistanceLibrary.metersToDegrees(CLUSTER_RADIUS));
            for (TransitStop ts1 : stopSpatialIndex.query(env)) {
                Stop s1 = ts1.getStop();
                double geoDistance = SphericalDistanceLibrary.fastDistance(
                        s0.getLat(), s0.getLon(), s1.getLat(), s1.getLon());
                if (geoDistance < CLUSTER_RADIUS) {
                    String s1normalizedName = StopNameNormalizer.normalize(s1.getName());
                    // LOG.info("   --> {}", s1normalizedName);
                    // LOG.info("       geodist {} stringdist {}", geoDistance, stringDistance);
                    if (s1normalizedName.equals(s0normalizedName)) {
                        // Create a bidirectional relationship between the stop and its cluster
                        cluster.children.add(s1);
                        stopClusterForStop.put(s1, cluster);
                    }
                }
            }
            cluster.computeCenter();
            stopClusterForId.put(cluster.id, cluster);
        }
//        LOG.info("Done clustering stops.");
//        for (StopCluster cluster : stopClusterForId.values()) {
//            LOG.info("{} at {} {}", cluster.name, cluster.lat, cluster.lon);
//            for (Stop stop : cluster.children) {
//                LOG.info("   {}", stop.getName());
//            }
//        }
    }

<<<<<<< HEAD
    public Response getGraphQLResponse(String query, Map<String, Object> variables) {
        ExecutionResult executionResult = graphQL.execute(query, null, null, variables);
        Response.ResponseBuilder res = Response.status(Response.Status.OK);
        HashMap<String, Object> content = new HashMap<>();
        if (!executionResult.getErrors().isEmpty()) {
            res = Response.status(Response.Status.INTERNAL_SERVER_ERROR);
            content.put("errors", executionResult.getErrors());
        }
        if (executionResult.getData() != null && !executionResult.getData().isEmpty()) {
            content.put("data", executionResult.getData());
        }
        return res.entity(content).build();
    }


    private Stream<AlertPatch> getAlertPatchStream() {
=======
    private Stream<AlertPatch> getAlertPatchStream() {
        if (graph.updaterManager == null) {
            return Stream.empty();
        }
>>>>>>> cd6174d4
        return graph.updaterManager.getUpdaterList().stream()
            .filter(GtfsRealtimeAlertsUpdater.class::isInstance)
            .map(GtfsRealtimeAlertsUpdater.class::cast)
            .map(GtfsRealtimeAlertsUpdater::getAlertPatchService)
            .map(AlertPatchService::getAllAlertPatches)
            .flatMap(Collection::stream);
    }

    public List<AlertPatch> getAlerts() {
        return getAlertPatchStream()
            .collect(Collectors.toList());
    }

    public List<AlertPatch> getAlertsForRoute(Route route) {
        return getAlertPatchStream()
            .filter(alertPatch -> alertPatch.getRoute() != null)
            .filter(alertPatch -> route.getId().equals(alertPatch.getRoute()))
            .collect(Collectors.toList());
    }

    public List<AlertPatch> getAlertsForTrip(Trip trip) {
        return getAlertPatchStream()
            .filter(alertPatch -> alertPatch.getTrip() != null)
            .filter(alertPatch -> trip.getId().equals(alertPatch.getTrip()))
            .collect(Collectors.toList());
    }

    public List<AlertPatch> getAlertsForPattern(TripPattern pattern) {
        return getAlertPatchStream()
            .filter(alertPatch -> alertPatch.getTripPatterns() != null)
            .filter(alertPatch -> alertPatch.getTripPatterns().stream().anyMatch(tripPattern -> pattern.code.equals(tripPattern.code)))
            .collect(Collectors.toList());
    }

    public List<AlertPatch> getAlertsForAgency(Agency agency) {
        return getAlertPatchStream()
            .filter(alertPatch -> alertPatch.getAgency() != null)
            .filter(alertPatch -> agency.getId().equals(alertPatch.getAgency()))
            .collect(Collectors.toList());
    }

<<<<<<< HEAD
    public AlertPatch getAlertForId(String id) {
        return getAlertPatchStream().filter(alertPatch -> id.equals(alertPatch.getId())).findFirst().get();
    }
=======
>>>>>>> cd6174d4
}<|MERGE_RESOLUTION|>--- conflicted
+++ resolved
@@ -33,12 +33,9 @@
 import org.opentripplanner.profile.StopNameNormalizer;
 import org.opentripplanner.profile.StopTreeCache;
 import org.opentripplanner.routing.alertpatch.AlertPatch;
-<<<<<<< HEAD
 import org.opentripplanner.routing.algorithm.AStar;
 import org.opentripplanner.routing.algorithm.TraverseVisitor;
 import org.opentripplanner.routing.core.RoutingRequest;
-=======
->>>>>>> cd6174d4
 import org.opentripplanner.routing.core.ServiceDay;
 import org.opentripplanner.routing.core.State;
 import org.opentripplanner.routing.core.TraverseMode;
@@ -47,10 +44,7 @@
 import org.opentripplanner.routing.edgetype.TimetableSnapshot;
 import org.opentripplanner.routing.edgetype.TripPattern;
 import org.opentripplanner.routing.services.AlertPatchService;
-<<<<<<< HEAD
 import org.opentripplanner.routing.spt.DominanceFunction;
-=======
->>>>>>> cd6174d4
 import org.opentripplanner.routing.trippattern.FrequencyEntry;
 import org.opentripplanner.routing.trippattern.TripTimes;
 import org.opentripplanner.routing.vertextype.TransitStation;
@@ -67,10 +61,7 @@
 import java.util.List;
 import java.util.Map;
 import java.util.Set;
-<<<<<<< HEAD
 import java.util.concurrent.Executors;
-=======
->>>>>>> cd6174d4
 import java.util.stream.Collectors;
 import java.util.stream.Stream;
 
@@ -139,7 +130,7 @@
             agencyForId.put(a.getId(), a);
         }
         Collection<Edge> edges = graph.getEdges();
-        /* We will keep a separate set of all vertices in case some have the same label. 
+        /* We will keep a separate set of all vertices in case some have the same label.
          * Maybe we should just guarantee unique labels. */
         Set<Vertex> vertices = Sets.newHashSet();
         for (Edge edge : edges) {
@@ -598,7 +589,6 @@
 //        }
     }
 
-<<<<<<< HEAD
     public Response getGraphQLResponse(String query, Map<String, Object> variables) {
         ExecutionResult executionResult = graphQL.execute(query, null, null, variables);
         Response.ResponseBuilder res = Response.status(Response.Status.OK);
@@ -613,14 +603,10 @@
         return res.entity(content).build();
     }
 
-
-    private Stream<AlertPatch> getAlertPatchStream() {
-=======
     private Stream<AlertPatch> getAlertPatchStream() {
         if (graph.updaterManager == null) {
             return Stream.empty();
         }
->>>>>>> cd6174d4
         return graph.updaterManager.getUpdaterList().stream()
             .filter(GtfsRealtimeAlertsUpdater.class::isInstance)
             .map(GtfsRealtimeAlertsUpdater.class::cast)
@@ -662,10 +648,7 @@
             .collect(Collectors.toList());
     }
 
-<<<<<<< HEAD
     public AlertPatch getAlertForId(String id) {
         return getAlertPatchStream().filter(alertPatch -> id.equals(alertPatch.getId())).findFirst().get();
     }
-=======
->>>>>>> cd6174d4
 }