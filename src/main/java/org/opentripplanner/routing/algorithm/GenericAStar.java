--- conflicted
+++ resolved
@@ -122,13 +122,10 @@
             runState = null; // Search timed out
             return;
         }
-<<<<<<< HEAD
-        
+
         runState.heuristic.setTraverseVisitor(this.heuristicTraverseVisitor);
-        
-=======
+
         State initialState = new State(options);
->>>>>>> 206c06f8
         runState.spt.add(initialState);
 
         // Priority Queue.
