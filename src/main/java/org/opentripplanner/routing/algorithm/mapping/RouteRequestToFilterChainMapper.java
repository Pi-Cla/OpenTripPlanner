package org.opentripplanner.routing.algorithm.mapping;

import java.time.Duration;
import java.time.Instant;
import java.util.List;
import java.util.function.Consumer;
import org.opentripplanner.ext.ridehailing.RideHailingFilter;
import org.opentripplanner.routing.algorithm.filterchain.GroupBySimilarity;
import org.opentripplanner.routing.algorithm.filterchain.ItineraryListFilterChain;
import org.opentripplanner.routing.algorithm.filterchain.ItineraryListFilterChainBuilder;
import org.opentripplanner.routing.algorithm.filterchain.ListSection;
import org.opentripplanner.routing.algorithm.filterchain.deletionflagger.NumItinerariesFilterResults;
import org.opentripplanner.routing.api.request.RouteRequest;
import org.opentripplanner.routing.api.request.StreetMode;
import org.opentripplanner.routing.api.request.preference.ItineraryFilterPreferences;
import org.opentripplanner.standalone.api.OtpServerRequestContext;

public class RouteRequestToFilterChainMapper {

  /** Filter itineraries down to this limit, but not below. */
  private static final int KEEP_THREE = 3;

  /** Never return more that this limit of itineraries. */
  private static final int MAX_NUMBER_OF_ITINERARIES = 200;

  public static ItineraryListFilterChain createFilterChain(
    RouteRequest request,
    OtpServerRequestContext context,
    Instant earliestDepartureTimeUsed,
    Duration searchWindowUsed,
    boolean removeWalkAllTheWayResults,
    Consumer<NumItinerariesFilterResults> maxLimitFilterResultsSubscriber
  ) {
    var builder = new ItineraryListFilterChainBuilder(request.itinerariesSortOrder());

    // Skip filtering itineraries if generalized-cost is not computed
    if (!request.preferences().transit().raptor().profile().producesGeneralizedCost()) {
      return builder.build();
    }

    ItineraryFilterPreferences params = request.preferences().itineraryFilter();
    // Group by similar legs filter
    if (params.groupSimilarityKeepOne() >= 0.5) {
      builder.addGroupBySimilarity(
        GroupBySimilarity.createWithOneItineraryPerGroup(params.groupSimilarityKeepOne())
      );
    }

    if (params.groupSimilarityKeepThree() >= 0.5) {
      builder.addGroupBySimilarity(
        GroupBySimilarity.createWithMoreThanOneItineraryPerGroup(
          params.groupSimilarityKeepThree(),
          KEEP_THREE,
          true,
          params.groupedOtherThanSameLegsMaxCostMultiplier()
        )
      );
    }

    if (request.maxNumberOfItinerariesCropHead()) {
      builder.withMaxNumberOfItinerariesCrop(ListSection.HEAD);
    }

    builder
      .withMaxNumberOfItineraries(Math.min(request.numItineraries(), MAX_NUMBER_OF_ITINERARIES))
      .withTransitGeneralizedCostLimit(params.transitGeneralizedCostLimit())
      .withBikeRentalDistanceRatio(params.bikeRentalDistanceRatio())
      .withParkAndRideDurationRatio(params.parkAndRideDurationRatio())
      .withNonTransitGeneralizedCostLimit(params.nonTransitGeneralizedCostLimit())
      .withRemoveTransitWithHigherCostThanBestOnStreetOnly(
        params.removeTransitWithHigherCostThanBestOnStreetOnly()
      )
      .withSameFirstOrLastTripFilter(params.filterItinerariesWithSameFirstOrLastTrip())
      .withAccessibilityScore(
        params.useAccessibilityScore() && request.wheelchair(),
        request.preferences().wheelchair().maxSlope()
      )
      .withFares(context.graph().getFareService())
      .withMinBikeParkingDistance(minBikeParkingDistance(request))
      .withRemoveTimeshiftedItinerariesWithSameRoutesAndStops(
        params.removeItinerariesWithSameRoutesAndStops()
      )
      .withTransitAlerts(
        context.transitService().getTransitAlertService(),
        context.transitService()::getMultiModalStationForStation
      )
<<<<<<< HEAD
      .withSearchWindow(earliestDepartureTimeUsed, searchWindowUsed)
      .withMaxLimitReachedSubscriber(maxLimitReachedSubscriber)
=======
      .withLatestDepartureTimeLimit(filterOnLatestDepartureTime)
      .withNumItinerariesFilterResultsConsumer(maxLimitFilterResultsSubscriber)
>>>>>>> a9b01518
      .withRemoveWalkAllTheWayResults(removeWalkAllTheWayResults)
      .withRemoveTransitIfWalkingIsBetter(true)
      .withDebugEnabled(params.debug());

    if (!context.rideHailingServices().isEmpty()) {
      builder.withRideHailingFilter(
        new RideHailingFilter(context.rideHailingServices(), request.wheelchair())
      );
    }

    return builder.build();
  }

  private static double minBikeParkingDistance(RouteRequest request) {
    var modes = request.journey().modes();
    boolean hasBikePark = List
      .of(modes.accessMode, modes.egressMode)
      .contains(StreetMode.BIKE_TO_PARK);

    double minBikeParkingDistance = 0;
    if (hasBikePark) {
      minBikeParkingDistance = request.preferences().itineraryFilter().minBikeParkingDistance();
    }
    return minBikeParkingDistance;
  }
}<|MERGE_RESOLUTION|>--- conflicted
+++ resolved
@@ -84,13 +84,8 @@
         context.transitService().getTransitAlertService(),
         context.transitService()::getMultiModalStationForStation
       )
-<<<<<<< HEAD
       .withSearchWindow(earliestDepartureTimeUsed, searchWindowUsed)
-      .withMaxLimitReachedSubscriber(maxLimitReachedSubscriber)
-=======
-      .withLatestDepartureTimeLimit(filterOnLatestDepartureTime)
       .withNumItinerariesFilterResultsConsumer(maxLimitFilterResultsSubscriber)
->>>>>>> a9b01518
       .withRemoveWalkAllTheWayResults(removeWalkAllTheWayResults)
       .withRemoveTransitIfWalkingIsBetter(true)
       .withDebugEnabled(params.debug());
