package org.opentripplanner.routing.algorithm.filterchain;

import static org.opentripplanner.routing.algorithm.filterchain.comparator.SortOrderComparator.generalizedCostComparator;

import java.time.Instant;
import java.util.ArrayList;
import java.util.Comparator;
import java.util.List;
import java.util.function.Consumer;
import java.util.function.Function;
import javax.annotation.Nullable;
import org.opentripplanner.ext.accessibilityscore.AccessibilityScoreFilter;
import org.opentripplanner.framework.lang.Sandbox;
import org.opentripplanner.model.plan.Itinerary;
import org.opentripplanner.model.plan.SortOrder;
import org.opentripplanner.routing.algorithm.filterchain.api.TransitGeneralizedCostFilterParams;
import org.opentripplanner.routing.algorithm.filterchain.comparator.SortOrderComparator;
import org.opentripplanner.routing.algorithm.filterchain.deletionflagger.MaxLimitFilter;
import org.opentripplanner.routing.algorithm.filterchain.deletionflagger.NonTransitGeneralizedCostFilter;
import org.opentripplanner.routing.algorithm.filterchain.deletionflagger.NumItinerariesFilter;
import org.opentripplanner.routing.algorithm.filterchain.deletionflagger.NumItinerariesFilterResults;
import org.opentripplanner.routing.algorithm.filterchain.deletionflagger.OtherThanSameLegsMaxGeneralizedCostFilter;
import org.opentripplanner.routing.algorithm.filterchain.deletionflagger.OutsideSearchWindowFilter;
import org.opentripplanner.routing.algorithm.filterchain.deletionflagger.RemoveBikerentalWithMostlyWalkingFilter;
import org.opentripplanner.routing.algorithm.filterchain.deletionflagger.RemoveItinerariesWithShortStreetLeg;
import org.opentripplanner.routing.algorithm.filterchain.deletionflagger.RemoveParkAndRideWithMostlyWalkingFilter;
import org.opentripplanner.routing.algorithm.filterchain.deletionflagger.RemoveTransitIfStreetOnlyIsBetterFilter;
import org.opentripplanner.routing.algorithm.filterchain.deletionflagger.RemoveTransitIfWalkingIsBetterFilter;
import org.opentripplanner.routing.algorithm.filterchain.deletionflagger.RemoveWalkOnlyFilter;
import org.opentripplanner.routing.algorithm.filterchain.deletionflagger.TransitGeneralizedCostFilter;
import org.opentripplanner.routing.algorithm.filterchain.filter.DeletionFlaggingFilter;
import org.opentripplanner.routing.algorithm.filterchain.filter.GroupByFilter;
import org.opentripplanner.routing.algorithm.filterchain.filter.RemoveDeletionFlagForLeastTransfersItinerary;
import org.opentripplanner.routing.algorithm.filterchain.filter.SameFirstOrLastTripFilter;
import org.opentripplanner.routing.algorithm.filterchain.filter.SortingFilter;
import org.opentripplanner.routing.algorithm.filterchain.filter.TransitAlertFilter;
import org.opentripplanner.routing.algorithm.filterchain.groupids.GroupByAllSameStations;
import org.opentripplanner.routing.algorithm.filterchain.groupids.GroupByDistance;
import org.opentripplanner.routing.algorithm.filterchain.groupids.GroupBySameRoutesAndStops;
import org.opentripplanner.routing.api.request.framework.CostLinearFunction;
import org.opentripplanner.routing.api.request.preference.ItineraryFilterDebugProfile;
import org.opentripplanner.routing.services.TransitAlertService;
import org.opentripplanner.street.search.TraverseMode;
import org.opentripplanner.transit.model.site.MultiModalStation;
import org.opentripplanner.transit.model.site.Station;

/**
 * Create a filter chain based on the given config.
 */
public class ItineraryListFilterChainBuilder {

  private static final int NOT_SET = -1;
  public static final String MAX_NUMBER_OF_ITINERARIES_TAG = "number-of-itineraries-filter";

  private final SortOrder sortOrder;
  private final List<GroupBySimilarity> groupBySimilarity = new ArrayList<>();

  private ItineraryFilterDebugProfile debug = ItineraryFilterDebugProfile.OFF;
  private int maxNumberOfItineraries = NOT_SET;
  private ListSection maxNumberOfItinerariesCrop = ListSection.TAIL;
  private CostLinearFunction removeTransitWithHigherCostThanBestOnStreetOnly;
  private boolean removeWalkAllTheWayResults;
  private boolean sameFirstOrLastTripFilter;
  private TransitGeneralizedCostFilterParams transitGeneralizedCostFilterParams;
  private double bikeRentalDistanceRatio;
  private double parkAndRideDurationRatio;
  private CostLinearFunction nonTransitGeneralizedCostLimit;
  private Instant latestDepartureTimeLimit = null;
  private Consumer<NumItinerariesFilterResults> numItinerariesFilterResultsConsumer;
  private boolean accessibilityScore;
  private double wheelchairMaxSlope;
  private TransitAlertService transitAlertService;
  private Function<Station, MultiModalStation> getMultiModalStation;
  private boolean removeItinerariesWithSameRoutesAndStops;
  private double minBikeParkingDistance;
  private boolean removeTransitIfWalkingIsBetter = true;

  /**
   * Sandbox filters which decorate the itineraries with extra information.
   */
  @Sandbox
  private ItineraryListFilter faresFilter;

  @Sandbox
  private ItineraryListFilter emissionsFilter;

  @Sandbox
  private ItineraryListFilter rideHailingFilter;

  @Sandbox
  private ItineraryListFilter stopConsolidationFilter;

  public ItineraryListFilterChainBuilder(SortOrder sortOrder) {
    this.sortOrder = sortOrder;
  }

  /**
   * The maximum number of itineraries returned. This will remove all itineraries at the end of the
   * list AFTER the final sort of the itineraries.
   * <p>
   * Se also the {@link #withMaxNumberOfItinerariesCrop(ListSection)} to change which end of the
   * list is cropped.
   * <p>
   * Use {@code -1} to disable.
   */
  public ItineraryListFilterChainBuilder withMaxNumberOfItineraries(int value) {
    this.maxNumberOfItineraries = value;
    return this;
  }

  /**
   * Remove itineraries from the tail or head of the list in the final filtering. The
   * {@link #maxNumberOfItineraries} is used together with this parameter to reduce the number of
   * itineraries down to the requested size.
   * <p>
   * The default is to crop the tail. But, we need to crop the head to be able to paginate in the
   * opposite direction of the main sort-order of the original search.
   */
  public ItineraryListFilterChainBuilder withMaxNumberOfItinerariesCrop(ListSection section) {
    this.maxNumberOfItinerariesCrop = section;
    return this;
  }

  /**
   * Group itineraries by the main legs and keeping approximately the given total number of
   * itineraries. The itineraries are grouped by the legs that account for more than 'p' % for the
   * total distance.
   *
   * @see GroupBySimilarity for more details.
   */
  public ItineraryListFilterChainBuilder addGroupBySimilarity(GroupBySimilarity groupBySimilarity) {
    this.groupBySimilarity.add(groupBySimilarity);
    return this;
  }

  /**
   * The given parameters is used to compare all itineraries with each other, dropping itineraries
   * with a high relative cost. The limit is applied to itineraries with at least one transit
   * leg. Street-only itineraries are not considered.
   * <p>
   * For all pairs {code (i1, i2)} in the set of returned itineraries, a generalized cost limit is
   * computed. If the generalized-cost of i1 is less then the generalized-cost of i2, i2 is dropped if:
   * <pre>
   * t0 := is the time between i1 and i2.
   *
   * limit = i1.generalized-cost * costFactor + minimumCostDifference + t0 * itineraryIntervalRelaxFactor
   *
   * i2 is dropped if i2.generalized-cost is greater than the limit.
   * </pre>
   * @param transitGeneralizedCostFilterParams container for costFactor, minimumCostDifference and
   *                                           itineraryIntervalRelaxFactor
   */
  public ItineraryListFilterChainBuilder withTransitGeneralizedCostLimit(
    TransitGeneralizedCostFilterParams transitGeneralizedCostFilterParams
  ) {
    this.transitGeneralizedCostFilterParams = transitGeneralizedCostFilterParams;
    return this;
  }

  /**
   * This is a bit similar to {@link #withTransitGeneralizedCostLimit(TransitGeneralizedCostFilterParams)},
   * with a few important differences.
   * <p>
   * This function is used to compute a max-limit for generalized-cost. The limit is applied to
   * itineraries with no transit legs, however ALL itineraries (including those with transit legs)
   * are considered when calculating the minimum cost.
   * <p>
   * The smallest generalized-cost value is used as input to the function. For example if the
   * function is {@code f(x) = 1800 + 2.0 x} and the smallest cost is {@code 5000}, then all
   * non-transit itineraries with a cost larger than {@code 1800 + 2 * 5000 = 11 800} is dropped.
   */
  public ItineraryListFilterChainBuilder withNonTransitGeneralizedCostLimit(
    CostLinearFunction value
  ) {
    this.nonTransitGeneralizedCostLimit = value;
    return this;
  }

  /**
   * This is used to filter out bike rental itineraries that contain mostly walking. The value
   * describes the ratio of the total itinerary that has to consist of bike rental to allow the
   * itinerary.
   */
  public ItineraryListFilterChainBuilder withBikeRentalDistanceRatio(double value) {
    this.bikeRentalDistanceRatio = value;
    return this;
  }

  /**
   * This is used to filter out park and ride itineraries that contain only driving and a very long
   * walking leg. The value describes the amount of driving vs. walking to allow the itinerary.
   */
  public ItineraryListFilterChainBuilder withParkAndRideDurationRatio(double value) {
    this.parkAndRideDurationRatio = value;
    return this;
  }

  /**
   * The direct street search(walk, bicycle, car) is not pruning the transit search, so in some
   * cases we get "silly" transit itineraries that is marginally better on travel-duration compared
   * with an on-street-all-the-way itinerary. Use this method to filter worse enough itineraries.
   * <p>
   * The filter removes all itineraries with a generalized-cost that is higher than the best
   * on-street-all-the-way itinerary.
   * <p>
   * This filter only have an effect, if an on-street-all-the-way(WALK, BICYCLE, CAR) itinerary
   * exist.
   */
  public ItineraryListFilterChainBuilder withRemoveTransitWithHigherCostThanBestOnStreetOnly(
    CostLinearFunction value
  ) {
    this.removeTransitWithHigherCostThanBestOnStreetOnly = value;
    return this;
  }

  /**
   * A transit itinerary with higher generalized-cost than a walk-only itinerary is silly. This filter removes such
   * itineraries.
   * <p>
   * This filter only have an effect, if a walk-all-the-way itinerary exist.
   */
  public ItineraryListFilterChainBuilder withRemoveTransitIfWalkingIsBetter(boolean value) {
    this.removeTransitIfWalkingIsBetter = value;
    return this;
  }

  /**
   * This will NOT delete itineraries, but tag them as deleted using the {@link
   * Itinerary#getSystemNotices()}.
   */
  public ItineraryListFilterChainBuilder withDebugEnabled(ItineraryFilterDebugProfile value) {
    this.debug = value;
    return this;
  }

  /**
   * Max departure time(end of search-window). This is an absolute filter on the itinerary
   * departure time from the origin. The filter is ignored if the value is {@code null}.
   */
  public ItineraryListFilterChainBuilder withLatestDepartureTimeLimit(
    Instant latestDepartureTimeLimit
  ) {
    this.latestDepartureTimeLimit = latestDepartureTimeLimit;
    return this;
  }

  /**
   * If the maximum number of itineraries is exceeded, then the excess itineraries are removed. To
   * get notified about this a consumer can be added. The 'maxLimit' check is the last thing
   * happening in the filter-chain after the final sort. So, if another filter removes an itinerary,
   * the itinerary is not considered with respect to the {@link #withMaxNumberOfItineraries(int)}
   * limit.
   *
   * @param numItinerariesFilterResultsConsumer the consumer to notify when elements are removed.
   */
  public ItineraryListFilterChainBuilder withNumItinerariesFilterResultsConsumer(
    Consumer<NumItinerariesFilterResults> numItinerariesFilterResultsConsumer
  ) {
    this.numItinerariesFilterResultsConsumer = numItinerariesFilterResultsConsumer;
    return this;
  }

  /**
   * If set, walk-all-the-way itineraries are removed. This happens AFTER e.g. the group-by and
   * remove-transit-with-higher-cost-than-best-on-street-only filter. This make sure that poor
   * transit itineraries are filtered away before the walk-all-the-way itinerary is removed.
   */
  public ItineraryListFilterChainBuilder withRemoveWalkAllTheWayResults(boolean enable) {
    this.removeWalkAllTheWayResults = enable;
    return this;
  }

  public ItineraryListFilterChainBuilder withSameFirstOrLastTripFilter(boolean enable) {
    this.sameFirstOrLastTripFilter = enable;
    return this;
  }

  /**
   * Enable the IBI feature for calculating a very simple numeric accessibility score between 0 and
   * 1 for each leg in the itinerary.
   */
  public ItineraryListFilterChainBuilder withAccessibilityScore(
    boolean enable,
    double wheelchairMaxSlope
  ) {
    this.accessibilityScore = enable;
    this.wheelchairMaxSlope = wheelchairMaxSlope;
    return this;
  }

  public ItineraryListFilterChainBuilder withFaresFilter(ItineraryListFilter filter) {
    this.faresFilter = filter;
    return this;
  }

  public ItineraryListFilterChainBuilder withEmissions(ItineraryListFilter emissionsFilter) {
    this.emissionsFilter = emissionsFilter;
    return this;
  }

  public ItineraryListFilterChainBuilder withMinBikeParkingDistance(double distance) {
    this.minBikeParkingDistance = distance;
    return this;
  }

  public ItineraryListFilterChainBuilder withRemoveTimeshiftedItinerariesWithSameRoutesAndStops(
    boolean remove
  ) {
    this.removeItinerariesWithSameRoutesAndStops = remove;
    return this;
  }

  public ItineraryListFilterChainBuilder withRideHailingFilter(ItineraryListFilter filter) {
    this.rideHailingFilter = filter;
    return this;
  }

  public ItineraryListFilterChainBuilder withStopConsolidationFilter(
    @Nullable ItineraryListFilter filter
  ) {
    this.stopConsolidationFilter = filter;
    return this;
  }

  @SuppressWarnings("CollectionAddAllCanBeReplacedWithConstructor")
  public ItineraryListFilterChain build() {
    List<ItineraryListFilter> filters = new ArrayList<>();

    filters.addAll(buildGroupByTripIdAndDistanceFilters());

    if (removeItinerariesWithSameRoutesAndStops) {
      filters.addAll(buildGroupBySameRoutesAndStopsFilter());
    }

    if (sameFirstOrLastTripFilter) {
      filters.add(new SortingFilter(generalizedCostComparator()));
      filters.add(new DeletionFlaggingFilter(new SameFirstOrLastTripFilter()));
    }

    if (minBikeParkingDistance > 0) {
      filters.add(
        new RemoveItinerariesWithShortStreetLeg(minBikeParkingDistance, TraverseMode.BICYCLE)
      );
    }

    if (accessibilityScore) {
      filters.add(new AccessibilityScoreFilter(wheelchairMaxSlope));
    }

<<<<<<< HEAD
=======
    if (faresService != null) {
      filters.add(new FaresFilter(faresService));
    }

    if (this.emissionsFilter != null) {
      filters.add(this.emissionsFilter);
    }

>>>>>>> 70bf18a8
    if (transitAlertService != null) {
      filters.add(new TransitAlertFilter(transitAlertService, getMultiModalStation));
    }

    // Filter transit itineraries on generalized-cost
    if (transitGeneralizedCostFilterParams != null) {
      filters.add(
        new DeletionFlaggingFilter(
          new TransitGeneralizedCostFilter(
            transitGeneralizedCostFilterParams.costLimitFunction(),
            transitGeneralizedCostFilterParams.intervalRelaxFactor()
          )
        )
      );
    }

    // Filter non-transit itineraries on generalized-cost
    if (nonTransitGeneralizedCostLimit != null) {
      filters.add(
        new DeletionFlaggingFilter(
          new NonTransitGeneralizedCostFilter(nonTransitGeneralizedCostLimit)
        )
      );
    }

    // Apply all absolute filters AFTER the groupBy filters. Absolute filters are filters that
    // remove elements/ based on the given itinerary properties - not considering other
    // itineraries. This may remove itineraries in the "groupBy" filters that are considered
    // worse than the itineraries removed here. Let take an example, 2 itineraries, A and B, are
    // returned. A have a significant higher cost than B, but share the same long last transit
    // leg. B depart AFTER the latest-departure-time (this may happen if the access is
    // time-shifted). Then, A will be removed by the "group-by" filters(similar to B, but cost
    // is worse). B is removed by the {@link LatestDepartureTimeFilter} below. This is exactly
    // what we want, since both itineraries are none optimal.
    {
      // Filter transit itineraries by comparing against non-transit using generalized-cost
      if (removeTransitWithHigherCostThanBestOnStreetOnly != null) {
        filters.add(
          new DeletionFlaggingFilter(
            new RemoveTransitIfStreetOnlyIsBetterFilter(
              removeTransitWithHigherCostThanBestOnStreetOnly
            )
          )
        );
      }

      if (removeTransitIfWalkingIsBetter) {
        filters.add(new DeletionFlaggingFilter(new RemoveTransitIfWalkingIsBetterFilter()));
      }

      if (removeWalkAllTheWayResults) {
        filters.add(new DeletionFlaggingFilter(new RemoveWalkOnlyFilter()));
      }

      if (latestDepartureTimeLimit != null) {
        filters.add(
          new DeletionFlaggingFilter(new OutsideSearchWindowFilter(latestDepartureTimeLimit))
        );
      }

      if (bikeRentalDistanceRatio > 0) {
        filters.add(
          new DeletionFlaggingFilter(
            new RemoveBikerentalWithMostlyWalkingFilter(bikeRentalDistanceRatio)
          )
        );
      }

      if (parkAndRideDurationRatio > 0) {
        filters.add(
          new DeletionFlaggingFilter(
            new RemoveParkAndRideWithMostlyWalkingFilter(parkAndRideDurationRatio)
          )
        );
      }
    }

    // Remove itineraries if max limit is set
    if (maxNumberOfItineraries > 0) {
      filters.add(new SortingFilter(SortOrderComparator.comparator(sortOrder)));
      filters.add(
        new DeletionFlaggingFilter(
          new NumItinerariesFilter(
            maxNumberOfItineraries,
            maxNumberOfItinerariesCrop,
            numItinerariesFilterResultsConsumer
          )
        )
      );
    }

    // Do the final itineraries sort
    filters.add(new SortingFilter(SortOrderComparator.comparator(sortOrder)));

    // Sandbox filters to decorate itineraries

    if (faresFilter != null) {
      filters.add(faresFilter);
    }

    if (rideHailingFilter != null) {
      filters.add(rideHailingFilter);
    }

    if (stopConsolidationFilter != null) {
      filters.add(stopConsolidationFilter);
    }

    var debugHandler = new DeleteResultHandler(debug, maxNumberOfItineraries);

    return new ItineraryListFilterChain(filters, debugHandler);
  }

  public ItineraryListFilterChainBuilder withTransitAlerts(
    TransitAlertService transitAlertService,
    Function<Station, MultiModalStation> getMultiModalStation
  ) {
    this.transitAlertService = transitAlertService;
    this.getMultiModalStation = getMultiModalStation;

    return this;
  }

  /**
   * If enabled, this adds the filter to remove itineraries which have the same stops and routes.
   * These are sometimes called "time-shifted duplicates" but since those terms have so many
   * meanings we chose to use a long, but descriptive name instead.
   */
  private List<ItineraryListFilter> buildGroupBySameRoutesAndStopsFilter() {
    return List.of(
      new GroupByFilter<>(
        GroupBySameRoutesAndStops::new,
        List.of(
          new SortingFilter(SortOrderComparator.comparator(sortOrder)),
          new DeletionFlaggingFilter(new MaxLimitFilter(GroupBySameRoutesAndStops.TAG, 1))
        )
      )
    );
  }

  /**
   * These filters will group the itineraries by the main-legs and reduce the number of itineraries
   * in each group. The main legs is the legs that together constitute more than a given　percentage
   * of the total travel distance.
   * <p>
   * Each group is filtered using generalized-cost, keeping only the itineraries with the lowest
   * cost. If there is a tie, the filter look at the number-of-transfers as a tiebreaker.
   * <p>
   * The filter name is dynamically created: similar-legs-filter-68p-1
   */
  private List<ItineraryListFilter> buildGroupByTripIdAndDistanceFilters() {
    List<GroupBySimilarity> groupBy = groupBySimilarity
      .stream()
      .sorted(Comparator.comparingDouble(o -> o.groupByP))
      .toList();

    List<ItineraryListFilter> groupByFilters = new ArrayList<>();

    for (GroupBySimilarity group : groupBy) {
      String name =
        "similar-legs-filter-%.0fp-%dx".formatted(
            100d * group.groupByP,
            group.maxNumOfItinerariesPerGroup
          );

      List<ItineraryListFilter> nested = new ArrayList<>();

      if (group.nestedGroupingByAllSameStations) {
        final String innerGroupName = name + "-group-by-all-same-stations";
        nested.add(
          new GroupByFilter<>(
            GroupByAllSameStations::new,
            List.of(
              new SortingFilter(generalizedCostComparator()),
              new DeletionFlaggingFilter(new MaxLimitFilter(innerGroupName, 1))
            )
          )
        );
      }

      if (group.maxCostOtherLegsFactor > 1.0) {
        nested.add(
          new DeletionFlaggingFilter(
            new OtherThanSameLegsMaxGeneralizedCostFilter(group.maxCostOtherLegsFactor)
          )
        );
      }

      nested.add(new SortingFilter(generalizedCostComparator()));
      nested.add(
        new DeletionFlaggingFilter(new MaxLimitFilter(name, group.maxNumOfItinerariesPerGroup))
      );

      nested.add(new RemoveDeletionFlagForLeastTransfersItinerary());

      groupByFilters.add(
        new GroupByFilter<>(it -> new GroupByDistance(it, group.groupByP), nested)
      );
    }

    return groupByFilters;
  }
}<|MERGE_RESOLUTION|>--- conflicted
+++ resolved
@@ -78,11 +78,12 @@
   /**
    * Sandbox filters which decorate the itineraries with extra information.
    */
+
+  @Sandbox
+  private ItineraryListFilter emissionsFilter;
+
   @Sandbox
   private ItineraryListFilter faresFilter;
-
-  @Sandbox
-  private ItineraryListFilter emissionsFilter;
 
   @Sandbox
   private ItineraryListFilter rideHailingFilter;
@@ -347,17 +348,14 @@
       filters.add(new AccessibilityScoreFilter(wheelchairMaxSlope));
     }
 
-<<<<<<< HEAD
-=======
-    if (faresService != null) {
-      filters.add(new FaresFilter(faresService));
+    if (faresFilter != null) {
+      filters.add(faresFilter);
     }
 
     if (this.emissionsFilter != null) {
       filters.add(this.emissionsFilter);
     }
 
->>>>>>> 70bf18a8
     if (transitAlertService != null) {
       filters.add(new TransitAlertFilter(transitAlertService, getMultiModalStation));
     }
