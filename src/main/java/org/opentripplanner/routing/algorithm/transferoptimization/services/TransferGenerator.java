--- conflicted
+++ resolved
@@ -125,12 +125,8 @@
 
     final int stop = from.stop();
 
-<<<<<<< HEAD
-    final int earliestDepartureTime = calculateEarliestBoardTime(from, tx, SAME_STOP_TRANSFER_TIME);
-=======
     // Find all possible transfers on given stop index, starting on from.time
     var possibleTransfers = toTrip.findDepartureStopPositions(from.time(), stop);
->>>>>>> 1b6191d0
 
     // Loop through transfers and decide whether they are possible
     for (var stopPos : possibleTransfers) {
@@ -144,12 +140,9 @@
       // Check whether traveller will have enough time to do the transfer
       // We have to do it here because every stop position may have unique transfer constraint
       // So it may be possible to transfer at stop position 2 but not on 1...
-      final int earliestDepartureTime = earliestDepartureTime(
-        from.time(),
-        SAME_STOP_TRANSFER_TIME,
-        tx
-      );
-      if (earliestDepartureTime > toTrip.departure(stopPos)) {
+      final int earliestBoardTime = calculateEarliestBoardTime(from, tx, SAME_STOP_TRANSFER_TIME);
+
+      if (earliestBoardTime > toTrip.departure(stopPos)) {
         continue;
       }
 
@@ -172,19 +165,8 @@
       var it = transfers.next();
       int toStop = it.stop();
 
-<<<<<<< HEAD
-      ConstrainedTransfer tx = transferServiceAdaptor.findTransfer(from, toTrip, toStop);
-      if (tx != null && tx.getTransferConstraint().isNotAllowed()) {
-        continue;
-      }
-
-      int earliestBoardTime = calculateEarliestBoardTime(from, tx, it.durationInSeconds());
-
-      int toTripStopPos = toTrip.findDepartureStopPosition(earliestBoardTime, toStop);
-=======
       // Find all possible transfers on given stop index, starting on from.time
       var possibleTransfers = toTrip.findDepartureStopPositions(from.time(), toStop);
->>>>>>> 1b6191d0
 
       for (var stopPos : possibleTransfers) {
         // Find transfer constraint for stop position
@@ -197,12 +179,9 @@
         // Check whether traveller will have enough time to do the transfer
         // We have to do it here because every stopPos may have unique transfer constraint
         // So it may be possible to transfer at stop position 2 but not on 1 etc...
-        final int earliestDepartureTime = earliestDepartureTime(
-          from.time(),
-          it.durationInSeconds(),
-          tx
-        );
-        if (earliestDepartureTime > toTrip.departure(stopPos)) {
+        int earliestBoardTime = calculateEarliestBoardTime(from, tx, it.durationInSeconds());
+
+        if (earliestBoardTime > toTrip.departure(stopPos)) {
           continue;
         }
 
