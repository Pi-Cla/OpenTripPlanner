package org.opentripplanner.routing.algorithm.raptoradapter.transit.mappers;

import static org.opentripplanner.routing.algorithm.raptoradapter.transit.mappers.TransfersMapper.mapTransfers;

import com.google.common.collect.ArrayListMultimap;
import java.time.LocalDate;
import java.util.ArrayList;
import java.util.Collection;
import java.util.Collections;
import java.util.Comparator;
import java.util.HashMap;
import java.util.List;
import java.util.Map;
import java.util.Set;
import java.util.stream.Collectors;
import org.opentripplanner.model.Timetable;
import org.opentripplanner.model.TripPattern;
import org.opentripplanner.model.calendar.ServiceDate;
import org.opentripplanner.routing.algorithm.raptoradapter.transit.StopIndexForRaptor;
import org.opentripplanner.routing.algorithm.raptoradapter.transit.Transfer;
import org.opentripplanner.routing.algorithm.raptoradapter.transit.TransitLayer;
import org.opentripplanner.routing.algorithm.raptoradapter.transit.TransitTuningParameters;
import org.opentripplanner.routing.algorithm.raptoradapter.transit.TripPatternForDate;
import org.opentripplanner.routing.algorithm.raptoradapter.transit.TripPatternWithRaptorStopIndexes;
import org.opentripplanner.routing.algorithm.raptoradapter.transit.constrainedtransfer.TransferIndexGenerator;
import org.opentripplanner.routing.algorithm.raptoradapter.transit.request.RaptorRequestTransferCache;
import org.opentripplanner.routing.trippattern.TripTimes;
import org.opentripplanner.transit.service.TransitModel;
import org.opentripplanner.util.OTPFeature;
import org.slf4j.Logger;
import org.slf4j.LoggerFactory;

/**
 * Maps the TransitLayer object from the OTP Graph object. The ServiceDay hierarchy is reversed,
 * with service days at the top level, which contains TripPatternForDate objects that contain only
 * TripSchedules running on that particular date. This makes it faster to filter out TripSchedules
 * when doing Range Raptor searches.
 * <p>
 * CONCURRENCY: This mapper run part of the mapping in parallel using parallel streams. This improve
 * startup time on the Norwegian graph by 20 seconds; reducing the this mapper from 36 seconds to 15
 * seconds, and the total startup time from 80 seconds to 60 seconds. (JAN 2020, MacBook Pro, 3.1
 * GHz i7)
 */
public class TransitLayerMapper {

  private static final Logger LOG = LoggerFactory.getLogger(TransitLayerMapper.class);

  private final TransitModel transitModel;

  private TransitLayerMapper(TransitModel transitModel) {
    this.transitModel = transitModel;
  }

  public static TransitLayer map(
    TransitTuningParameters tuningParameters,
    TransitModel transitModel
  ) {
    return new TransitLayerMapper(transitModel).map(tuningParameters);
  }

  // TODO We can save time by either pre-sorting these or use a sorting algorithm that is
  //      optimized for sorting nearly sorted list
  static List<TripTimes> getSortedTripTimes(Timetable timetable) {
    return timetable
      .getTripTimes()
      .stream()
      .sorted(Comparator.comparing(TripTimes::sortIndex))
      .collect(Collectors.toList());
  }

  private TransitLayer map(TransitTuningParameters tuningParameters) {
    StopIndexForRaptor stopIndex;
    Map<TripPattern, TripPatternWithRaptorStopIndexes> newTripPatternForOld;
    HashMap<LocalDate, List<TripPatternForDate>> tripPatternsByStopByDate;
    List<List<Transfer>> transferByStopIndex;

    LOG.info("Mapping transitLayer from Graph...");

    stopIndex =
      new StopIndexForRaptor(
        transitModel.getStopModel().getStopModelIndex().getAllStops(),
        tuningParameters
      );

    Collection<TripPattern> allTripPatterns = transitModel.tripPatternForId.values();
    TripPatternMapper tripPatternMapper = new TripPatternMapper();
    newTripPatternForOld =
      tripPatternMapper.mapOldTripPatternToRaptorTripPattern(stopIndex, allTripPatterns);

    tripPatternsByStopByDate = mapTripPatterns(allTripPatterns, newTripPatternForOld);

    transferByStopIndex = mapTransfers(stopIndex, transitModel.transfersByStop);

    TransferIndexGenerator transferIndexGenerator = null;
    if (OTPFeature.TransferConstraints.isOn()) {
      transferIndexGenerator =
        new TransferIndexGenerator(
          transitModel.getTransferService().listAll(),
          newTripPatternForOld.values(),
          stopIndex
        );
      transferIndexGenerator.generateTransfers();
    }

    var transferCache = new RaptorRequestTransferCache(tuningParameters.transferCacheMaxSize());

    LOG.info("Mapping complete.");

    return new TransitLayer(
      tripPatternsByStopByDate,
      transferByStopIndex,
      transitModel.getTransferService(),
      stopIndex,
<<<<<<< HEAD
      graph.getTimeZone(),
=======
      transitModel.getTimeZone().toZoneId(),
>>>>>>> c48b2e7c
      transferCache,
      tripPatternMapper,
      transferIndexGenerator
    );
  }

  /**
   * Map pre-Raptor TripPatterns and Trips to the corresponding Raptor classes.
   * <p>
   * Part of this method runs IN PARALLEL.
   * <p>
   */
  private HashMap<LocalDate, List<TripPatternForDate>> mapTripPatterns(
    Collection<TripPattern> allTripPatterns,
    Map<TripPattern, TripPatternWithRaptorStopIndexes> newTripPatternForOld
  ) {
    TripPatternForDateMapper tripPatternForDateMapper = new TripPatternForDateMapper(
      transitModel.index.getServiceCodesRunningForDate(),
      newTripPatternForOld
    );

    Set<ServiceDate> allServiceDates = transitModel.index.getServiceCodesRunningForDate().keySet();

    List<TripPatternForDate> tripPatternForDates = Collections.synchronizedList(new ArrayList<>());

    // THIS CODE RUNS IN PARALLEL
    allServiceDates
      .parallelStream()
      .forEach(serviceDate -> {
        // Create a List to hold the values for this iteration. The results are then added
        // to the common synchronized list at the end.
        List<TripPatternForDate> values = new ArrayList<>();

        // This nested loop could be quite inefficient.
        // Maybe determine in advance which patterns are running on each service and day.
        for (org.opentripplanner.model.TripPattern oldTripPattern : allTripPatterns) {
          TripPatternForDate tripPatternForDate = tripPatternForDateMapper.map(
            oldTripPattern.getScheduledTimetable(),
            serviceDate
          );
          if (tripPatternForDate != null) {
            values.add(tripPatternForDate);
          }
        }
        if (!values.isEmpty()) {
          tripPatternForDates.addAll(values);
        }
      });
    // END PARALLEL CODE

    return keyByRunningPeriodDates(tripPatternForDates);
  }

  /**
   * Returns a map of TripPatternsForDate objects by their active dates.
   */
  private HashMap<LocalDate, List<TripPatternForDate>> keyByRunningPeriodDates(
    List<TripPatternForDate> tripPatternForDates
  ) {
    // Create multimap by running period dates
    ArrayListMultimap<LocalDate, TripPatternForDate> multiMap = ArrayListMultimap.create();
    for (TripPatternForDate tripPatternForDate : tripPatternForDates) {
      for (LocalDate date : tripPatternForDate.getRunningPeriodDates()) {
        multiMap.put(date, tripPatternForDate);
      }
    }

    // Convert to Map<LocalDate, List<TripPatternForDate>>
    HashMap<LocalDate, List<TripPatternForDate>> result = new HashMap<>();
    for (Map.Entry<LocalDate, Collection<TripPatternForDate>> entry : multiMap.asMap().entrySet()) {
      result.put(entry.getKey(), new ArrayList<>(entry.getValue()));
    }

    return result;
  }
}<|MERGE_RESOLUTION|>--- conflicted
+++ resolved
@@ -111,11 +111,7 @@
       transferByStopIndex,
       transitModel.getTransferService(),
       stopIndex,
-<<<<<<< HEAD
-      graph.getTimeZone(),
-=======
-      transitModel.getTimeZone().toZoneId(),
->>>>>>> c48b2e7c
+      transitModel.getTimeZone(),
       transferCache,
       tripPatternMapper,
       transferIndexGenerator
