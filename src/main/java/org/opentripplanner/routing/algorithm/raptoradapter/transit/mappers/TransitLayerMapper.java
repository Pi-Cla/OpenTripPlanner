--- conflicted
+++ resolved
@@ -70,17 +70,10 @@
   }
 
   private TransitLayer map(TransitTuningParameters tuningParameters) {
-<<<<<<< HEAD
-    StopModelIndex stopIndex;
     HashMap<LocalDate, List<TripPatternForDate>> tripPatternsByStopByDate;
     List<List<Transfer>> transferByStopIndex;
     ConstrainedTransfersForPatterns constrainedTransfers = null;
-=======
-    Map<TripPattern, TripPatternWithRaptorStopIndexes> newTripPatternForOld;
-    HashMap<LocalDate, List<TripPatternForDate>> tripPatternsByStopByDate;
-    List<List<Transfer>> transferByStopIndex;
     StopModel stopModel = transitModel.getStopModel();
->>>>>>> 7230b833
 
     LOG.info("Mapping transitLayer from Graph...");
 
