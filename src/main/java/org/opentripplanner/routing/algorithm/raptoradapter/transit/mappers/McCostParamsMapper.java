package org.opentripplanner.routing.algorithm.raptoradapter.transit.mappers;

import java.util.Arrays;
<<<<<<< HEAD
import java.util.BitSet;
import java.util.List;
import java.util.Map;
import org.opentripplanner.routing.algorithm.raptoradapter.transit.cost.DefaultTripPattern;
=======
import java.util.Collection;
import java.util.Map;
import java.util.function.Function;
import java.util.stream.Collectors;
>>>>>>> 46791156
import org.opentripplanner.routing.algorithm.raptoradapter.transit.cost.McCostParams;
import org.opentripplanner.routing.algorithm.raptoradapter.transit.cost.McCostParamsBuilder;
import org.opentripplanner.routing.api.request.RoutingRequest;
import org.opentripplanner.routing.api.request.StreetMode;
import org.opentripplanner.transit.model.basic.TransitMode;
import org.opentripplanner.transit.model.framework.FeedScopedId;

public class McCostParamsMapper {

  public static McCostParams map(
    RoutingRequest request,
<<<<<<< HEAD
    List<? extends DefaultTripPattern> patternIndex
=======
    Function<FeedScopedId, Collection<FeedScopedId>> routesByAgency
>>>>>>> 46791156
  ) {
    McCostParamsBuilder builder = new McCostParamsBuilder();

    builder.transferCost(request.transferCost).waitReluctanceFactor(request.waitReluctance);

    if (request.modes.transferMode == StreetMode.BIKE) {
      builder.boardCost(request.bikeBoardCost);
    } else {
      builder.boardCost(request.walkBoardCost);
    }
    builder.transitReluctanceFactors(mapTransitReluctance(request.transitReluctanceForMode()));

    builder.wheelchairAccessibility(request.wheelchairAccessibility);

<<<<<<< HEAD
    final BitSet unpreferredPatterns = new BitSet();
    final List<FeedScopedId> unpreferredRoutes = request.unpreferredRoutes;

    if (!unpreferredRoutes.isEmpty()) {
      for (var pattern : patternIndex) {
        final FeedScopedId routeId = pattern.route().getId();
        if (unpreferredRoutes.contains(routeId)) {
          unpreferredPatterns.set(pattern.patternIndex());
        }
      }
    }

    builder.unpreferredPatterns(unpreferredPatterns);
    builder.unpreferredCost(request.unpreferredRouteCost);
=======
    var unpreferredRoutes = request
      .getUnpreferredAgencies()
      .stream()
      .map(routesByAgency)
      .flatMap(Collection::stream)
      .collect(Collectors.toSet());
    unpreferredRoutes.addAll(request.getUnpreferredRoutes());
    builder.unpreferredRoutes(unpreferredRoutes);

    builder.unpreferredCost(request.unpreferredCost);
>>>>>>> 46791156

    return builder.build();
  }

  public static double[] mapTransitReluctance(Map<TransitMode, Double> map) {
    if (map.isEmpty()) {
      return null;
    }

    // The transit reluctance is arranged in an array with the {@link TransitMode} ordinal
    // as an index. This make the lookup very fast and the size of the array small.
    // We could get away with a smaller array if we kept an index from mode to index
    // and passed that into the transit layer and used it to set the
    // {@link TripScheduleWithOffset#transitReluctanceIndex}, but this is difficult with the
    // current transit model design.
    double[] transitReluctance = new double[TransitMode.values().length];
    Arrays.fill(transitReluctance, McCostParams.DEFAULT_TRANSIT_RELUCTANCE);
    for (TransitMode mode : map.keySet()) {
      transitReluctance[mode.ordinal()] = map.get(mode);
    }
    return transitReluctance;
  }
}<|MERGE_RESOLUTION|>--- conflicted
+++ resolved
@@ -1,17 +1,11 @@
 package org.opentripplanner.routing.algorithm.raptoradapter.transit.mappers;
 
 import java.util.Arrays;
-<<<<<<< HEAD
 import java.util.BitSet;
 import java.util.List;
 import java.util.Map;
+import java.util.Set;
 import org.opentripplanner.routing.algorithm.raptoradapter.transit.cost.DefaultTripPattern;
-=======
-import java.util.Collection;
-import java.util.Map;
-import java.util.function.Function;
-import java.util.stream.Collectors;
->>>>>>> 46791156
 import org.opentripplanner.routing.algorithm.raptoradapter.transit.cost.McCostParams;
 import org.opentripplanner.routing.algorithm.raptoradapter.transit.cost.McCostParamsBuilder;
 import org.opentripplanner.routing.api.request.RoutingRequest;
@@ -23,11 +17,7 @@
 
   public static McCostParams map(
     RoutingRequest request,
-<<<<<<< HEAD
     List<? extends DefaultTripPattern> patternIndex
-=======
-    Function<FeedScopedId, Collection<FeedScopedId>> routesByAgency
->>>>>>> 46791156
   ) {
     McCostParamsBuilder builder = new McCostParamsBuilder();
 
@@ -42,33 +32,23 @@
 
     builder.wheelchairAccessibility(request.wheelchairAccessibility);
 
-<<<<<<< HEAD
     final BitSet unpreferredPatterns = new BitSet();
-    final List<FeedScopedId> unpreferredRoutes = request.unpreferredRoutes;
+    final Set<FeedScopedId> unpreferredRoutes = request.getUnpreferredRoutes();
+    final Set<FeedScopedId> unpreferredAgencies = request.getUnpreferredAgencies();
 
-    if (!unpreferredRoutes.isEmpty()) {
+    if (!unpreferredRoutes.isEmpty() || !unpreferredAgencies.isEmpty()) {
       for (var pattern : patternIndex) {
-        final FeedScopedId routeId = pattern.route().getId();
-        if (unpreferredRoutes.contains(routeId)) {
+        if (
+          unpreferredRoutes.contains(pattern.route().getId()) ||
+          unpreferredAgencies.contains(pattern.route().getAgency().getId())
+        ) {
           unpreferredPatterns.set(pattern.patternIndex());
         }
       }
     }
 
     builder.unpreferredPatterns(unpreferredPatterns);
-    builder.unpreferredCost(request.unpreferredRouteCost);
-=======
-    var unpreferredRoutes = request
-      .getUnpreferredAgencies()
-      .stream()
-      .map(routesByAgency)
-      .flatMap(Collection::stream)
-      .collect(Collectors.toSet());
-    unpreferredRoutes.addAll(request.getUnpreferredRoutes());
-    builder.unpreferredRoutes(unpreferredRoutes);
-
     builder.unpreferredCost(request.unpreferredCost);
->>>>>>> 46791156
 
     return builder.build();
   }
