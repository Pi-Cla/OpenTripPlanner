package org.opentripplanner.routing.algorithm.raptoradapter.router.street;

import java.util.Collections;
import java.util.List;
import org.opentripplanner.common.geometry.SphericalDistanceLibrary;
import org.opentripplanner.model.plan.Itinerary;
import org.opentripplanner.routing.algorithm.mapping.AlertToLegMapper;
import org.opentripplanner.routing.algorithm.mapping.GraphPathToItineraryMapper;
import org.opentripplanner.routing.algorithm.mapping.ItinerariesHelper;
import org.opentripplanner.routing.api.request.RoutingRequest;
import org.opentripplanner.routing.api.request.StreetMode;
import org.opentripplanner.routing.core.RoutingContext;
import org.opentripplanner.routing.core.TemporaryVerticesContainer;
import org.opentripplanner.routing.error.PathNotFoundException;
import org.opentripplanner.routing.impl.GraphPathFinder;
import org.opentripplanner.routing.spt.GraphPath;
import org.opentripplanner.standalone.server.Router;

public class DirectStreetRouter {

  public static List<Itinerary> route(Router router, RoutingRequest request) {
    if (request.modes.directMode == StreetMode.NOT_SET) {
      return Collections.emptyList();
    }

    RoutingRequest directRequest = request.getStreetSearchRequest(request.modes.directMode);
    try (var temporaryVertices = new TemporaryVerticesContainer(router.graph, directRequest)) {
      final RoutingContext routingContext = new RoutingContext(
        directRequest,
        router.graph,
        temporaryVertices
      );

      if (!straightLineDistanceIsWithinLimit(routingContext)) {
        return Collections.emptyList();
      }

      // we could also get a persistent router-scoped GraphPathFinder but there's no setup cost here
      GraphPathFinder gpFinder = new GraphPathFinder(router);
      List<GraphPath> paths = gpFinder.graphPathFinderEntryPoint(routingContext);

      // Convert the internal GraphPaths to itineraries
      final GraphPathToItineraryMapper graphPathToItineraryMapper = new GraphPathToItineraryMapper(
<<<<<<< HEAD
        router.graph.getTimeZone(),
        new AlertToLegMapper(
          router.graph.getTransitAlertService(),
          router.graph.index.getMultiModalStationForStations()::get
        ),
=======
        router.transitModel.getTimeZone(),
        new AlertToLegMapper(router.transitModel.getTransitAlertService()),
>>>>>>> c48b2e7c
        router.graph.streetNotesService,
        router.graph.ellipsoidToGeoidDifference
      );
      List<Itinerary> response = graphPathToItineraryMapper.mapItineraries(paths);
      ItinerariesHelper.decorateItinerariesWithRequestData(response, request);
      return response;
    } catch (PathNotFoundException e) {
      return Collections.emptyList();
    }
  }

  private static boolean straightLineDistanceIsWithinLimit(RoutingContext routingContext) {
    // TODO This currently only calculates the distances between the first fromVertex
    //      and the first toVertex
    double distance = SphericalDistanceLibrary.distance(
      routingContext.fromVertices.iterator().next().getCoordinate(),
      routingContext.toVertices.iterator().next().getCoordinate()
    );
    return distance < calculateDistanceMaxLimit(routingContext.opt);
  }

  /**
   * Calculates the maximum distance in meters based on the maxDirectStreetDuration and the
   * fastest mode available. This assumes that it is not possible to exceed the speed defined in the
   * RoutingRequest.
   */
  private static double calculateDistanceMaxLimit(RoutingRequest request) {
    double distanceLimit;
    StreetMode mode = request.modes.directMode;
    double durationLimit = request.getMaxDirectStreetDuration(mode).toSeconds();

    if (mode.includesDriving()) {
      distanceLimit = durationLimit * request.carSpeed;
    } else if (mode.includesBiking()) {
      distanceLimit = durationLimit * request.bikeSpeed;
    } else if (mode.includesWalking()) {
      distanceLimit = durationLimit * request.walkSpeed;
    } else {
      throw new IllegalStateException("Could not set max limit for StreetMode");
    }

    return distanceLimit;
  }
}<|MERGE_RESOLUTION|>--- conflicted
+++ resolved
@@ -41,16 +41,14 @@
 
       // Convert the internal GraphPaths to itineraries
       final GraphPathToItineraryMapper graphPathToItineraryMapper = new GraphPathToItineraryMapper(
-<<<<<<< HEAD
-        router.graph.getTimeZone(),
+        router.transitModel.getTimeZone(),
         new AlertToLegMapper(
-          router.graph.getTransitAlertService(),
-          router.graph.index.getMultiModalStationForStations()::get
+          router.transitModel.getTransitAlertService(),
+          router.transitModel
+            .getStopModel()
+            .getStopModelIndex()
+            .getMultiModalStationForStations()::get
         ),
-=======
-        router.transitModel.getTimeZone(),
-        new AlertToLegMapper(router.transitModel.getTransitAlertService()),
->>>>>>> c48b2e7c
         router.graph.streetNotesService,
         router.graph.ellipsoidToGeoidDifference
       );
