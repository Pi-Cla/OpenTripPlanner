--- conflicted
+++ resolved
@@ -15,39 +15,13 @@
 
   public static final double DEFAULT_TRANSIT_RELUCTANCE = 1.0;
 
-<<<<<<< HEAD
-    private final int boardCost;
-    private final int transferCost;
-    private final double[] transitReluctanceFactors;
-    private final double waitReluctanceFactor;
-    private final WheelchairAccessibilityRequest accessibilityRequest;
-
-    /**
-     * Default constructor defines default values. These defaults are
-     * overridden by defaults in the {@link RoutingRequest}.
-     */
-    private McCostParams() {
-        this.boardCost = 600;
-        this.transferCost = 0;
-        this.transitReluctanceFactors = null;
-        this.waitReluctanceFactor = 1.0;
-        this.accessibilityRequest = WheelchairAccessibilityRequest.DEFAULTS;
-    }
-
-    McCostParams(McCostParamsBuilder builder) {
-        this.boardCost = builder.boardCost();
-        this.transferCost = builder.transferCost();
-        this.transitReluctanceFactors = builder.transitReluctanceFactors();
-        this.waitReluctanceFactor = builder.waitReluctanceFactor();
-        this.accessibilityRequest = builder.wheelchairAccessibility();
-    }
-=======
   public static final McCostParams DEFAULTS = new McCostParams();
 
   private final int boardCost;
   private final int transferCost;
   private final double[] transitReluctanceFactors;
   private final double waitReluctanceFactor;
+  private final WheelchairAccessibilityRequest accessibilityRequest;
 
   /**
    * Default constructor defines default values. These defaults are overridden by defaults in the
@@ -58,14 +32,15 @@
     this.transferCost = 0;
     this.transitReluctanceFactors = null;
     this.waitReluctanceFactor = 1.0;
+    this.accessibilityRequest = WheelchairAccessibilityRequest.DEFAULTS;
   }
->>>>>>> 27c89a65
 
   McCostParams(McCostParamsBuilder builder) {
     this.boardCost = builder.boardCost();
     this.transferCost = builder.transferCost();
     this.transitReluctanceFactors = builder.transitReluctanceFactors();
     this.waitReluctanceFactor = builder.waitReluctanceFactor();
+    this.accessibilityRequest = builder.wheelchairAccessibility();
   }
 
   public int boardCost() {
@@ -92,41 +67,12 @@
     return transitReluctanceFactors;
   }
 
-<<<<<<< HEAD
-    public WheelchairAccessibilityRequest accessibilityRequirements() {
-        return accessibilityRequest;
-    }
-
-    @Override
-    public String toString() {
-        return ToStringBuilder.of(McCostParams.class)
-                .addNum("boardCost", boardCost, 0)
-                .addNum("transferCost", transferCost, 0)
-                .addNum("waitReluctanceFactor", waitReluctanceFactor, 1.0)
-                .addDoubles("transitReluctanceFactors",  transitReluctanceFactors, 1.0)
-                .addObj("accessibilityRequirements", accessibilityRequest)
-                .toString();
-    }
-
-    @Override
-    public boolean equals(Object o) {
-        if (this == o) { return true; }
-        if (o == null || getClass() != o.getClass()) { return false; }
-        McCostParams that = (McCostParams) o;
-        return boardCost == that.boardCost &&
-                transferCost == that.transferCost &&
-                accessibilityRequest == that.accessibilityRequest &&
-                Double.compare(that.waitReluctanceFactor, waitReluctanceFactor) == 0;
-    }
-
-    @Override
-    public int hashCode() {
-        return Objects.hash(boardCost, transferCost, waitReluctanceFactor,
-                accessibilityRequest
-        );
-=======
   public double waitReluctanceFactor() {
     return waitReluctanceFactor;
+  }
+
+  public WheelchairAccessibilityRequest accessibilityRequirements() {
+    return accessibilityRequest;
   }
 
   @Override
@@ -138,7 +84,6 @@
   public boolean equals(Object o) {
     if (this == o) {
       return true;
->>>>>>> 27c89a65
     }
     if (o == null || getClass() != o.getClass()) {
       return false;
