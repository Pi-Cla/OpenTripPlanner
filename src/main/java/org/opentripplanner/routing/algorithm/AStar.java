/* This program is free software: you can redistribute it and/or
 modify it under the terms of the GNU Lesser General Public License
 as published by the Free Software Foundation, either version 3 of
 the License, or (at your option) any later version.

 This program is distributed in the hope that it will be useful,
 but WITHOUT ANY WARRANTY; without even the implied warranty of
 MERCHANTABILITY or FITNESS FOR A PARTICULAR PURPOSE.  See the
 GNU General Public License for more details.

 You should have received a copy of the GNU General Public License
 along with this program.  If not, see <http://www.gnu.org/licenses/>. */

package org.opentripplanner.routing.algorithm;

import com.beust.jcommander.internal.Lists;
import org.opentripplanner.common.pqueue.BinHeap;
import org.opentripplanner.routing.algorithm.strategies.RemainingWeightHeuristic;
import org.opentripplanner.routing.algorithm.strategies.SearchTerminationStrategy;
import org.opentripplanner.routing.algorithm.strategies.TrivialRemainingWeightHeuristic;
import org.opentripplanner.routing.core.RoutingContext;
import org.opentripplanner.routing.core.RoutingRequest;
import org.opentripplanner.routing.core.State;
import org.opentripplanner.routing.edgetype.StreetTransitLink;
import org.opentripplanner.routing.edgetype.TemporaryEdge;
import org.opentripplanner.routing.edgetype.TemporaryFreeEdge;
import org.opentripplanner.routing.edgetype.TemporaryPartialStreetEdge;
import org.opentripplanner.routing.edgetype.temporary.TemporaryPreAlightEdge;
import org.opentripplanner.routing.edgetype.temporary.TemporaryStreetTransitLink;
import org.opentripplanner.routing.graph.Edge;
import org.opentripplanner.routing.graph.Vertex;
import org.opentripplanner.routing.spt.GraphPath;
import org.opentripplanner.routing.spt.ShortestPathTree;
import org.opentripplanner.util.DateUtils;
import org.opentripplanner.util.monitoring.MonitoringStore;
import org.opentripplanner.util.monitoring.MonitoringStoreFactory;
import org.slf4j.Logger;
import org.slf4j.LoggerFactory;

<<<<<<< HEAD
import java.util.Collection;
import java.util.LinkedList;
import java.util.List;
=======
import java.util.*;
>>>>>>> c51284d4

/**
 * Find the shortest path between graph vertices using A*.
 * A basic Dijkstra search is a special case of AStar where the heuristic is always zero.
 *
 * NOTE this is now per-request scoped, which has caused some threading problems in the past.
 * Always make one new instance of this class per request, it contains a lot of state fields.
 */
public class AStar {

    private static final Logger LOG = LoggerFactory.getLogger(AStar.class);
    // FIXME this is not really a factory, it's a way to fake a global variable. This should be stored at the OTPServer level.
    private static final MonitoringStore store = MonitoringStoreFactory.getStore();
    private static final double OVERSEARCH_MULTIPLIER = 4.0;

    private boolean verbose = false;

    private TraverseVisitor traverseVisitor;

    enum RunStatus {
        RUNNING, STOPPED
    }

    /* TODO instead of having a separate class for search state, we should just make one GenericAStar per request. */
    class RunState {

        public State u;
        public ShortestPathTree spt;
        public BinHeap<State> pq;
        RemainingWeightHeuristic heuristic;
        public RoutingContext rctx;
        public int nVisited;
        public List<State> targetAcceptedStates;
        public RunStatus status;
        private RoutingRequest options;
        private SearchTerminationStrategy terminationStrategy;
        public Vertex u_vertex;
        Double foundPathWeight = null;

        public RunState(RoutingRequest options, SearchTerminationStrategy terminationStrategy) {
            this.options = options;
            this.terminationStrategy = terminationStrategy;
        }

    }
    
    public RunState runState;
    
    /**
     * Compute SPT using default timeout and termination strategy.
     */
    public ShortestPathTree getShortestPathTree(RoutingRequest req) {
        return getShortestPathTree(req, -1, null); // negative timeout means no timeout
    }
    
    /**
     * Compute SPT using default termination strategy.
     */
    public ShortestPathTree getShortestPathTree(RoutingRequest req, double relTimeoutSeconds) {
        return this.getShortestPathTree(req, relTimeoutSeconds, null);
    }
    
    /** set up a single-origin search */
    public void startSearch(RoutingRequest options,
            SearchTerminationStrategy terminationStrategy, long abortTime) {
        startSearch(options, terminationStrategy, abortTime, true);
    }
    
    /** set up the search, optionally not adding the initial state to the queue (for multi-state Dijkstra) */
    private void startSearch(RoutingRequest options,
            SearchTerminationStrategy terminationStrategy, long abortTime, boolean addToQueue) {

        runState = new RunState( options, terminationStrategy );
        runState.rctx = options.getRoutingContext();
        runState.spt = options.getNewShortestPathTree();

        // We want to reuse the heuristic instance in a series of requests for the same target to avoid repeated work.
        // "Batch" means one-to-many mode, where there is no goal to reach so we use a trivial heuristic.
        runState.heuristic = options.batch ?
                new TrivialRemainingWeightHeuristic() :
                runState.rctx.remainingWeightHeuristic;

        // Since initial states can be multiple, heuristic cannot depend on the initial state.
        // Initializing the bidirectional heuristic is a pretty complicated operation that involves searching through
        // the streets around the origin and destination.
        runState.heuristic.initialize(runState.options, abortTime);
<<<<<<< HEAD
        /*if (abortTime < Long.MAX_VALUE  && System.currentTimeMillis() > abortTime) {
=======
       /* if (abortTime < Long.MAX_VALUE  && System.currentTimeMillis() > abortTime) {
>>>>>>> c51284d4
            LOG.warn("Timeout during initialization of goal direction heuristic.");
            options.rctx.debugOutput.timedOut = true;
            runState = null; // Search timed out
            return;
        }*/

        // Priority Queue.
        // The queue is self-resizing, so we initialize it to have size = O(sqrt(|V|)) << |V|.
        // For reference, a random, undirected search on a uniform 2d grid will examine roughly sqrt(|V|) vertices
        // before reaching its target.
        int initialSize = runState.rctx.graph.getVertices().size();
        initialSize = (int) Math.ceil(2 * (Math.sqrt((double) initialSize + 1)));
        runState.pq = new BinHeap<>(initialSize);
        runState.nVisited = 0;
        runState.targetAcceptedStates = Lists.newArrayList();
        
        if (addToQueue) {
            State initialState = new State(options);
            runState.spt.add(initialState);
            runState.pq.insert(initialState, 0);
        }
    }

    boolean iterate(){
        // print debug info
        if (verbose) {
            double w = runState.pq.peek_min_key();
            System.out.println("pq min key = " + w);
        }

        // interleave some heuristic-improving work (single threaded)
        runState.heuristic.doSomeWork();

        // get the lowest-weight state in the queue
        runState.u = runState.pq.extract_min();

        // check that this state has not been dominated
        // and mark vertex as visited
        if (!runState.spt.visit(runState.u)) {
            // state has been dominated since it was added to the priority queue, so it is
            // not in any optimal path. drop it on the floor and try the next one.
            return false;
        }
        
        if (traverseVisitor != null) {
            traverseVisitor.visitVertex(runState.u);
        }
        
        runState.u_vertex = runState.u.getVertex();

        if (verbose)
            System.out.println("   vertex " + runState.u_vertex);

        /*State s = runState.u;
        boolean temp = false;
        while(s.getBackState() != null){
            if(s.getBackEdge() instanceof TemporaryEdge && !(s.getBackEdge() instanceof TemporaryFreeEdge)  && !(s.getBackEdge() instanceof TemporaryPartialStreetEdge)){
                temp = true;
                break;
            }
            s = s.getBackState();
        }

        if(temp){
            State s0 = runState.u;
            List<State> states = new ArrayList<>();
            while(s0.getBackState() != null){
                states.add(s0);
                s0 = s0.getBackState();
            }
            Collections.reverse(states);
            System.out.println("State history:");
            for(State s1 : states){
                System.out.println(s1.getBackEdge().getClass().getName() + " " + s1.getBackMode() + " |" + s1.getBackEdge().getFromVertex().getY()+","+ s1.getBackEdge().getFromVertex().getX());
            }
            System.out.println("");
        }*/

        runState.nVisited += 1;

        Collection<Edge> edges = runState.options.arriveBy ? runState.u_vertex.getIncoming() : runState.u_vertex.getOutgoing();
        for (Edge edge : edges) {

            if(edge.getClass().isAssignableFrom(StreetTransitLink.class) ){
                continue;
            }

            // Iterate over traversal results. When an edge leads nowhere (as indicated by
            // returning NULL), the iteration is over. TODO Use this to board multiple trips.
            for (State v = edge.traverse(runState.u); v != null; v = v.getNextResult()) {
                // Could be: for (State v : traverseEdge...)

                if (traverseVisitor != null) {
                    traverseVisitor.visitEdge(edge, v);
                }

                double remaining_w = runState.heuristic.estimateRemainingWeight(v);

//                LOG.info("{} {}", v, remaining_w);

                if (remaining_w < 0 || Double.isInfinite(remaining_w) ) {
                    continue;
                }
                double estimate = v.getWeight() + remaining_w;

                if (verbose) {
                    System.out.println("      edge " + edge);
                    System.out.println("      " + runState.u.getWeight() + " -> " + v.getWeight()
                            + "(w) + " + remaining_w + "(heur) = " + estimate + " vert = "
                            + v.getVertex());
                }

                // avoid enqueuing useless branches 
                if (estimate > runState.options.maxWeight) {
                    // too expensive to get here
                    if (verbose)
                        System.out.println("         too expensive to reach, not enqueued. estimated weight = " + estimate);
                    continue;
                }
                if (isWorstTimeExceeded(v, runState.options)) {
                    // too much time to get here
                    if (verbose)
                        System.out.println("         too much time to reach, not enqueued. time = " + v.getTimeSeconds());
                    continue;
                }
                
                // spt.add returns true if the state is hopeful; enqueue state if it's hopeful
                if (runState.spt.add(v)) {
                    // report to the visitor if there is one
                    if (traverseVisitor != null)
                        traverseVisitor.visitEnqueue(v);
                    //LOG.info("u.w={} v.w={} h={}", runState.u.weight, v.weight, remaining_w);
                    runState.pq.insert(v, estimate);
                } 
            }
        }
        
        return true;
    }
    
    void runSearch(long abortTime){
        /* the core of the A* algorithm */
        while (!runState.pq.empty()) { // Until the priority queue is empty:
            /*
             * Terminate based on timeout?
             */
            /*if (abortTime < Long.MAX_VALUE  && System.currentTimeMillis() > abortTime) {
                LOG.warn("Search timeout. origin={} target={}", runState.rctx.origin, runState.rctx.target);
                // Rather than returning null to indicate that the search was aborted/timed out,
                // we instead set a flag in the routing context and return the SPT anyway. This
                // allows returning a partial list results even when a timeout occurs.
                runState.options.rctx.aborted = true; // signal search cancellation up to higher stack frames
                runState.options.rctx.debugOutput.timedOut = true; // signal timeout in debug output object

                break;
            }*/
            
            /*
             * Get next best state and, if it hasn't already been dominated, add adjacent states to queue.
             * If it has been dominated, the iteration is over; don't bother checking for termination condition.
             * 
             * Note that termination is checked after adjacent states are added. This presents the negligible inefficiency
             * that adjacent states are generated for a state which could be the last one you need to check. The advantage
             * of this is that the algorithm is always left in a restartable state, which is useful for debugging or
             * potential future variations.
             */
            if(!iterate()){
                continue;
            }
            
            /*
             * Should we terminate the search?
             */
            // Don't search too far past the most recently found accepted path/state
            if (runState.foundPathWeight != null &&
                runState.u.getWeight() > runState.foundPathWeight * OVERSEARCH_MULTIPLIER ) {
                break;
            }
            if (runState.terminationStrategy != null) {
                if (runState.terminationStrategy.shouldSearchTerminate (
                    runState.rctx.origin, runState.rctx.target, runState.u, runState.spt, runState.options)) {
                    break;
                }
            }  else if (!runState.options.batch && runState.u_vertex == runState.rctx.target && runState.u.isFinal()) {
                if (runState.options.onlyTransitTrips && !runState.u.isEverBoarded()) {
                    continue;
                }
                runState.targetAcceptedStates.add(runState.u);
                runState.foundPathWeight = runState.u.getWeight();
                runState.options.rctx.debugOutput.foundPath();
                // new GraphPath(runState.u, false).dump();
                /* Only find one path at a time in long distance mode. */
                if (runState.options.longDistance) {
                    break;
                }
                /* Break out of the search if we've found the requested number of paths. */
                if (runState.targetAcceptedStates.size() >= runState.options.getNumItineraries()) {
                    LOG.debug("total vertices visited {}", runState.nVisited);
                    break;
                }
            }

        }
    }

    /** @return the shortest path, or null if none is found */
    public ShortestPathTree getShortestPathTree(RoutingRequest options, double relTimeoutSeconds,
            SearchTerminationStrategy terminationStrategy) {
        ShortestPathTree spt = null;
        long abortTime = DateUtils.absoluteTimeout(relTimeoutSeconds);

        startSearch (options, terminationStrategy, abortTime);

        if (runState != null) {
            runSearch(abortTime);
            spt = runState.spt;
        }
        
        storeMemory();
        return spt;
    }
    
    /** Get an SPT, starting from a collection of states */
    public ShortestPathTree getShortestPathTree(RoutingRequest options, double relTimeoutSeconds,
            SearchTerminationStrategy terminationStrategy, Collection<State> initialStates) {
        
        ShortestPathTree spt = null;
        long abortTime = DateUtils.absoluteTimeout(relTimeoutSeconds);

        startSearch (options, terminationStrategy, abortTime, false);
        
        if (runState != null) {
            for (State state : initialStates) {
                runState.spt.add(state);
                // TODO: hardwired for earliest arrival
                // TODO: weights are seconds, no?
                runState.pq.insert(state, state.getElapsedTimeSeconds());
            }
            
            runSearch(abortTime);
            spt = runState.spt;
        }
        
        return spt;
    }

    private void storeMemory() {
        if (store.isMonitoring("memoryUsed")) {
            System.gc();
            long memoryUsed = Runtime.getRuntime().totalMemory() -
                    Runtime.getRuntime().freeMemory();
            store.setLongMax("memoryUsed", memoryUsed);
        }
    }

    private boolean isWorstTimeExceeded(State v, RoutingRequest opt) {
        if (opt.arriveBy)
            return v.getTimeSeconds() < opt.worstTime;
        else
            return v.getTimeSeconds() > opt.worstTime;
    }

    public void setTraverseVisitor(TraverseVisitor traverseVisitor) {
        this.traverseVisitor = traverseVisitor;
    }

    public List<GraphPath> getPathsToTarget() {
        List<GraphPath> ret = new LinkedList<>();
        for (State s : runState.targetAcceptedStates) {
            if (s.isFinal()) {
                ret.add(new GraphPath(s, true));
            }
        }
        return ret;
    }
}<|MERGE_RESOLUTION|>--- conflicted
+++ resolved
@@ -37,13 +37,7 @@
 import org.slf4j.Logger;
 import org.slf4j.LoggerFactory;
 
-<<<<<<< HEAD
-import java.util.Collection;
-import java.util.LinkedList;
-import java.util.List;
-=======
 import java.util.*;
->>>>>>> c51284d4
 
 /**
  * Find the shortest path between graph vertices using A*.
@@ -130,11 +124,7 @@
         // Initializing the bidirectional heuristic is a pretty complicated operation that involves searching through
         // the streets around the origin and destination.
         runState.heuristic.initialize(runState.options, abortTime);
-<<<<<<< HEAD
         /*if (abortTime < Long.MAX_VALUE  && System.currentTimeMillis() > abortTime) {
-=======
-       /* if (abortTime < Long.MAX_VALUE  && System.currentTimeMillis() > abortTime) {
->>>>>>> c51284d4
             LOG.warn("Timeout during initialization of goal direction heuristic.");
             options.rctx.debugOutput.timedOut = true;
             runState = null; // Search timed out
