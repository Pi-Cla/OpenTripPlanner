package org.opentripplanner.routing.algorithm;

import java.time.Instant;
import java.util.ArrayList;
import java.util.Collection;
import java.util.Collections;
import java.util.List;
import javax.annotation.Nullable;
import org.opentripplanner.ext.flex.FlexAccessEgress;
import org.opentripplanner.model.plan.Itinerary;
import org.opentripplanner.routing.algorithm.filterchain.ItineraryFilter;
import org.opentripplanner.routing.algorithm.mapping.RaptorPathToItineraryMapper;
import org.opentripplanner.routing.algorithm.mapping.RoutingRequestToFilterChainMapper;
import org.opentripplanner.routing.algorithm.mapping.TripPlanMapper;
import org.opentripplanner.routing.algorithm.raptor.router.FilterTransitWhenDirectModeIsEmpty;
import org.opentripplanner.routing.algorithm.raptor.router.street.AccessEgressRouter;
import org.opentripplanner.routing.algorithm.raptor.router.street.DirectFlexRouter;
import org.opentripplanner.routing.algorithm.raptor.router.street.DirectStreetRouter;
import org.opentripplanner.routing.algorithm.raptor.router.street.FlexAccessEgressRouter;
import org.opentripplanner.routing.algorithm.raptor.transit.AccessEgress;
import org.opentripplanner.routing.algorithm.raptor.transit.TransitLayer;
import org.opentripplanner.routing.algorithm.raptor.transit.TripSchedule;
import org.opentripplanner.routing.algorithm.raptor.transit.mappers.AccessEgressMapper;
import org.opentripplanner.routing.algorithm.raptor.transit.mappers.RaptorRequestMapper;
import org.opentripplanner.routing.algorithm.raptor.transit.request.RaptorRoutingRequestTransitData;
import org.opentripplanner.routing.algorithm.raptor.transit.request.RoutingRequestTransitDataProviderFilter;
import org.opentripplanner.routing.algorithm.raptor.transit.request.TransitDataProviderFilter;
import org.opentripplanner.routing.algorithm.transferoptimization.configure.TransferOptimizationServiceConfigurator;
import org.opentripplanner.routing.api.request.RoutingRequest;
import org.opentripplanner.routing.api.request.StreetMode;
import org.opentripplanner.routing.api.response.InputField;
import org.opentripplanner.routing.api.response.RoutingError;
import org.opentripplanner.routing.api.response.RoutingErrorCode;
import org.opentripplanner.routing.api.response.RoutingResponse;
import org.opentripplanner.routing.api.response.TripSearchMetadata;
import org.opentripplanner.routing.error.RoutingValidationException;
import org.opentripplanner.routing.framework.DebugTimingAggregator;
import org.opentripplanner.routing.graph.GraphIndex;
import org.opentripplanner.routing.graphfinder.NearbyStop;
import org.opentripplanner.routing.services.FareService;
import org.opentripplanner.standalone.server.Router;
import org.opentripplanner.transit.raptor.RaptorService;
import org.opentripplanner.transit.raptor.api.path.Path;
import org.opentripplanner.transit.raptor.api.request.RaptorRequest;
import org.opentripplanner.transit.raptor.api.response.RaptorResponse;
import org.opentripplanner.transit.raptor.rangeraptor.configure.RaptorConfig;
import org.opentripplanner.util.OTPFeature;
import org.slf4j.Logger;
import org.slf4j.LoggerFactory;

/**
 * Does a complete transit search, including access and egress legs.
 * <p>
 * This class has a request scope, hence the "Worker" name.
 */
public class RoutingWorker {
    private static final int NOT_SET = -1;

    private static final Logger LOG = LoggerFactory.getLogger(RoutingWorker.class);

    private final RaptorService<TripSchedule> raptorService;

    /** An object that accumulates profiling and debugging info for inclusion in the response. */
    public final DebugTimingAggregator debugTimingAggregator = new DebugTimingAggregator();

    private final RoutingRequest request;
    private final FilterTransitWhenDirectModeIsEmpty emptyDirectModeHandler;
    private Instant filterOnLatestDepartureTime = null;
    private int searchWindowUsedInSeconds = NOT_SET;
    private Itinerary firstRemovedItinerary = null;

    public RoutingWorker(RaptorConfig<TripSchedule> config, RoutingRequest request) {
        this.debugTimingAggregator.startedCalculating();
        this.raptorService = new RaptorService<>(config);
        this.request = request;
        this.emptyDirectModeHandler = new FilterTransitWhenDirectModeIsEmpty(request.modes);
    }

    public RoutingResponse route(Router router) {
        List<Itinerary> itineraries = new ArrayList<>();
        List<RoutingError> routingErrors = new ArrayList<>();

        // If no direct mode is set, then we set one.
        // See {@link FilterTransitWhenDirectModeIsEmpty}
        request.modes.directMode = emptyDirectModeHandler.resolveDirectMode();

        this.debugTimingAggregator.finishedPrecalculating();

        // Direct street routing
        try {
            itineraries.addAll(DirectStreetRouter.route(router, request));
        } catch (RoutingValidationException e) {
            routingErrors.addAll(e.getRoutingErrors());
        }

        // Direct flex routing
        if (OTPFeature.FlexRouting.isOn()) {
            try {
                itineraries.addAll(DirectFlexRouter.route(router, request));
            }
            catch (RoutingValidationException e) {
                routingErrors.addAll(e.getRoutingErrors());
            }
        }

        this.debugTimingAggregator.finishedDirectStreetRouter();

        // Transit routing
        try {
            itineraries.addAll(routeTransit(router));
        } catch (RoutingValidationException e) {
            routingErrors.addAll(e.getRoutingErrors());
        }

        this.debugTimingAggregator.finishedTransitRouter();

        // Filter itineraries
        itineraries = filterItineraries(itineraries);
        LOG.debug("Return TripPlan with {} itineraries", itineraries.size());

        this.debugTimingAggregator.finishedFiltering();

        // Restore original directMode.
        request.modes.directMode = emptyDirectModeHandler.originalDirectMode();

        return new RoutingResponse(
            TripPlanMapper.mapTripPlan(request, itineraries),
            createTripSearchMetadata(),
            routingErrors,
            debugTimingAggregator
        );
    }

    private Collection<Itinerary> routeTransit(Router router) {
        if (request.modes.transitModes.isEmpty()) { return Collections.emptyList(); }

        if (!router.graph.transitFeedCovers(request.dateTime)) {
            throw new RoutingValidationException(List.of(
                    new RoutingError(RoutingErrorCode.OUTSIDE_SERVICE_PERIOD, InputField.DATE_TIME)
            ));
        }

        TransitLayer transitLayer = request.ignoreRealtimeUpdates
            ? router.graph.getTransitLayer()
            : router.graph.getRealtimeTransitLayer();

        RaptorRoutingRequestTransitData requestTransitDataProvider = createRequestTransitDataProvider(transitLayer, router.graph.index);

        this.debugTimingAggregator.finishedPatternFiltering();

        AccessEgressMapper accessEgressMapper = new AccessEgressMapper(transitLayer.getStopIndex());
        Collection<AccessEgress> accessList;
        Collection<AccessEgress> egressList;

        // Prepare access/egress lists
        try (RoutingRequest accessRequest = request.getStreetSearchRequest(request.modes.accessMode)) {
            accessRequest.setRoutingContext(router.graph);
            accessRequest.allowKeepingRentedBicycleAtDestination = false;

            Collection<NearbyStop> accessStops = AccessEgressRouter.streetSearch(
                    accessRequest,
                    request.modes.accessMode,
                    false,
                    2000
            );
            accessList = accessEgressMapper.mapNearbyStops(accessStops, false);
            
            // Special handling of flex accesses
            if (OTPFeature.FlexRouting.isOn() && request.modes.accessMode.equals(
                    StreetMode.FLEXIBLE)) {
                Collection<FlexAccessEgress> flexAccessList =
                        FlexAccessEgressRouter.routeAccessEgress(
                                accessRequest,
                                false
                        );
<<<<<<< HEAD
                accessList = accessEgressMapper.mapFlexAccessEgresses(flexAccessList, false);
            }
            // Regular access routing
            else {
                Collection<NearbyStop> accessStops = AccessEgressRouter.streetSearch(
                        accessRequest,
                        request.modes.accessMode,
                        false
                );
                accessList = accessEgressMapper.mapNearbyStops(accessStops, false);
=======
                accessList.addAll(accessEgressMapper.mapFlexAccessEgresses(flexAccessList, false));
>>>>>>> 9c58e250
            }
        }

        try (RoutingRequest egressRequest = request.getStreetSearchRequest(request.modes.egressMode)) {
            egressRequest.setRoutingContext(router.graph);

            Collection<NearbyStop> egressStops = AccessEgressRouter.streetSearch(
                    egressRequest,
                    request.modes.egressMode,
                    true,
                    2000
            );
            egressList = accessEgressMapper.mapNearbyStops(egressStops, true);            
            
            // Special handling of flex egresses
            if (OTPFeature.FlexRouting.isOn() && request.modes.egressMode.equals(
                    StreetMode.FLEXIBLE)) {
                Collection<FlexAccessEgress> flexEgressList =
                        FlexAccessEgressRouter.routeAccessEgress(
                                egressRequest,
                                true
                        );
<<<<<<< HEAD
                egressList = accessEgressMapper.mapFlexAccessEgresses(flexEgressList, true);
            }
            // Regular egress routing
            else {
                Collection<NearbyStop> egressStops = AccessEgressRouter.streetSearch(
                        egressRequest,
                        request.modes.egressMode,
                        true
                );
                egressList = accessEgressMapper.mapNearbyStops(egressStops, true);
=======
                egressList.addAll(accessEgressMapper.mapFlexAccessEgresses(flexEgressList, true));
>>>>>>> 9c58e250
            }
        }
            
        verifyEgressAccess(accessList, egressList);

        List<Itinerary> itineraries = new ArrayList<>();

        this.debugTimingAggregator.finishedAccessEgress();

        // Prepare transit search
        RaptorRequest<TripSchedule> raptorRequest = RaptorRequestMapper.mapRequest(
                request,
                requestTransitDataProvider.getStartOfTime(),
                accessList,
                egressList
        );

        // Route transit
        RaptorResponse<TripSchedule> transitResponse = raptorService.route(
            raptorRequest,
            requestTransitDataProvider
        );

        LOG.debug("Found {} transit itineraries", transitResponse.paths().size());

        this.debugTimingAggregator.finishedRaptorSearch();

        Collection<Path<TripSchedule>> paths = transitResponse.paths();

        if(OTPFeature.OptimizeTransfers.isOn()) {
            paths = TransferOptimizationServiceConfigurator.createOptimizeTransferService(
                transitLayer::getStopByIndex,
                router.graph.getTransferService(),
                requestTransitDataProvider,
                raptorRequest,
                request.transferOptimization
            ).optimize(transitResponse.paths());
        }

        // Create itineraries

        RaptorPathToItineraryMapper itineraryMapper = new RaptorPathToItineraryMapper(
                router.graph,
                transitLayer,
                requestTransitDataProvider.getStartOfTime(),
                request
        );
        FareService fareService = router.graph.getService(FareService.class);

        // TODO
        for (Path<TripSchedule> path : paths) {
            // Convert the Raptor/Astar paths to OTP API Itineraries
            Itinerary itinerary = itineraryMapper.createItinerary(path);
            // Decorate the Itineraries with fare information.
            // Itinerary and Leg are API model classes, lacking internal object references needed for effective
            // fare calculation. We derive the fares from the internal Path objects and add them to the itinerary.
            if (fareService != null) {
                itinerary.fare = fareService.getCost(path, transitLayer);
            }
            itineraries.add(itinerary);
        }

        checkIfTransitConnectionExists(transitResponse);

        // Filter itineraries away that depart after the latest-departure-time for depart after
        // search. These itineraries is a result of time-shifting the access leg and is needed for
        // the raptor to prune the results. These itineraries are often not ideal, but if they
        // pareto optimal for the "next" window, they will appear when a "next" search is performed.
        searchWindowUsedInSeconds = transitResponse.requestUsed().searchParams().searchWindowInSeconds();
        if(!request.arriveBy && searchWindowUsedInSeconds > 0) {
            filterOnLatestDepartureTime = Instant.ofEpochSecond(request.dateTime + searchWindowUsedInSeconds);
        }

        this.debugTimingAggregator.finishedItineraryCreation();

        return itineraries;
    }

    private RaptorRoutingRequestTransitData createRequestTransitDataProvider(
            TransitLayer transitLayer,
            GraphIndex graphIndex
    ) {
        return new RaptorRoutingRequestTransitData(
                transitLayer,
                request.getDateTime().toInstant(),
                request.additionalSearchDaysAfterToday,
                createRequestTransitDataProviderFilter(graphIndex),
                request.walkSpeed
        );
    }

    private TransitDataProviderFilter createRequestTransitDataProviderFilter(GraphIndex graphIndex) {
        return new RoutingRequestTransitDataProviderFilter(request, graphIndex);
    }

    private List<Itinerary> filterItineraries(List<Itinerary> itineraries) {
        ItineraryFilter filterChain = RoutingRequestToFilterChainMapper.createFilterChain(
            request,
            filterOnLatestDepartureTime,
            emptyDirectModeHandler.removeWalkAllTheWayResults(),
            it -> firstRemovedItinerary = it
        );
        return filterChain.filter(itineraries);
    }

    private void verifyEgressAccess(
            Collection<?> access,
            Collection<?> egress
    ) {
        boolean accessExist = !access.isEmpty();
        boolean egressExist = !egress.isEmpty();

        if(accessExist && egressExist) { return; }

        List<RoutingError> routingErrors = new ArrayList<>();
        if(!accessExist) { routingErrors.add(
            new RoutingError(RoutingErrorCode.NO_STOPS_IN_RANGE, InputField.FROM_PLACE));
        }
        if(!egressExist) { routingErrors.add(
            new RoutingError(RoutingErrorCode.NO_STOPS_IN_RANGE, InputField.TO_PLACE));
        }

        throw new RoutingValidationException(routingErrors);
    }

    /**
     * If no paths or search window is found, we assume there is no transit connection between
     * the origin and destination.
     */
    private void checkIfTransitConnectionExists(RaptorResponse<TripSchedule> response) {
        int searchWindowUsed = response.requestUsed().searchParams().searchWindowInSeconds();
        if (searchWindowUsed <= 0 && response.paths().isEmpty()) {
            throw new RoutingValidationException(List.of(
                new RoutingError(RoutingErrorCode.NO_TRANSIT_CONNECTION, null)));
        }
    }

    @Nullable
    private TripSearchMetadata createTripSearchMetadata() {
        if(searchWindowUsedInSeconds == NOT_SET) { return null; }

        Instant reqTime = Instant.ofEpochSecond(request.dateTime);

        if (request.arriveBy) {
            return TripSearchMetadata.createForArriveBy(
                reqTime,
                searchWindowUsedInSeconds,
                firstRemovedItinerary == null
                    ? null
                    : firstRemovedItinerary.endTime().toInstant()
            );
        }
        else {
            return TripSearchMetadata.createForDepartAfter(
                reqTime,
                searchWindowUsedInSeconds,
                firstRemovedItinerary == null
                    ? null
                    : firstRemovedItinerary.startTime().toInstant()
            );
        }
    }
}<|MERGE_RESOLUTION|>--- conflicted
+++ resolved
@@ -160,11 +160,10 @@
             Collection<NearbyStop> accessStops = AccessEgressRouter.streetSearch(
                     accessRequest,
                     request.modes.accessMode,
-                    false,
-                    2000
+                    false
             );
             accessList = accessEgressMapper.mapNearbyStops(accessStops, false);
-            
+
             // Special handling of flex accesses
             if (OTPFeature.FlexRouting.isOn() && request.modes.accessMode.equals(
                     StreetMode.FLEXIBLE)) {
@@ -173,20 +172,7 @@
                                 accessRequest,
                                 false
                         );
-<<<<<<< HEAD
-                accessList = accessEgressMapper.mapFlexAccessEgresses(flexAccessList, false);
-            }
-            // Regular access routing
-            else {
-                Collection<NearbyStop> accessStops = AccessEgressRouter.streetSearch(
-                        accessRequest,
-                        request.modes.accessMode,
-                        false
-                );
-                accessList = accessEgressMapper.mapNearbyStops(accessStops, false);
-=======
                 accessList.addAll(accessEgressMapper.mapFlexAccessEgresses(flexAccessList, false));
->>>>>>> 9c58e250
             }
         }
 
@@ -196,11 +182,10 @@
             Collection<NearbyStop> egressStops = AccessEgressRouter.streetSearch(
                     egressRequest,
                     request.modes.egressMode,
-                    true,
-                    2000
+                    true
             );
-            egressList = accessEgressMapper.mapNearbyStops(egressStops, true);            
-            
+            egressList = accessEgressMapper.mapNearbyStops(egressStops, true);
+
             // Special handling of flex egresses
             if (OTPFeature.FlexRouting.isOn() && request.modes.egressMode.equals(
                     StreetMode.FLEXIBLE)) {
@@ -209,23 +194,10 @@
                                 egressRequest,
                                 true
                         );
-<<<<<<< HEAD
-                egressList = accessEgressMapper.mapFlexAccessEgresses(flexEgressList, true);
-            }
-            // Regular egress routing
-            else {
-                Collection<NearbyStop> egressStops = AccessEgressRouter.streetSearch(
-                        egressRequest,
-                        request.modes.egressMode,
-                        true
-                );
-                egressList = accessEgressMapper.mapNearbyStops(egressStops, true);
-=======
                 egressList.addAll(accessEgressMapper.mapFlexAccessEgresses(flexEgressList, true));
->>>>>>> 9c58e250
-            }
-        }
-            
+            }
+        }
+
         verifyEgressAccess(accessList, egressList);
 
         List<Itinerary> itineraries = new ArrayList<>();
