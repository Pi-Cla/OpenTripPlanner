--- conflicted
+++ resolved
@@ -55,15 +55,12 @@
         // TODO will the updaters be started repeatedly due to reload calls?
         ObjectMapper mapper = new ObjectMapper();
         JsonNode routerJsonConf;
-<<<<<<< HEAD
-=======
 
         if (router.graph.routerConfig == null){
             LOG.info("No embedded router config available");
             return false;
         }
 
->>>>>>> afcdda0b
         try {
             routerJsonConf = mapper.readTree(router.graph.routerConfig);
             router.startup(routerJsonConf);
