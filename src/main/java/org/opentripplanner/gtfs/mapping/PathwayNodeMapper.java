package org.opentripplanner.gtfs.mapping;

import java.util.Collection;
import java.util.HashMap;
import java.util.Map;
import org.opentripplanner.model.PathwayNode;
import org.opentripplanner.util.I18NString;
import org.opentripplanner.util.MapUtils;
import org.opentripplanner.util.TranslationHelper;

/** Responsible for mapping GTFS Node into the OTP model. */
class PathwayNodeMapper {
<<<<<<< HEAD
    private final Map<org.onebusaway.gtfs.model.Stop, PathwayNode> mappedNodes = new HashMap<>();

    private final TranslationHelper translationHelper;

    PathwayNodeMapper(TranslationHelper translationHelper) {
        this.translationHelper = translationHelper;
    }
=======
    static final String DEFAULT_NAME = "Pathway node";

    private final Map<org.onebusaway.gtfs.model.Stop, PathwayNode> mappedNodes = new HashMap<>();
>>>>>>> c74bc311

    Collection<PathwayNode> map(Collection<org.onebusaway.gtfs.model.Stop> allNodes) {
        return MapUtils.mapToList(allNodes, this::map);
    }

    /** Map from GTFS to OTP model, {@code null} safe.  */
    PathwayNode map(org.onebusaway.gtfs.model.Stop orginal) {
        return orginal == null ? null : mappedNodes.computeIfAbsent(orginal, this::doMap);
    }

    private PathwayNode doMap(org.onebusaway.gtfs.model.Stop gtfsStop) {
        if (gtfsStop.getLocationType() != org.onebusaway.gtfs.model.Stop.LOCATION_TYPE_NODE) {
            throw new IllegalArgumentException(
                "Expected type " + org.onebusaway.gtfs.model.Stop.LOCATION_TYPE_NODE + ", but got "
                    + gtfsStop.getLocationType());
        }

        StopMappingWrapper base = new StopMappingWrapper(gtfsStop);

        final I18NString name = translationHelper.getTranslation(
            org.onebusaway.gtfs.model.Stop.class,
            "name",
            base.getId().getId(),
            null,
            base.getName()
        );


        return new PathwayNode(
            base.getId(),
<<<<<<< HEAD
            name,
=======
            base.getName() == null ? DEFAULT_NAME : base.getName(),
>>>>>>> c74bc311
            base.getCode(),
            base.getDescription(),
            base.getCoordinate(),
            base.getWheelchairBoarding(),
            base.getLevel()
        );
    }
}<|MERGE_RESOLUTION|>--- conflicted
+++ resolved
@@ -10,7 +10,8 @@
 
 /** Responsible for mapping GTFS Node into the OTP model. */
 class PathwayNodeMapper {
-<<<<<<< HEAD
+    static final String DEFAULT_NAME = "Pathway node";
+
     private final Map<org.onebusaway.gtfs.model.Stop, PathwayNode> mappedNodes = new HashMap<>();
 
     private final TranslationHelper translationHelper;
@@ -18,11 +19,6 @@
     PathwayNodeMapper(TranslationHelper translationHelper) {
         this.translationHelper = translationHelper;
     }
-=======
-    static final String DEFAULT_NAME = "Pathway node";
-
-    private final Map<org.onebusaway.gtfs.model.Stop, PathwayNode> mappedNodes = new HashMap<>();
->>>>>>> c74bc311
 
     Collection<PathwayNode> map(Collection<org.onebusaway.gtfs.model.Stop> allNodes) {
         return MapUtils.mapToList(allNodes, this::map);
@@ -47,17 +43,13 @@
             "name",
             base.getId().getId(),
             null,
-            base.getName()
+            base.getName() == null ? DEFAULT_NAME : base.getName()
         );
 
 
         return new PathwayNode(
             base.getId(),
-<<<<<<< HEAD
             name,
-=======
-            base.getName() == null ? DEFAULT_NAME : base.getName(),
->>>>>>> c74bc311
             base.getCode(),
             base.getDescription(),
             base.getCoordinate(),
