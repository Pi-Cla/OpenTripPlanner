--- conflicted
+++ resolved
@@ -12,16 +12,12 @@
 
   private final URI source;
 
-<<<<<<< HEAD
   /**
    * Unit conversion multiplier for elevation values. No conversion needed if the elevation values
    * are defined in meters in the source data. If, for example, decimetres are used in the source
    * data, this should be set to 0.1.
    */
-  private final double elevationUnitMultiplier;
-=======
   private final Double elevationUnitMultiplier;
->>>>>>> 2cf040cb
 
   DemExtractConfig(DemExtractConfigBuilder demExtractConfigBuilder) {
     source = Objects.requireNonNull(demExtractConfigBuilder.getSource());
