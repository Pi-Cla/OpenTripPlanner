package org.opentripplanner.standalone.config;

import static org.opentripplanner.routing.api.request.WheelchairAccessibilityRequest.DEFAULTS;

import org.opentripplanner.model.TransitMode;
import org.opentripplanner.routing.api.request.RequestModes;
import org.opentripplanner.routing.api.request.RoutingRequest;
import org.opentripplanner.routing.api.request.StreetMode;
import org.opentripplanner.routing.api.request.TransferOptimizationRequest;
import org.opentripplanner.routing.api.request.WheelchairAccessibilityFeature;
import org.opentripplanner.routing.api.request.WheelchairAccessibilityRequest;
import org.opentripplanner.standalone.config.sandbox.DataOverlayParametersMapper;
import org.slf4j.Logger;
import org.slf4j.LoggerFactory;

public class RoutingRequestMapper {

  private static final Logger LOG = LoggerFactory.getLogger(RoutingRequestMapper.class);

  public static RoutingRequest mapRoutingRequest(NodeAdapter c) {
    RoutingRequest dft = new RoutingRequest();

    if (c.isEmpty()) {
      return dft;
    }

    LOG.debug("Loading default routing parameters from JSON.");
    RoutingRequest request = new RoutingRequest();

<<<<<<< HEAD
        // Keep this alphabetically sorted so it is easy to check if a parameter is missing from the
        // mapping or duplicate exist.
        request.alightSlack = c.asInt("alightSlack", dft.alightSlack);
        request.alightSlackForMode = c.asEnumMap("alightSlackForMode", TransitMode.class, NodeAdapter::asInt);
        request.allowedVehicleRentalNetworks = c.asTextSet("allowedVehicleRentalNetworks", dft.allowedVehicleRentalNetworks);
        request.arriveBy = c.asBoolean("arriveBy", dft.arriveBy);
        request.bannedVehicleParkingTags = c.asTextSet("bannedVehicleParkingTags", dft.bannedVehicleParkingTags);
        request.bannedVehicleRentalNetworks = c.asTextSet("bannedVehicleRentalNetworks", dft.bannedVehicleRentalNetworks);
        request.bikeBoardCost = c.asInt("bikeBoardCost", dft.bikeBoardCost);
        request.bikeParkTime = c.asInt("bikeParkTime", dft.bikeParkTime);
        request.bikeParkCost = c.asInt("bikeParkCost", dft.bikeParkCost);
        request.bikeReluctance = c.asDouble("bikeReluctance", dft.bikeReluctance);
        request.vehicleRentalDropoffCost = c.asInt("bikeRentalDropoffCost", dft.vehicleRentalDropoffCost);
        request.vehicleRentalDropoffTime = c.asInt("bikeRentalDropoffTime", dft.vehicleRentalDropoffTime);
        request.vehicleRentalPickupCost = c.asInt("bikeRentalPickupCost", dft.vehicleRentalPickupCost);
        request.vehicleRentalPickupTime = c.asInt("bikeRentalPickupTime", dft.vehicleRentalPickupTime);
        request.bikeSpeed = c.asDouble("bikeSpeed", dft.bikeSpeed);
        request.bikeTriangleSafetyFactor = c.asDouble("bikeTriangleSafetyFactor", dft.bikeTriangleSafetyFactor);
        request.bikeTriangleSlopeFactor = c.asDouble("bikeTriangleSlopeFactor", dft.bikeTriangleSlopeFactor);
        request.bikeTriangleTimeFactor = c.asDouble("bikeTriangleTimeFactor", dft.bikeTriangleTimeFactor);
        request.bikeSwitchTime = c.asInt("bikeSwitchTime", dft.bikeSwitchTime);
        request.bikeSwitchCost = c.asInt("bikeSwitchCost", dft.bikeSwitchCost);
        request.bikeWalkingReluctance = c.asDouble("bikeWalkingReluctance", dft.bikeWalkingReluctance);
        request.bikeWalkingSpeed = c.asDouble("bikeWalkingSpeed", dft.bikeWalkingSpeed);
        request.allowKeepingRentedVehicleAtDestination = c.asBoolean("allowKeepingRentedBicycleAtDestination", dft.allowKeepingRentedVehicleAtDestination);
        request.keepingRentedVehicleAtDestinationCost = c.asDouble("keepingRentedBicycleAtDestinationCost", dft.keepingRentedVehicleAtDestinationCost);
        request.boardSlack = c.asInt("boardSlack", dft.boardSlack);
        request.boardSlackForMode = c.asEnumMap("boardSlackForMode", TransitMode.class, NodeAdapter::asInt);
        request.maxAccessEgressDurationSecondsForMode = c.asEnumMap("maxAccessEgressDurationSecondsForMode", StreetMode.class, NodeAdapter::asDouble);
        request.carAccelerationSpeed = c.asDouble("carAccelerationSpeed", dft.carAccelerationSpeed);
        request.carDecelerationSpeed = c.asDouble("carDecelerationSpeed", dft.carDecelerationSpeed);
        request.carDropoffTime = c.asInt("carDropoffTime", dft.carDropoffTime);
        request.carParkCost = c.asInt("carParkCost", dft.carParkCost);
        request.carParkTime = c.asInt("carParkTime", dft.carParkTime);
        request.carPickupCost = c.asInt("carPickupCost", dft.carPickupCost);
        request.carPickupTime = c.asInt("carPickupTime", dft.carPickupTime);
        request.carReluctance = c.asDouble("carReluctance", dft.carReluctance);
        request.carSpeed = c.asDouble("carSpeed", dft.carSpeed);
        request.itineraryFilters = ItineraryFiltersMapper.map(c.path("itineraryFilters"));
        request.disableAlertFiltering = c.asBoolean("disableAlertFiltering", dft.disableAlertFiltering);
        request.elevatorBoardCost = c.asInt("elevatorBoardCost", dft.elevatorBoardCost);
        request.elevatorBoardTime = c.asInt("elevatorBoardTime", dft.elevatorBoardTime);
        request.elevatorHopCost = c.asInt("elevatorHopCost", dft.elevatorHopCost);
        request.elevatorHopTime = c.asInt("elevatorHopTime", dft.elevatorHopTime);
        request.geoidElevation = c.asBoolean("geoidElevation", dft.geoidElevation);
        request.ignoreRealtimeUpdates = c.asBoolean("ignoreRealtimeUpdates", dft.ignoreRealtimeUpdates);
        request.carPickup = c.asBoolean("kissAndRide", dft.carPickup);
        request.locale = c.asLocale("locale", dft.locale);
        // 'maxTransfers' is configured in the Raptor tuning parameters, not here
        request.maxDirectStreetDurationSeconds = c.asDouble("maxDirectStreetDurationSeconds", dft.maxDirectStreetDurationSeconds);
        request.maxJourneyDuration = c.asDuration("maxJourneyDuration", dft.maxJourneyDuration);
        request.maxWheelchairSlope = c.asDouble("maxWheelchairSlope", dft.maxWheelchairSlope); // ADA max wheelchair ramp slope is a good default.
        request.modes = c.asRequestModes("modes", RequestModes.defaultRequestModes);
        request.nonpreferredTransferCost = c.asInt("nonpreferredTransferPenalty", dft.nonpreferredTransferCost);
        request.numItineraries = c.asInt("numItineraries", dft.numItineraries);
        request.onlyTransitTrips = c.asBoolean("onlyTransitTrips", dft.onlyTransitTrips);
        request.bicycleOptimizeType = c.asEnum("optimize", dft.bicycleOptimizeType);
        request.otherThanPreferredRoutesPenalty = c.asInt("otherThanPreferredRoutesPenalty", dft.otherThanPreferredRoutesPenalty);
        request.parkAndRide = c.asBoolean("parkAndRide", dft.parkAndRide);
        request.pathComparator = c.asText("pathComparator", dft.pathComparator);
        request.requiredVehicleParkingTags = c.asTextSet("requiredVehicleParkingTags", dft.requiredVehicleParkingTags);
        request.showIntermediateStops = c.asBoolean("showIntermediateStops", dft.showIntermediateStops);
        request.stairsReluctance = c.asDouble("stairsReluctance", dft.stairsReluctance);
        request.stairsTimeFactor = c.asDouble("stairsTimeFactor", dft.stairsTimeFactor);
        request.startingTransitTripId = c.asFeedScopedId("startingTransitTripId", dft.startingTransitTripId);
        request.transferCost = c.asInt("transferPenalty", dft.transferCost);
        request.transferSlack = c.asInt("transferSlack", dft.transferSlack);
        request.setTransitReluctanceForMode(c.asEnumMap("transitReluctanceForMode", TransitMode.class, NodeAdapter::asDouble));
        request.turnReluctance = c.asDouble("turnReluctance", dft.turnReluctance);
        request.useVehicleRentalAvailabilityInformation = c.asBoolean("useBikeRentalAvailabilityInformation", dft.useVehicleRentalAvailabilityInformation);
        request.useVehicleParkingAvailabilityInformation = c.asBoolean("useVehicleParkingAvailabilityInformation", dft.useVehicleParkingAvailabilityInformation);
        request.useUnpreferredRoutesPenalty = c.asInt("useUnpreferredRoutesPenalty", dft.useUnpreferredRoutesPenalty);
        request.vehicleRental = c.asBoolean("allowBikeRental", dft.vehicleRental);
        request.waitAtBeginningFactor = c.asDouble("waitAtBeginningFactor", dft.waitAtBeginningFactor);
        request.waitReluctance = c.asDouble("waitReluctance", dft.waitReluctance);
        request.walkBoardCost = c.asInt("walkBoardCost", dft.walkBoardCost);
        request.walkReluctance = c.asDouble("walkReluctance", dft.walkReluctance);
        request.walkSpeed = c.asDouble("walkSpeed", dft.walkSpeed);

        request.accessibilityRequest = mapAccessibilityRequest(c.path("wheelchairAccessibility"));

=======
    // Keep this alphabetically sorted so it is easy to check if a parameter is missing from the
    // mapping or duplicate exist.
    request.alightSlack = c.asInt("alightSlack", dft.alightSlack);
    request.alightSlackForMode =
      c.asEnumMap("alightSlackForMode", TransitMode.class, NodeAdapter::asInt);
    request.allowedVehicleRentalNetworks =
      c.asTextSet("allowedVehicleRentalNetworks", dft.allowedVehicleRentalNetworks);
    request.arriveBy = c.asBoolean("arriveBy", dft.arriveBy);
    request.bannedVehicleParkingTags =
      c.asTextSet("bannedVehicleParkingTags", dft.bannedVehicleParkingTags);
    request.bannedVehicleRentalNetworks =
      c.asTextSet("bannedVehicleRentalNetworks", dft.bannedVehicleRentalNetworks);
    request.bikeBoardCost = c.asInt("bikeBoardCost", dft.bikeBoardCost);
    request.bikeParkTime = c.asInt("bikeParkTime", dft.bikeParkTime);
    request.bikeParkCost = c.asInt("bikeParkCost", dft.bikeParkCost);
    request.bikeReluctance = c.asDouble("bikeReluctance", dft.bikeReluctance);
    request.vehicleRentalDropoffCost =
      c.asInt("bikeRentalDropoffCost", dft.vehicleRentalDropoffCost);
    request.vehicleRentalDropoffTime =
      c.asInt("bikeRentalDropoffTime", dft.vehicleRentalDropoffTime);
    request.vehicleRentalPickupCost = c.asInt("bikeRentalPickupCost", dft.vehicleRentalPickupCost);
    request.vehicleRentalPickupTime = c.asInt("bikeRentalPickupTime", dft.vehicleRentalPickupTime);
    request.bikeSpeed = c.asDouble("bikeSpeed", dft.bikeSpeed);
    request.bikeTriangleSafetyFactor =
      c.asDouble("bikeTriangleSafetyFactor", dft.bikeTriangleSafetyFactor);
    request.bikeTriangleSlopeFactor =
      c.asDouble("bikeTriangleSlopeFactor", dft.bikeTriangleSlopeFactor);
    request.bikeTriangleTimeFactor =
      c.asDouble("bikeTriangleTimeFactor", dft.bikeTriangleTimeFactor);
    request.bikeSwitchTime = c.asInt("bikeSwitchTime", dft.bikeSwitchTime);
    request.bikeSwitchCost = c.asInt("bikeSwitchCost", dft.bikeSwitchCost);
    request.bikeWalkingReluctance = c.asDouble("bikeWalkingReluctance", dft.bikeWalkingReluctance);
    request.bikeWalkingSpeed = c.asDouble("bikeWalkingSpeed", dft.bikeWalkingSpeed);
    request.allowKeepingRentedVehicleAtDestination =
      c.asBoolean(
        "allowKeepingRentedBicycleAtDestination",
        dft.allowKeepingRentedVehicleAtDestination
      );
    request.keepingRentedVehicleAtDestinationCost =
      c.asDouble(
        "keepingRentedBicycleAtDestinationCost",
        dft.keepingRentedVehicleAtDestinationCost
      );
    request.boardSlack = c.asInt("boardSlack", dft.boardSlack);
    request.boardSlackForMode =
      c.asEnumMap("boardSlackForMode", TransitMode.class, NodeAdapter::asInt);
    request.maxAccessEgressDurationSecondsForMode =
      c.asEnumMap("maxAccessEgressDurationSecondsForMode", StreetMode.class, NodeAdapter::asDouble);
    request.carAccelerationSpeed = c.asDouble("carAccelerationSpeed", dft.carAccelerationSpeed);
    request.carDecelerationSpeed = c.asDouble("carDecelerationSpeed", dft.carDecelerationSpeed);
    request.carDropoffTime = c.asInt("carDropoffTime", dft.carDropoffTime);
    request.carParkCost = c.asInt("carParkCost", dft.carParkCost);
    request.carParkTime = c.asInt("carParkTime", dft.carParkTime);
    request.carPickupCost = c.asInt("carPickupCost", dft.carPickupCost);
    request.carPickupTime = c.asInt("carPickupTime", dft.carPickupTime);
    request.carReluctance = c.asDouble("carReluctance", dft.carReluctance);
    request.carSpeed = c.asDouble("carSpeed", dft.carSpeed);
    request.itineraryFilters = ItineraryFiltersMapper.map(c.path("itineraryFilters"));
    request.disableAlertFiltering = c.asBoolean("disableAlertFiltering", dft.disableAlertFiltering);
    request.elevatorBoardCost = c.asInt("elevatorBoardCost", dft.elevatorBoardCost);
    request.elevatorBoardTime = c.asInt("elevatorBoardTime", dft.elevatorBoardTime);
    request.elevatorHopCost = c.asInt("elevatorHopCost", dft.elevatorHopCost);
    request.elevatorHopTime = c.asInt("elevatorHopTime", dft.elevatorHopTime);
    request.geoidElevation = c.asBoolean("geoidElevation", dft.geoidElevation);
    request.ignoreRealtimeUpdates = c.asBoolean("ignoreRealtimeUpdates", dft.ignoreRealtimeUpdates);
    request.carPickup = c.asBoolean("kissAndRide", dft.carPickup);
    request.locale = c.asLocale("locale", dft.locale);
    // 'maxTransfers' is configured in the Raptor tuning parameters, not here
    request.maxDirectStreetDurationSeconds =
      c.asDouble("maxDirectStreetDurationSeconds", dft.maxDirectStreetDurationSeconds);
    request.maxJourneyDuration = c.asDuration("maxJourneyDuration", dft.maxJourneyDuration);
    request.maxWheelchairSlope = c.asDouble("maxWheelchairSlope", dft.maxWheelchairSlope); // ADA max wheelchair ramp slope is a good default.
    request.modes = c.asRequestModes("modes", RequestModes.defaultRequestModes);
    request.nonpreferredTransferCost =
      c.asInt("nonpreferredTransferPenalty", dft.nonpreferredTransferCost);
    request.numItineraries = c.asInt("numItineraries", dft.numItineraries);
    request.onlyTransitTrips = c.asBoolean("onlyTransitTrips", dft.onlyTransitTrips);
    request.bicycleOptimizeType = c.asEnum("optimize", dft.bicycleOptimizeType);
    request.otherThanPreferredRoutesPenalty =
      c.asInt("otherThanPreferredRoutesPenalty", dft.otherThanPreferredRoutesPenalty);
    request.parkAndRide = c.asBoolean("parkAndRide", dft.parkAndRide);
    request.pathComparator = c.asText("pathComparator", dft.pathComparator);
    request.requiredVehicleParkingTags =
      c.asTextSet("requiredVehicleParkingTags", dft.requiredVehicleParkingTags);
    request.showIntermediateStops = c.asBoolean("showIntermediateStops", dft.showIntermediateStops);
    request.stairsReluctance = c.asDouble("stairsReluctance", dft.stairsReluctance);
    request.stairsTimeFactor = c.asDouble("stairsTimeFactor", dft.stairsTimeFactor);
    request.startingTransitTripId =
      c.asFeedScopedId("startingTransitTripId", dft.startingTransitTripId);
    request.transferCost = c.asInt("transferPenalty", dft.transferCost);
    request.transferSlack = c.asInt("transferSlack", dft.transferSlack);
    request.setTransitReluctanceForMode(
      c.asEnumMap("transitReluctanceForMode", TransitMode.class, NodeAdapter::asDouble)
    );
    request.turnReluctance = c.asDouble("turnReluctance", dft.turnReluctance);
    request.useVehicleRentalAvailabilityInformation =
      c.asBoolean(
        "useBikeRentalAvailabilityInformation",
        dft.useVehicleRentalAvailabilityInformation
      );
    request.useVehicleParkingAvailabilityInformation =
      c.asBoolean(
        "useVehicleParkingAvailabilityInformation",
        dft.useVehicleParkingAvailabilityInformation
      );
    request.useUnpreferredRoutesPenalty =
      c.asInt("useUnpreferredRoutesPenalty", dft.useUnpreferredRoutesPenalty);
    request.vehicleRental = c.asBoolean("allowBikeRental", dft.vehicleRental);
    request.waitAtBeginningFactor = c.asDouble("waitAtBeginningFactor", dft.waitAtBeginningFactor);
    request.waitReluctance = c.asDouble("waitReluctance", dft.waitReluctance);
    request.walkBoardCost = c.asInt("walkBoardCost", dft.walkBoardCost);
    request.walkReluctance = c.asDouble("walkReluctance", dft.walkReluctance);
    request.walkSpeed = c.asDouble("walkSpeed", dft.walkSpeed);
    request.wheelchairAccessible = c.asBoolean("wheelchairAccessible", dft.wheelchairAccessible);
>>>>>>> 27c89a65

    mapTransferOptimization(
      (TransferOptimizationRequest) request.transferOptimization,
      c.path("transferOptimization")
    );

    request.dataOverlay = DataOverlayParametersMapper.map(c.path("dataOverlay"));

    return request;
  }

<<<<<<< HEAD
    private static WheelchairAccessibilityRequest mapAccessibilityRequest(NodeAdapter a) {

        var trips = mapAccessibilityFeature(a.path("trips"), DEFAULTS.trips());
        var stops = mapAccessibilityFeature(a.path("stops"), DEFAULTS.stops());

        return new WheelchairAccessibilityRequest(
                a.asBoolean("enabled", DEFAULTS.enabled()),
                trips,
                stops
        );
    }

    private static WheelchairAccessibilityFeature mapAccessibilityFeature(
            NodeAdapter trips,
            WheelchairAccessibilityFeature deflt
    ) {
        return new WheelchairAccessibilityFeature(
                trips.asBoolean("onlyConsiderAccessible", deflt.onlyConsiderAccessible()),
                trips.asInt("unknownCost", deflt.unknownCost()),
                trips.asInt("inaccessibleCost", deflt.inaccessibleCost())
        );
    }

    private static void mapTransferOptimization(TransferOptimizationRequest p, NodeAdapter c) {
        p.optimizeTransferWaitTime = c.asBoolean(
                "optimizeTransferWaitTime", p.optimizeTransferWaitTime
        );
        p.minSafeWaitTimeFactor = c.asDouble("minSafeWaitTimeFactor", p.minSafeWaitTimeFactor);
        p.backTravelWaitTimeFactor = c.asDouble(
                "backTravelWaitTimeFactor", p.backTravelWaitTimeFactor
        );
        p.extraStopBoardAlightCostsFactor = c.asDouble(
                "extraStopBoardAlightCostsFactor", p.extraStopBoardAlightCostsFactor
        );
    }
=======
  private static void mapTransferOptimization(TransferOptimizationRequest p, NodeAdapter c) {
    p.optimizeTransferWaitTime =
      c.asBoolean("optimizeTransferWaitTime", p.optimizeTransferWaitTime);
    p.minSafeWaitTimeFactor = c.asDouble("minSafeWaitTimeFactor", p.minSafeWaitTimeFactor);
    p.backTravelWaitTimeFactor = c.asDouble("backTravelWaitTimeFactor", p.backTravelWaitTimeFactor);
    p.extraStopBoardAlightCostsFactor =
      c.asDouble("extraStopBoardAlightCostsFactor", p.extraStopBoardAlightCostsFactor);
  }
>>>>>>> 27c89a65
}<|MERGE_RESOLUTION|>--- conflicted
+++ resolved
@@ -27,89 +27,6 @@
     LOG.debug("Loading default routing parameters from JSON.");
     RoutingRequest request = new RoutingRequest();
 
-<<<<<<< HEAD
-        // Keep this alphabetically sorted so it is easy to check if a parameter is missing from the
-        // mapping or duplicate exist.
-        request.alightSlack = c.asInt("alightSlack", dft.alightSlack);
-        request.alightSlackForMode = c.asEnumMap("alightSlackForMode", TransitMode.class, NodeAdapter::asInt);
-        request.allowedVehicleRentalNetworks = c.asTextSet("allowedVehicleRentalNetworks", dft.allowedVehicleRentalNetworks);
-        request.arriveBy = c.asBoolean("arriveBy", dft.arriveBy);
-        request.bannedVehicleParkingTags = c.asTextSet("bannedVehicleParkingTags", dft.bannedVehicleParkingTags);
-        request.bannedVehicleRentalNetworks = c.asTextSet("bannedVehicleRentalNetworks", dft.bannedVehicleRentalNetworks);
-        request.bikeBoardCost = c.asInt("bikeBoardCost", dft.bikeBoardCost);
-        request.bikeParkTime = c.asInt("bikeParkTime", dft.bikeParkTime);
-        request.bikeParkCost = c.asInt("bikeParkCost", dft.bikeParkCost);
-        request.bikeReluctance = c.asDouble("bikeReluctance", dft.bikeReluctance);
-        request.vehicleRentalDropoffCost = c.asInt("bikeRentalDropoffCost", dft.vehicleRentalDropoffCost);
-        request.vehicleRentalDropoffTime = c.asInt("bikeRentalDropoffTime", dft.vehicleRentalDropoffTime);
-        request.vehicleRentalPickupCost = c.asInt("bikeRentalPickupCost", dft.vehicleRentalPickupCost);
-        request.vehicleRentalPickupTime = c.asInt("bikeRentalPickupTime", dft.vehicleRentalPickupTime);
-        request.bikeSpeed = c.asDouble("bikeSpeed", dft.bikeSpeed);
-        request.bikeTriangleSafetyFactor = c.asDouble("bikeTriangleSafetyFactor", dft.bikeTriangleSafetyFactor);
-        request.bikeTriangleSlopeFactor = c.asDouble("bikeTriangleSlopeFactor", dft.bikeTriangleSlopeFactor);
-        request.bikeTriangleTimeFactor = c.asDouble("bikeTriangleTimeFactor", dft.bikeTriangleTimeFactor);
-        request.bikeSwitchTime = c.asInt("bikeSwitchTime", dft.bikeSwitchTime);
-        request.bikeSwitchCost = c.asInt("bikeSwitchCost", dft.bikeSwitchCost);
-        request.bikeWalkingReluctance = c.asDouble("bikeWalkingReluctance", dft.bikeWalkingReluctance);
-        request.bikeWalkingSpeed = c.asDouble("bikeWalkingSpeed", dft.bikeWalkingSpeed);
-        request.allowKeepingRentedVehicleAtDestination = c.asBoolean("allowKeepingRentedBicycleAtDestination", dft.allowKeepingRentedVehicleAtDestination);
-        request.keepingRentedVehicleAtDestinationCost = c.asDouble("keepingRentedBicycleAtDestinationCost", dft.keepingRentedVehicleAtDestinationCost);
-        request.boardSlack = c.asInt("boardSlack", dft.boardSlack);
-        request.boardSlackForMode = c.asEnumMap("boardSlackForMode", TransitMode.class, NodeAdapter::asInt);
-        request.maxAccessEgressDurationSecondsForMode = c.asEnumMap("maxAccessEgressDurationSecondsForMode", StreetMode.class, NodeAdapter::asDouble);
-        request.carAccelerationSpeed = c.asDouble("carAccelerationSpeed", dft.carAccelerationSpeed);
-        request.carDecelerationSpeed = c.asDouble("carDecelerationSpeed", dft.carDecelerationSpeed);
-        request.carDropoffTime = c.asInt("carDropoffTime", dft.carDropoffTime);
-        request.carParkCost = c.asInt("carParkCost", dft.carParkCost);
-        request.carParkTime = c.asInt("carParkTime", dft.carParkTime);
-        request.carPickupCost = c.asInt("carPickupCost", dft.carPickupCost);
-        request.carPickupTime = c.asInt("carPickupTime", dft.carPickupTime);
-        request.carReluctance = c.asDouble("carReluctance", dft.carReluctance);
-        request.carSpeed = c.asDouble("carSpeed", dft.carSpeed);
-        request.itineraryFilters = ItineraryFiltersMapper.map(c.path("itineraryFilters"));
-        request.disableAlertFiltering = c.asBoolean("disableAlertFiltering", dft.disableAlertFiltering);
-        request.elevatorBoardCost = c.asInt("elevatorBoardCost", dft.elevatorBoardCost);
-        request.elevatorBoardTime = c.asInt("elevatorBoardTime", dft.elevatorBoardTime);
-        request.elevatorHopCost = c.asInt("elevatorHopCost", dft.elevatorHopCost);
-        request.elevatorHopTime = c.asInt("elevatorHopTime", dft.elevatorHopTime);
-        request.geoidElevation = c.asBoolean("geoidElevation", dft.geoidElevation);
-        request.ignoreRealtimeUpdates = c.asBoolean("ignoreRealtimeUpdates", dft.ignoreRealtimeUpdates);
-        request.carPickup = c.asBoolean("kissAndRide", dft.carPickup);
-        request.locale = c.asLocale("locale", dft.locale);
-        // 'maxTransfers' is configured in the Raptor tuning parameters, not here
-        request.maxDirectStreetDurationSeconds = c.asDouble("maxDirectStreetDurationSeconds", dft.maxDirectStreetDurationSeconds);
-        request.maxJourneyDuration = c.asDuration("maxJourneyDuration", dft.maxJourneyDuration);
-        request.maxWheelchairSlope = c.asDouble("maxWheelchairSlope", dft.maxWheelchairSlope); // ADA max wheelchair ramp slope is a good default.
-        request.modes = c.asRequestModes("modes", RequestModes.defaultRequestModes);
-        request.nonpreferredTransferCost = c.asInt("nonpreferredTransferPenalty", dft.nonpreferredTransferCost);
-        request.numItineraries = c.asInt("numItineraries", dft.numItineraries);
-        request.onlyTransitTrips = c.asBoolean("onlyTransitTrips", dft.onlyTransitTrips);
-        request.bicycleOptimizeType = c.asEnum("optimize", dft.bicycleOptimizeType);
-        request.otherThanPreferredRoutesPenalty = c.asInt("otherThanPreferredRoutesPenalty", dft.otherThanPreferredRoutesPenalty);
-        request.parkAndRide = c.asBoolean("parkAndRide", dft.parkAndRide);
-        request.pathComparator = c.asText("pathComparator", dft.pathComparator);
-        request.requiredVehicleParkingTags = c.asTextSet("requiredVehicleParkingTags", dft.requiredVehicleParkingTags);
-        request.showIntermediateStops = c.asBoolean("showIntermediateStops", dft.showIntermediateStops);
-        request.stairsReluctance = c.asDouble("stairsReluctance", dft.stairsReluctance);
-        request.stairsTimeFactor = c.asDouble("stairsTimeFactor", dft.stairsTimeFactor);
-        request.startingTransitTripId = c.asFeedScopedId("startingTransitTripId", dft.startingTransitTripId);
-        request.transferCost = c.asInt("transferPenalty", dft.transferCost);
-        request.transferSlack = c.asInt("transferSlack", dft.transferSlack);
-        request.setTransitReluctanceForMode(c.asEnumMap("transitReluctanceForMode", TransitMode.class, NodeAdapter::asDouble));
-        request.turnReluctance = c.asDouble("turnReluctance", dft.turnReluctance);
-        request.useVehicleRentalAvailabilityInformation = c.asBoolean("useBikeRentalAvailabilityInformation", dft.useVehicleRentalAvailabilityInformation);
-        request.useVehicleParkingAvailabilityInformation = c.asBoolean("useVehicleParkingAvailabilityInformation", dft.useVehicleParkingAvailabilityInformation);
-        request.useUnpreferredRoutesPenalty = c.asInt("useUnpreferredRoutesPenalty", dft.useUnpreferredRoutesPenalty);
-        request.vehicleRental = c.asBoolean("allowBikeRental", dft.vehicleRental);
-        request.waitAtBeginningFactor = c.asDouble("waitAtBeginningFactor", dft.waitAtBeginningFactor);
-        request.waitReluctance = c.asDouble("waitReluctance", dft.waitReluctance);
-        request.walkBoardCost = c.asInt("walkBoardCost", dft.walkBoardCost);
-        request.walkReluctance = c.asDouble("walkReluctance", dft.walkReluctance);
-        request.walkSpeed = c.asDouble("walkSpeed", dft.walkSpeed);
-
-        request.accessibilityRequest = mapAccessibilityRequest(c.path("wheelchairAccessibility"));
-
-=======
     // Keep this alphabetically sorted so it is easy to check if a parameter is missing from the
     // mapping or duplicate exist.
     request.alightSlack = c.asInt("alightSlack", dft.alightSlack);
@@ -223,8 +140,8 @@
     request.walkBoardCost = c.asInt("walkBoardCost", dft.walkBoardCost);
     request.walkReluctance = c.asDouble("walkReluctance", dft.walkReluctance);
     request.walkSpeed = c.asDouble("walkSpeed", dft.walkSpeed);
-    request.wheelchairAccessible = c.asBoolean("wheelchairAccessible", dft.wheelchairAccessible);
->>>>>>> 27c89a65
+
+    request.accessibilityRequest = mapAccessibilityRequest(c.path("wheelchairAccessibility"));
 
     mapTransferOptimization(
       (TransferOptimizationRequest) request.transferOptimization,
@@ -236,43 +153,28 @@
     return request;
   }
 
-<<<<<<< HEAD
-    private static WheelchairAccessibilityRequest mapAccessibilityRequest(NodeAdapter a) {
+  private static WheelchairAccessibilityRequest mapAccessibilityRequest(NodeAdapter a) {
+    var trips = mapAccessibilityFeature(a.path("trips"), DEFAULTS.trips());
+    var stops = mapAccessibilityFeature(a.path("stops"), DEFAULTS.stops());
 
-        var trips = mapAccessibilityFeature(a.path("trips"), DEFAULTS.trips());
-        var stops = mapAccessibilityFeature(a.path("stops"), DEFAULTS.stops());
+    return new WheelchairAccessibilityRequest(
+      a.asBoolean("enabled", DEFAULTS.enabled()),
+      trips,
+      stops
+    );
+  }
 
-        return new WheelchairAccessibilityRequest(
-                a.asBoolean("enabled", DEFAULTS.enabled()),
-                trips,
-                stops
-        );
-    }
+  private static WheelchairAccessibilityFeature mapAccessibilityFeature(
+    NodeAdapter trips,
+    WheelchairAccessibilityFeature deflt
+  ) {
+    return new WheelchairAccessibilityFeature(
+      trips.asBoolean("onlyConsiderAccessible", deflt.onlyConsiderAccessible()),
+      trips.asInt("unknownCost", deflt.unknownCost()),
+      trips.asInt("inaccessibleCost", deflt.inaccessibleCost())
+    );
+  }
 
-    private static WheelchairAccessibilityFeature mapAccessibilityFeature(
-            NodeAdapter trips,
-            WheelchairAccessibilityFeature deflt
-    ) {
-        return new WheelchairAccessibilityFeature(
-                trips.asBoolean("onlyConsiderAccessible", deflt.onlyConsiderAccessible()),
-                trips.asInt("unknownCost", deflt.unknownCost()),
-                trips.asInt("inaccessibleCost", deflt.inaccessibleCost())
-        );
-    }
-
-    private static void mapTransferOptimization(TransferOptimizationRequest p, NodeAdapter c) {
-        p.optimizeTransferWaitTime = c.asBoolean(
-                "optimizeTransferWaitTime", p.optimizeTransferWaitTime
-        );
-        p.minSafeWaitTimeFactor = c.asDouble("minSafeWaitTimeFactor", p.minSafeWaitTimeFactor);
-        p.backTravelWaitTimeFactor = c.asDouble(
-                "backTravelWaitTimeFactor", p.backTravelWaitTimeFactor
-        );
-        p.extraStopBoardAlightCostsFactor = c.asDouble(
-                "extraStopBoardAlightCostsFactor", p.extraStopBoardAlightCostsFactor
-        );
-    }
-=======
   private static void mapTransferOptimization(TransferOptimizationRequest p, NodeAdapter c) {
     p.optimizeTransferWaitTime =
       c.asBoolean("optimizeTransferWaitTime", p.optimizeTransferWaitTime);
@@ -281,5 +183,4 @@
     p.extraStopBoardAlightCostsFactor =
       c.asDouble("extraStopBoardAlightCostsFactor", p.extraStopBoardAlightCostsFactor);
   }
->>>>>>> 27c89a65
 }