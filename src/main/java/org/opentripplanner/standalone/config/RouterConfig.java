package org.opentripplanner.standalone.config;

import static org.opentripplanner.framework.application.OtpFileNames.ROUTER_CONFIG_FILENAME;
import static org.opentripplanner.standalone.config.framework.json.OtpVersion.NA;
import static org.opentripplanner.standalone.config.framework.json.OtpVersion.V2_0;
import static org.opentripplanner.standalone.config.framework.json.OtpVersion.V2_1;

import com.fasterxml.jackson.databind.JsonNode;
import com.fasterxml.jackson.databind.node.MissingNode;
import java.io.Serializable;
import java.time.Duration;
import org.opentripplanner.ext.vectortiles.VectorTilesResource;
import org.opentripplanner.routing.api.request.RouteRequest;
import org.opentripplanner.standalone.config.framework.json.NodeAdapter;
import org.opentripplanner.standalone.config.routerconfig.TransitRoutingConfig;
import org.opentripplanner.standalone.config.routerconfig.UpdatersConfig;
import org.opentripplanner.standalone.config.routerconfig.VectorTileConfig;
import org.opentripplanner.standalone.config.routerequest.RouteRequestConfig;
import org.opentripplanner.standalone.config.sandbox.FlexConfig;
import org.opentripplanner.standalone.config.sandbox.TransmodelAPIConfig;
import org.opentripplanner.updater.UpdatersParameters;
import org.slf4j.Logger;
import org.slf4j.LoggerFactory;

/**
 * This class is an object representation of the 'router-config.json'.
 */
public class RouterConfig implements Serializable {

  private static final Logger LOG = LoggerFactory.getLogger(RouterConfig.class);

  public static final RouterConfig DEFAULT = new RouterConfig(
    MissingNode.getInstance(),
    "DEFAULT",
    false
  );

  /**
   * The node adaptor kept for reference and (de)serialization.
   */
  private final NodeAdapter root;
  private final String configVersion;
  private final String requestLogFile;
  private final TransmodelAPIConfig transmodelApi;
  private final RouteRequest routingRequestDefaults;
  private final TransitRoutingConfig transitConfig;
  private final UpdatersParameters updatersParameters;
  private final VectorTileConfig vectorTileLayers;
  private final FlexConfig flexConfig;

  public RouterConfig(JsonNode node, String source, boolean logUnusedParams) {
    this(new NodeAdapter(node, source), logUnusedParams);
  }

  /** protected to give unit-test access */
  RouterConfig(NodeAdapter root, boolean logUnusedParams) {
    this.root = root;
    this.configVersion =
      root
        .of("configVersion")
        .since(V2_1)
        .summary("Deployment version of the *" + ROUTER_CONFIG_FILENAME + "*.")
        .description(OtpConfig.CONFIG_VERSION_DESCRIPTION)
        .asString(null);
    this.requestLogFile =
      root
        .of("requestLogFile")
        .since(V2_0)
        .summary("The path of the log file for the requests.")
        .description(
          """
You can log some characteristics of trip planning requests in a file for later analysis. Some
transit agencies and operators find this information useful for identifying existing or unmet
transportation demand. Logging will be performed only if you specify a log file name in the router
config.

Each line in the resulting log file will look like this:

```
2016-04-19T18:23:13.486 0:0:0:0:0:0:0:1 ARRIVE 2016-04-07T00:17 WALK,BUS,CABLE_CAR,TRANSIT,BUSISH 45.559737193889966 -122.64999389648438 45.525592487765635 -122.39044189453124 6095 3 5864 3 6215 3
```

The fields separated by whitespace are (in order):

1. Date and time the request was received
2. IP address of the user
3. Arrive or depart search
4. The arrival or departure time
5. A comma-separated list of all transport modes selected
6. Origin latitude and longitude
7. Destination latitude and longitude

Finally, for each itinerary returned to the user, there is a travel duration in seconds and the
number of transit vehicles used in that itinerary.
          """
        )
        .asString(null);
    this.transmodelApi =
      new TransmodelAPIConfig(
        root
          .of("transmodelApi")
          .since(NA)
          .summary("Configuration for the Transmodel GraphQL API.")
          .asObject()
      );
<<<<<<< HEAD
    this.streetRoutingTimeout = parseStreetRoutingTimeout(root);
=======
    this.transitConfig = new TransitRoutingConfig("transit", root);
>>>>>>> cf589160
    this.routingRequestDefaults =
      RouteRequestConfig.mapDefaultRouteRequest(root, "routingDefaults");
    this.transitConfig = new TransitRoutingConfig("transit", root, routingRequestDefaults);
    this.updatersParameters = new UpdatersConfig(root);
    this.vectorTileLayers = VectorTileConfig.mapVectorTilesParameters(root, "vectorTileLayers");
    this.flexConfig = new FlexConfig(root, "flex");

    this.routingRequestDefaults.withPreferences(p ->
        p.withStreet(s ->
          s.withRoutingTimeout(parseStreetRoutingTimeout(root, s.original().routingTimeout()))
        )
      );

    if (logUnusedParams && LOG.isWarnEnabled()) {
      root.logAllUnusedParameters(LOG::warn);
    }
  }

  /**
   * The config-version is a parameter which each OTP deployment may set to be able to query the OTP
   * server and verify that it uses the correct version of the config. The version must be injected
   * into the config in the operation deployment pipeline. How this is done is up to the
   * deployment.
   * <p>
   * The config-version have no effect on OTP, and is provided as is on the API. There is not syntax
   * or format check on the version and it can be any string.
   * <p>
   * Be aware that OTP uses the config embedded in the loaded graph if no new config is provided.
   * <p>
   * This parameter is optional, and the default is {@code null}.
   */
  public String getConfigVersion() {
    return configVersion;
  }

  public String requestLogFile() {
    return requestLogFile;
  }

  public TransmodelAPIConfig transmodelApi() {
    return transmodelApi;
  }

  public RouteRequest routingRequestDefaults() {
    return routingRequestDefaults;
  }

  public TransitRoutingConfig transitTuningConfig() {
    return transitConfig;
  }

  public UpdatersParameters updaterConfig() {
    return updatersParameters;
  }

  public VectorTilesResource.LayersParameters<VectorTilesResource.LayerType> vectorTileLayers() {
    return vectorTileLayers;
  }

  public FlexConfig flexConfig() {
    return flexConfig;
  }

  public NodeAdapter asNodeAdapter() {
    return root;
  }

  /**
   * If {@code true} the config is loaded from file, in not the DEFAULT config is used.
   */
  public boolean isDefault() {
    return root.isEmpty();
  }

  public String toJson() {
    return root.isEmpty() ? "" : root.toJson();
  }

  public String toString() {
    // Print ONLY the values set, not default values
    return root.toPrettyString();
  }

  /**
   * This method is needed, because we want to support the old format for the "streetRoutingTimeout"
   * parameter. We will keep it for some time, to let OTP deployments update the config.
   *
   * @since 2.2 - The support for the old format can be removed in version > 2.2.
   */
  static Duration parseStreetRoutingTimeout(NodeAdapter adapter, Duration defaultValue) {
    return adapter
      .of("streetRoutingTimeout")
      .since(NA)
      .summary(
        "The maximum time a street routing request is allowed to take before returning a timeout."
      )
      .description(
        """
In OTP1 path searches sometimes took a long time to complete. With the new Raptor algorithm this is not
the case anymore. The street part of the routing may still take a long time if searching very long
distances. You can set the street routing timeout to avoid tying up server resources on pointless
searches and ensure that your users receive a timely response. You can also limit the max distance
to search for WALK, BIKE and CAR. When a search times out, a WARN level log entry is made with
information that can help identify problematic searches and improve our routing methods. There are
no timeouts for the transit part of the routing search, instead configure a reasonable dynamic
search-window.

The search aborts after this duration and any paths found are returned to the client.
"""
      )
      .asDuration(defaultValue);
  }
}<|MERGE_RESOLUTION|>--- conflicted
+++ resolved
@@ -103,11 +103,6 @@
           .summary("Configuration for the Transmodel GraphQL API.")
           .asObject()
       );
-<<<<<<< HEAD
-    this.streetRoutingTimeout = parseStreetRoutingTimeout(root);
-=======
-    this.transitConfig = new TransitRoutingConfig("transit", root);
->>>>>>> cf589160
     this.routingRequestDefaults =
       RouteRequestConfig.mapDefaultRouteRequest(root, "routingDefaults");
     this.transitConfig = new TransitRoutingConfig("transit", root, routingRequestDefaults);
