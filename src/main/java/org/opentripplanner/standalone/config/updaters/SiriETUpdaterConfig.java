package org.opentripplanner.standalone.config.updaters;

import static org.opentripplanner.standalone.config.framework.json.OtpVersion.NA;

import java.util.UUID;
import org.opentripplanner.ext.siri.updater.SiriETUpdaterParameters;
import org.opentripplanner.standalone.config.framework.json.NodeAdapter;

public class SiriETUpdaterConfig {

  public static SiriETUpdaterParameters create(String configRef, NodeAdapter c) {
    return new SiriETUpdaterParameters(
      configRef,
<<<<<<< HEAD
      c.of("feedId").withDoc(NA, /*TODO DOC*/"TODO").withExample(/*TODO DOC*/"TODO").asString(null),
      c.of("logFrequency").withDoc(NA, /*TODO DOC*/"TODO").asInt(-1),
      c.of("maxSnapshotFrequencyMs").withDoc(NA, /*TODO DOC*/"TODO").asInt(-1),
      c.of("purgeExpiredData").withDoc(NA, /*TODO DOC*/"TODO").asBoolean(false),
      c.of("blockReadinessUntilInitialized").withDoc(NA, /*TODO DOC*/"TODO").asBoolean(false),
      c.of("url").withDoc(NA, /*TODO DOC*/"TODO").withExample(/*TODO DOC*/"TODO").asString(),
      c.of("frequencySec").withDoc(NA, /*TODO DOC*/"TODO").asInt(60),
      c
        .of("requestorRef")
        .withDoc(NA, /*TODO DOC*/"TODO")
        .withExample(/*TODO DOC*/"TODO")
        .asString("otp-" + UUID.randomUUID()),
      c.of("timeoutSec").withDoc(NA, /*TODO DOC*/"TODO").asInt(-1),
      c.of("previewIntervalMinutes").withDoc(NA, /*TODO DOC*/"TODO").asInt(-1)
=======
      c.asText("feedId", null),
      c.asInt("logFrequency", -1),
      c.asInt("maxSnapshotFrequencyMs", -1),
      c.asBoolean("purgeExpiredData", false),
      c.asBoolean("blockReadinessUntilInitialized", false),
      c.asText("url"),
      c.asInt("frequencySec", 60),
      c.asText("requestorRef", "otp-" + UUID.randomUUID()),
      c.asInt("timeoutSec", -1),
      c.asInt("previewIntervalMinutes", -1),
      c.asBoolean("fuzzyTripMatching", false)
>>>>>>> 399f4e3c
    );
  }
}<|MERGE_RESOLUTION|>--- conflicted
+++ resolved
@@ -11,7 +11,6 @@
   public static SiriETUpdaterParameters create(String configRef, NodeAdapter c) {
     return new SiriETUpdaterParameters(
       configRef,
-<<<<<<< HEAD
       c.of("feedId").withDoc(NA, /*TODO DOC*/"TODO").withExample(/*TODO DOC*/"TODO").asString(null),
       c.of("logFrequency").withDoc(NA, /*TODO DOC*/"TODO").asInt(-1),
       c.of("maxSnapshotFrequencyMs").withDoc(NA, /*TODO DOC*/"TODO").asInt(-1),
@@ -25,20 +24,8 @@
         .withExample(/*TODO DOC*/"TODO")
         .asString("otp-" + UUID.randomUUID()),
       c.of("timeoutSec").withDoc(NA, /*TODO DOC*/"TODO").asInt(-1),
-      c.of("previewIntervalMinutes").withDoc(NA, /*TODO DOC*/"TODO").asInt(-1)
-=======
-      c.asText("feedId", null),
-      c.asInt("logFrequency", -1),
-      c.asInt("maxSnapshotFrequencyMs", -1),
-      c.asBoolean("purgeExpiredData", false),
-      c.asBoolean("blockReadinessUntilInitialized", false),
-      c.asText("url"),
-      c.asInt("frequencySec", 60),
-      c.asText("requestorRef", "otp-" + UUID.randomUUID()),
-      c.asInt("timeoutSec", -1),
-      c.asInt("previewIntervalMinutes", -1),
-      c.asBoolean("fuzzyTripMatching", false)
->>>>>>> 399f4e3c
+      c.of("previewIntervalMinutes").withDoc(NA, /*TODO DOC*/"TODO").asInt(-1),
+      c.of("fuzzyTripMatching").withDoc(NA, /*TODO DOC*/"TODO").asBoolean(false)
     );
   }
 }