--- conflicted
+++ resolved
@@ -71,7 +71,13 @@
       .withSource(
         node.of("source").since(NA).summary("The unique URI pointing to the data file.").asUri()
       )
-<<<<<<< HEAD
+      .withRemoveRepeatedStops(
+        node
+          .of("removeRepeatedStops")
+          .since(V2_3)
+          .summary("Should consecutive identical stops be merged into one stop time entry")
+          .asBoolean(true)
+      )
       .withStationTransferPreference(
         node
           .of("stationTransferPreference")
@@ -86,14 +92,6 @@
             """
           )
           .asEnum(StopTransferPriority.ALLOWED)
-=======
-      .withRemoveRepeatedStops(
-        node
-          .of("removeRepeatedStops")
-          .since(V2_3)
-          .summary("Should consecutive identical stops be merged into one stop time entry")
-          .asBoolean(true)
->>>>>>> d93077cf
       )
       .build();
   }
