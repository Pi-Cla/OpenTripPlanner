package org.opentripplanner.netex.loader.mapping;

<<<<<<< HEAD
import org.opentripplanner.model.Coordinate;
=======
import org.opentripplanner.model.WgsCoordinate;
>>>>>>> 0555b91c
import org.opentripplanner.model.FeedScopedId;
import org.opentripplanner.model.GroupOfStations;
import org.opentripplanner.model.MultiModalStation;
import org.opentripplanner.model.Station;
import org.opentripplanner.model.StopCollection;
import org.opentripplanner.model.impl.EntityById;
import org.rutebanken.netex.model.GroupOfStopPlaces;
import org.rutebanken.netex.model.StopPlaceRefStructure;
import org.rutebanken.netex.model.StopPlaceRefs_RelStructure;
import org.slf4j.Logger;
import org.slf4j.LoggerFactory;

import java.util.List;

import static org.opentripplanner.netex.loader.mapping.PointMapper.mapCoordinate;

class GroupOfStationsMapper {

    private static final Logger LOG = LoggerFactory.getLogger(GroupOfStationsMapper.class);

    private final FeedScopedIdFactory idFactory;

    private final EntityById<FeedScopedId, MultiModalStation> multiModalStations;

    private final EntityById<FeedScopedId, Station> stations;


    GroupOfStationsMapper(
            FeedScopedIdFactory idFactory,
            EntityById<FeedScopedId, MultiModalStation> multiModalStations,
            EntityById<FeedScopedId, Station> stations
    ) {
        this.idFactory = idFactory;
        this.multiModalStations = multiModalStations;
        this.stations = stations;
    }

    GroupOfStations map(GroupOfStopPlaces groupOfStopPlaces) {
        GroupOfStations groupOfStations = new GroupOfStations();
        groupOfStations.setId(
                idFactory.createId(groupOfStopPlaces.getId()));
        groupOfStations.setName(groupOfStopPlaces.getName().getValue());
<<<<<<< HEAD
        Coordinate coordinate = mapCoordinate(groupOfStopPlaces.getCentroid());
=======
        WgsCoordinate coordinate = mapCoordinate(groupOfStopPlaces.getCentroid());
>>>>>>> 0555b91c

        if (coordinate == null) {
            // TODO OTP2 - This should be an data import issue
            LOG.warn(
                    "MultiModal station {} does not contain any coordinates.",
                    groupOfStations.getId()
            );
        }
        else {
            groupOfStations.setCoordinate(coordinate);
        }

        connectChildStation(groupOfStopPlaces, groupOfStations);

        return groupOfStations;
    }

    private void connectChildStation(
            GroupOfStopPlaces groupOfStopPlaces,
            GroupOfStations groupOfStations
    ) {
        StopPlaceRefs_RelStructure members = groupOfStopPlaces.getMembers();
        if (members != null) {
            List<StopPlaceRefStructure> memberList = members.getStopPlaceRef();
            for (StopPlaceRefStructure stopPlaceRefStructure : memberList) {
                FeedScopedId stationId = idFactory.createId(stopPlaceRefStructure.getRef());
                StopCollection station = lookupStation(stationId);
                if (station != null) {
                    groupOfStations.addChildStation(station);
                } else {
                    LOG.warn("GroupOfStation {} child not found: {}", groupOfStations.getId(), stationId);
                }
            }
        }
    }

    private StopCollection lookupStation(FeedScopedId stationId) {
        if (stations.containsKey(stationId)) {
            return stations.get(stationId);
        } else if (multiModalStations.containsKey(stationId)) {
            return multiModalStations.get(stationId);
        }
        return null;
    }
}<|MERGE_RESOLUTION|>--- conflicted
+++ resolved
@@ -1,10 +1,6 @@
 package org.opentripplanner.netex.loader.mapping;
 
-<<<<<<< HEAD
-import org.opentripplanner.model.Coordinate;
-=======
 import org.opentripplanner.model.WgsCoordinate;
->>>>>>> 0555b91c
 import org.opentripplanner.model.FeedScopedId;
 import org.opentripplanner.model.GroupOfStations;
 import org.opentripplanner.model.MultiModalStation;
@@ -47,11 +43,7 @@
         groupOfStations.setId(
                 idFactory.createId(groupOfStopPlaces.getId()));
         groupOfStations.setName(groupOfStopPlaces.getName().getValue());
-<<<<<<< HEAD
-        Coordinate coordinate = mapCoordinate(groupOfStopPlaces.getCentroid());
-=======
         WgsCoordinate coordinate = mapCoordinate(groupOfStopPlaces.getCentroid());
->>>>>>> 0555b91c
 
         if (coordinate == null) {
             // TODO OTP2 - This should be an data import issue
