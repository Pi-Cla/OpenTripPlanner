package org.opentripplanner.netex;

import java.util.HashMap;
import java.util.List;
import org.opentripplanner.ext.flex.FlexTripsMapper;
import org.opentripplanner.graph_builder.DataImportIssueStore;
import org.opentripplanner.graph_builder.module.AddTransitModelEntitiesToGraph;
import org.opentripplanner.graph_builder.module.GtfsFeedId;
import org.opentripplanner.graph_builder.module.geometry.GeometryAndBlockProcessor;
import org.opentripplanner.graph_builder.services.GraphBuilderModule;
import org.opentripplanner.model.OtpTransitService;
import org.opentripplanner.model.TripOnServiceDate;
import org.opentripplanner.model.calendar.CalendarServiceData;
import org.opentripplanner.model.calendar.ServiceDateInterval;
import org.opentripplanner.model.impl.OtpTransitServiceBuilder;
import org.opentripplanner.routing.graph.Graph;
import org.opentripplanner.standalone.config.BuildConfig;
import org.opentripplanner.transit.service.TransitModel;
import org.opentripplanner.util.OTPFeature;

/**
 * This module is used for importing the NeTEx CEN Technical Standard for exchanging Public
 * Transport schedules and related data (<a href="http://netex-cen.eu/">http://netex-cen.eu/</a>).
 * Currently it only supports the Norwegian profile (<a href="https://enturas.atlassian.net/wiki/spaces/PUBLIC/">https://enturas.atlassian.net/wiki/spaces/PUBLIC/</a>),
 * but it is intended to be updated later to support other profiles.
 */
public class NetexModule implements GraphBuilderModule {

  private final double maxStopToShapeSnapDistance;
  private final int subwayAccessTime;
  private final int maxInterlineDistance;
  private final String netexFeedId;

  /**
   * @see BuildConfig#transitServiceStart
   * @see BuildConfig#transitServiceEnd
   */
  private final ServiceDateInterval transitPeriodLimit;

  private final List<NetexBundle> netexBundles;

  public NetexModule(
    String netexFeedId,
    int subwayAccessTime,
    int maxInterlineDistance,
    double maxStopToShapeSnapDistance,
    ServiceDateInterval transitPeriodLimit,
    List<NetexBundle> netexBundles
  ) {
    this.netexFeedId = netexFeedId;
    this.subwayAccessTime = subwayAccessTime;
    this.maxInterlineDistance = maxInterlineDistance;
    this.transitPeriodLimit = transitPeriodLimit;
    this.netexBundles = netexBundles;
    this.maxStopToShapeSnapDistance = maxStopToShapeSnapDistance;
  }

  @Override
  public void buildGraph(
    Graph graph,
    TransitModel transitModel,
    HashMap<Class<?>, Object> extra,
    DataImportIssueStore issueStore
  ) {
    transitModel.clearTimeZone();
    CalendarServiceData calendarServiceData = transitModel.getCalendarDataService();
    boolean hasTransit = false;
    try {
      for (NetexBundle netexBundle : netexBundles) {
        netexBundle.checkInputs();

        OtpTransitServiceBuilder transitBuilder = netexBundle.loadBundle(
          graph.deduplicator,
          issueStore
        );
        transitBuilder.limitServiceDays(transitPeriodLimit, issueStore);
        for (TripOnServiceDate tripOnServiceDate : transitBuilder
          .getTripOnServiceDates()
          .values()) {
          transitModel.getTripOnServiceDates().put(tripOnServiceDate.getId(), tripOnServiceDate);
        }
        calendarServiceData.add(transitBuilder.buildCalendarServiceData());

        if (OTPFeature.FlexRouting.isOn()) {
          transitBuilder
            .getFlexTripsById()
            .addAll(FlexTripsMapper.createFlexTrips(transitBuilder, issueStore));
        }

        OtpTransitService otpService = transitBuilder.build();

        // if this or previously processed netex bundle has transit that has not been filtered out
        hasTransit = hasTransit || otpService.hasActiveTransit();

        // TODO OTP2 - Move this into the AddTransitModelEntitiesToGraph
        //           - and make sure thay also work with GTFS feeds - GTFS do no
        //           - have operators and notice assignments.
        transitModel.getOperators().addAll(otpService.getAllOperators());
        transitModel.addNoticeAssignments(otpService.getNoticeAssignments());

        GtfsFeedId feedId = new GtfsFeedId.Builder().id(netexFeedId).build();

        AddTransitModelEntitiesToGraph.addToGraph(
          feedId,
          otpService,
          subwayAccessTime,
          graph,
          transitModel
        );

<<<<<<< HEAD
        new GeometryAndBlockProcessor(
          otpService,
          fareServiceFactory,
          maxStopToShapeSnapDistance,
          maxInterlineDistance
        )
          .run(graph, transitModel, issueStore);
=======
        new GeometryAndBlockProcessor(otpService, maxStopToShapeSnapDistance, maxInterlineDistance)
          .run(graph, issueStore);
>>>>>>> 25a88c05
      }
    } catch (Exception e) {
      throw new RuntimeException(e);
    }

    transitModel.clearCachedCalenderService();
    transitModel.putService(CalendarServiceData.class, calendarServiceData);
    transitModel.updateTransitFeedValidity(calendarServiceData, issueStore);

    // If the graph's hasTransit flag isn't set to true already, set it based on this module's run
    transitModel.hasTransit = transitModel.hasTransit || hasTransit;
    if (hasTransit) {
      transitModel.calculateTransitCenter();
    }
  }

  @Override
  public void checkInputs() {
    netexBundles.forEach(NetexBundle::checkInputs);
  }
}<|MERGE_RESOLUTION|>--- conflicted
+++ resolved
@@ -108,18 +108,12 @@
           transitModel
         );
 
-<<<<<<< HEAD
         new GeometryAndBlockProcessor(
           otpService,
-          fareServiceFactory,
           maxStopToShapeSnapDistance,
           maxInterlineDistance
         )
           .run(graph, transitModel, issueStore);
-=======
-        new GeometryAndBlockProcessor(otpService, maxStopToShapeSnapDistance, maxInterlineDistance)
-          .run(graph, issueStore);
->>>>>>> 25a88c05
       }
     } catch (Exception e) {
       throw new RuntimeException(e);
