--- conflicted
+++ resolved
@@ -154,20 +154,15 @@
 
         // TODO OTP2 Trips containing FlexStopLocations are not added to StopPatterns until support
         //           for this is added.
-<<<<<<< HEAD
-        if (result.tripStopTimes
-            .get(trips.get(0))
-            .stream()
-            .anyMatch(t -> t.getStop() instanceof FlexStopLocation
-                || t.getStop() instanceof FlexLocationGroup)) {
-=======
         if (
-                result.tripStopTimes
-                        .get(trips.get(0))
-                        .stream()
-                        .anyMatch(t -> t.getStop() instanceof FlexStopLocation)
+            result.tripStopTimes
+                .get(trips.get(0))
+                .stream()
+                .anyMatch(t ->
+                    t.getStop() instanceof FlexStopLocation
+                    || t.getStop() instanceof FlexLocationGroup
+                )
         ) {
->>>>>>> 0fbb595f
             return result;
         }
 
