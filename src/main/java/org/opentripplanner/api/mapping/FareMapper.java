--- conflicted
+++ resolved
@@ -18,14 +18,6 @@
 
 public class FareMapper {
 
-<<<<<<< HEAD
-  public static ApiFare mapFare(Fare fare) {
-    Map<String, ApiMoney> apiFare = combineFaresAndProducts(fare);
-    Map<String, List<ApiFareComponent>> apiComponent = combineComponentsAndProducts(fare);
-
-    return new ApiFare(apiFare, apiComponent);
-  }
-=======
   private final Locale locale;
 
   public FareMapper(Locale locale) {
@@ -33,37 +25,24 @@
   }
 
   public ApiFare mapFare(Fare fare) {
-    Map<ApiFareType, ApiMoney> apiFare = fare.fare
-      .entrySet()
-      .stream()
-      .map(e -> {
-        var type = toApiFare(e.getKey());
-        var money = toApiMoney(e.getValue());
-        return new SimpleEntry<>(type, money);
-      })
-      .collect(Collectors.toMap(SimpleEntry::getKey, SimpleEntry::getValue));
->>>>>>> ea891fcf
+    Map<String, ApiMoney> apiFare = combineFaresAndProducts(fare);
+    Map<String, List<ApiFareComponent>> apiComponent = combineComponentsAndProducts(fare);
 
-  private static Map<String, List<ApiFareComponent>> combineComponentsAndProducts(Fare fare) {
+    return new ApiFare(apiFare, apiComponent);
+  }
+
+  private Map<String, List<ApiFareComponent>> combineComponentsAndProducts(Fare fare) {
     return fare
       .getTypes()
       .stream()
-<<<<<<< HEAD
       .map(key -> {
-        var money = fare.getDetails(key).stream().map(FareMapper::toApiFareComponent).toList();
+        var money = fare.getDetails(key).stream().map(this::toApiFareComponent).toList();
         return new SimpleEntry<>(key, money);
-=======
-      .map(e -> {
-        var type = toApiFare(e.getKey());
-        var money = Arrays.stream(e.getValue()).map(this::toApiFareComponent).toList();
-        return new SimpleEntry<>(type, money);
->>>>>>> ea891fcf
       })
       .collect(Collectors.toMap(Entry::getKey, Entry::getValue));
   }
 
-<<<<<<< HEAD
-  private static Map<String, ApiMoney> combineFaresAndProducts(Fare fare) {
+  private Map<String, ApiMoney> combineFaresAndProducts(Fare fare) {
     return fare
       .getTypes()
       .stream()
@@ -72,37 +51,6 @@
         return new SimpleEntry<>(key, money);
       })
       .collect(Collectors.toMap(Entry::getKey, Entry::getValue));
-  }
-
-  private static ApiMoney toApiMoney(Money m) {
-    return new ApiMoney(m.cents(), new ApiCurrency(m.currency()));
-  }
-
-  private static ApiFareComponent toApiFareComponent(FareComponent m) {
-    return new ApiFareComponent(
-      m.fareId(),
-      m.name(),
-      toApiMoney(m.price()),
-      m.routes(),
-      Optional
-        .ofNullable(m.container())
-        .map(c -> new ApiFareQualifier(c.id(), c.name()))
-        .orElse(null),
-      Optional
-        .ofNullable(m.category())
-        .map(c -> new ApiFareQualifier(c.id(), c.name()))
-        .orElse(null)
-    );
-=======
-  private ApiFareType toApiFare(Fare.FareType t) {
-    return switch (t) {
-      case regular -> ApiFareType.regular;
-      case student -> ApiFareType.student;
-      case senior -> ApiFareType.senior;
-      case tram -> ApiFareType.tram;
-      case special -> ApiFareType.special;
-      case youth -> ApiFareType.youth;
-    };
   }
 
   private ApiMoney toApiMoney(Money m) {
@@ -119,7 +67,19 @@
   }
 
   private ApiFareComponent toApiFareComponent(FareComponent m) {
-    return new ApiFareComponent(m.fareId, toApiMoney(m.price), m.routes);
->>>>>>> ea891fcf
+    return new ApiFareComponent(
+      m.fareId(),
+      m.name(),
+      toApiMoney(m.price()),
+      m.routes(),
+      Optional
+        .ofNullable(m.container())
+        .map(c -> new ApiFareQualifier(c.id(), c.name()))
+        .orElse(null),
+      Optional
+        .ofNullable(m.category())
+        .map(c -> new ApiFareQualifier(c.id(), c.name()))
+        .orElse(null)
+    );
   }
 }