--- conflicted
+++ resolved
@@ -221,10 +221,27 @@
     return legs.stream().filter(Leg::isTransitLeg).findFirst();
   }
 
-  /**
-   * An itinerary can be flagged for removal with a system notice.
-   * <p>
-   * For example when tuning or manually testing the itinerary-filter-chain it you can enable {@link
+  public Float accessibilityScore() {
+    var scores = legs
+      .stream()
+      .map(Leg::accessibilityScore)
+      .filter(Objects::nonNull)
+      .mapToDouble(Float::doubleValue)
+      .toArray();
+
+    var sum = Arrays.stream(scores).sum();
+    if (scores.length > 0) {
+      return (float) sum / scores.length;
+    } else {
+      return null;
+    }
+  }
+
+  /**
+     * An itinerary can be flagged for removal with a system notice.
+     * <p>
+     * For example when tuning or manually testing the itinerary-filter-chain it you can enable
+      {@link
    * org.opentripplanner.routing.api.request.ItineraryFilterParameters#debug} and instead of
    * removing itineraries from the result the itineraries will be tagged by the filters instead.
    * This enables investigating, why an expected itinerary is missing from the result set. It can be
@@ -317,114 +334,8 @@
 
     buf.space().append(String.format(ROOT, "[ $%d ]", generalizedCost));
 
-<<<<<<< HEAD
-    public Leg lastLeg() {
-        return legs.get(legs.size()-1);
-    }
-
-    /** Get the first transit leg if one exist */
-    public Optional<Leg> firstTransitLeg() {
-        return legs.stream().filter(Leg::isTransitLeg).findFirst();
-    }
-
-    public Float accessibilityScore() {
-        var scores = legs.stream()
-                .map(Leg::accessibilityScore)
-                .filter(Objects::nonNull)
-                .mapToDouble(Float::doubleValue)
-                .toArray();
-
-        var sum = Arrays.stream(scores).sum();
-        if(scores.length > 0) {
-            return (float) sum / scores.length;
-        } else {
-            return null;
-        }
-    }
-
-    /**
-     * An itinerary can be flagged for removal with a system notice.
-     * <p>
-     * For example when tuning or manually testing the itinerary-filter-chain it you can enable
-     * {@link org.opentripplanner.routing.api.request.ItineraryFilterParameters#debug} and instead
-     * of removing itineraries from the result the itineraries will be tagged by the filters
-     * instead. This enables investigating, why an expected itinerary is missing from the result
-     * set. It can be also used by other filters to see the already filtered itineraries.
-     */
-    public void flagForDeletion(SystemNotice notice) {
-        systemNotices.add(notice);
-    }
-
-    public boolean isFlaggedForDeletion() {
-        return !systemNotices.isEmpty();
-    }
-
-    public void timeShiftToStartAt(Calendar afterTime) {
-        Calendar startTimeFirstLeg = firstLeg().getStartTime();
-        long adjustmentMilliSeconds =
-            afterTime.getTimeInMillis() - startTimeFirstLeg.getTimeInMillis();
-        timeShift(adjustmentMilliSeconds);
-    }
-
-    private void timeShift(long adjustmentMilliSeconds) {
-        for (Leg leg : this.legs) {
-            leg.getStartTime().setTimeInMillis(leg.getStartTime().getTimeInMillis() + adjustmentMilliSeconds);
-            leg.getEndTime().setTimeInMillis(leg.getEndTime().getTimeInMillis() + adjustmentMilliSeconds);
-        }
-    }
-
-    /**
-     * Return {@code true} it the other object is the same object using the {@link
-     * Object#equals(Object)}. An itinerary is a temporary object and the equals method should not
-     * be used for comparision of 2 instances, only to check that to objects are the same instance.
-     */
-    @Override
-    public final boolean equals(Object o) {
-        return super.equals(o);
-    }
-
-    /** @see #equals(Object) */
-    @Override
-    public final int hashCode() {
-        return super.hashCode();
-    }
-
-    @Override
-    public String toString() {
-        return ToStringBuilder.of(Itinerary.class)
-                .addStr("from", firstLeg().getFrom().toStringShort())
-                .addStr("to", lastLeg().getTo().toStringShort())
-                .addTimeCal("start", firstLeg().getStartTime())
-                .addTimeCal("end", lastLeg().getEndTime())
-                .addNum("nTransfers", nTransfers, -1)
-                .addDurationSec("duration", durationSeconds)
-                .addNum("generalizedCost", generalizedCost)
-                .addDurationSec("nonTransitTime", nonTransitTimeSeconds)
-                .addDurationSec("transitTime", transitTimeSeconds)
-                .addDurationSec("waitingTime", waitingTimeSeconds)
-                .addNum("nonTransitDistance", nonTransitDistanceMeters, "m")
-                .addBool("tooSloped", tooSloped)
-                .addNum("elevationLost", elevationLost, 0.0)
-                .addNum("elevationGained", elevationGained, 0.0)
-                .addCol("legs", legs)
-                .addObj("fare", fare)
-                .toString();
-    }
-
-    /**
-     * Used to convert a list of itineraries to a SHORT human readable string.
-     * @see #toStr()
-     * <p>
-     * It is great for comparing lists of itineraries in a test:
-     * {@code assertEquals(toStr(List.of(it1)), toStr(result))}.
-     */
-    public static String toStr(List<Itinerary> list) {
-        return list.stream().map(Itinerary::toStr).collect(Collectors.joining(", "));
-    }
-=======
     return buf.toString();
   }
->>>>>>> 27c89a65
 
   private void timeShift(long adjustmentMilliSeconds) {
     for (Leg leg : this.legs) {
