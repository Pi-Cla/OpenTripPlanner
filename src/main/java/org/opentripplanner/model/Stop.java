/* This file is based on code copied from project OneBusAway, see the LICENSE file for further information. */
package org.opentripplanner.model;

import static org.opentripplanner.model.WheelChairBoarding.NO_INFORMATION;

import java.util.Collection;
import java.util.Collections;
import java.util.HashSet;
import java.util.TimeZone;
import javax.validation.constraints.NotNull;
import org.locationtech.jts.geom.Geometry;
import org.opentripplanner.common.geometry.GeometryUtils;
import org.opentripplanner.util.I18NString;
import org.opentripplanner.util.NonLocalizedString;

/**
 * A place where actual boarding/departing happens. It can be a bus stop on one side of a road or a
 * platform at a train station. Equivalent to GTFS stop location 0 or NeTEx quay.
 */
public final class Stop extends StationElement implements StopLocation {

  private static final long serialVersionUID = 2L;

  private final Collection<FareZone> fareZones;

  /**
   * Platform identifier for a platform/stop belonging to a station. This should be just the
   * platform identifier (eg. "G" or "3").
   */
  private final String platformCode;

  /**
   * URL to a web page containing information about this particular stop.
   */
  private final I18NString url;

  private final TimeZone timeZone;

  /**
   * Used for describing the type of transportation used at the stop. This can be used eg. for
   * deciding how to render a stop when it is used by multiple routes with different vehicle types.
   */
  private final TransitMode vehicleType;

  private final String netexSubmode;

  private HashSet<BoardingArea> boardingAreas;

  public Stop(
    FeedScopedId id,
    I18NString name,
    String code,
    String description,
    WgsCoordinate coordinate,
    WheelChairBoarding wheelchairBoarding,
    StopLevel level,
    String platformCode,
    Collection<FareZone> fareZones,
    I18NString url,
    TimeZone timeZone,
    TransitMode vehicleType,
    String netexSubmode
  ) {
    super(id, name, code, description, coordinate, wheelchairBoarding, level);
    this.platformCode = platformCode;
    this.fareZones = fareZones;
    this.url = url;
    this.timeZone = timeZone;
    this.vehicleType = vehicleType;
    this.netexSubmode = netexSubmode;
  }

  /** @see #stopForTest(String, double, double, Station) */
  public static Stop stopForTest(String idAndName, double lat, double lon) {
    return stopForTest(idAndName, null, lat, lon, null, NO_INFORMATION);
  }

  /** @see #stopForTest(String, double, double, Station) */
  public static Stop stopForTest(String idAndName, String desc, double lat, double lon) {
    return stopForTest(idAndName, desc, lat, lon, null, NO_INFORMATION);
  }

  /**
   * Create a minimal Stop object for unit-test use, where the test only care about id, name and
   * coordinate. The feedId is static set to "F"
   */
  public static Stop stopForTest(String idAndName, double lat, double lon, Station parent) {
    return stopForTest(idAndName, null, lat, lon, parent, NO_INFORMATION);
  }

  /**
   * Create a minimal Stop object for unit-test use, where the test only care about id, name,
   * description and coordinate. The feedId is static set to "F"
   */
  public static Stop stopForTest(
<<<<<<< HEAD
          String idAndName,
          String desc,
          double lat,
          double lon,
          Station parent,
          WheelChairBoarding wheelchairBoarding
  ) {
    var stop = new Stop(
        new FeedScopedId("F", idAndName),
        new NonLocalizedString(idAndName),
        idAndName,
        desc,
        new WgsCoordinate(lat, lon),
        wheelchairBoarding,
        null,
        null,
        null,
        null,
        null,
        null,
        null
=======
    String idAndName,
    String desc,
    double lat,
    double lon,
    Station parent
  ) {
    var stop = new Stop(
      new FeedScopedId("F", idAndName),
      new NonLocalizedString(idAndName),
      idAndName,
      desc,
      new WgsCoordinate(lat, lon),
      null,
      null,
      null,
      null,
      null,
      null,
      null,
      null
>>>>>>> 27c89a65
    );
    stop.setParentStation(parent);
    return stop;
  }

  public void addBoardingArea(BoardingArea boardingArea) {
    if (boardingAreas == null) {
      boardingAreas = new HashSet<>();
    }
    boardingAreas.add(boardingArea);
  }

  @Override
  public String toString() {
    return "<Stop " + getId() + ">";
  }

  public I18NString getUrl() {
    return url;
  }

  public String getPlatformCode() {
    return platformCode;
  }

  public TransitMode getVehicleType() {
    return vehicleType;
  }

  @Override
  public String getVehicleSubmode() {
    return netexSubmode;
  }

  public Collection<FareZone> getFareZones() {
    return Collections.unmodifiableCollection(fareZones);
  }

  @Override
  public Geometry getGeometry() {
    return GeometryUtils.getGeometryFactory().createPoint(getCoordinate().asJtsCoordinate());
  }

  public TimeZone getTimeZone() {
    return timeZone;
  }

  /**
   * Get the transfer cost priority for Stop. This will fetch the value from the parent [if parent
   * exist] or return the default value.
   */
  @NotNull
  public StopTransferPriority getPriority() {
    return isPartOfStation() ? getParentStation().getPriority() : StopTransferPriority.ALLOWED;
  }

  public Collection<BoardingArea> getBoardingAreas() {
    return boardingAreas != null ? boardingAreas : Collections.emptySet();
  }
}<|MERGE_RESOLUTION|>--- conflicted
+++ resolved
@@ -93,34 +93,12 @@
    * description and coordinate. The feedId is static set to "F"
    */
   public static Stop stopForTest(
-<<<<<<< HEAD
-          String idAndName,
-          String desc,
-          double lat,
-          double lon,
-          Station parent,
-          WheelChairBoarding wheelchairBoarding
-  ) {
-    var stop = new Stop(
-        new FeedScopedId("F", idAndName),
-        new NonLocalizedString(idAndName),
-        idAndName,
-        desc,
-        new WgsCoordinate(lat, lon),
-        wheelchairBoarding,
-        null,
-        null,
-        null,
-        null,
-        null,
-        null,
-        null
-=======
     String idAndName,
     String desc,
     double lat,
     double lon,
-    Station parent
+    Station parent,
+    WheelChairBoarding wheelchairBoarding
   ) {
     var stop = new Stop(
       new FeedScopedId("F", idAndName),
@@ -128,7 +106,7 @@
       idAndName,
       desc,
       new WgsCoordinate(lat, lon),
-      null,
+      wheelchairBoarding,
       null,
       null,
       null,
@@ -136,7 +114,6 @@
       null,
       null,
       null
->>>>>>> 27c89a65
     );
     stop.setParentStation(parent);
     return stop;
