--- conflicted
+++ resolved
@@ -17,11 +17,7 @@
     private String name;
 
     /** Center point/location for stop. */
-<<<<<<< HEAD
-    private Coordinate coordinate;
-=======
     private WgsCoordinate coordinate;
->>>>>>> 0555b91c
 
     /**
      * Public facing stop code (short text or number).
@@ -77,11 +73,7 @@
         return coordinate.longitude();
     }
 
-<<<<<<< HEAD
-    public void setCoordinate(Coordinate coordinate) {
-=======
     public void setCoordinate(WgsCoordinate coordinate) {
->>>>>>> 0555b91c
         this.coordinate = coordinate;
     }
 
