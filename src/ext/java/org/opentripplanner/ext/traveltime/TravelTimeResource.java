--- conflicted
+++ resolved
@@ -128,18 +128,12 @@
 
     requestTransitDataProvider =
       new RaptorRoutingRequestTransitData(
-<<<<<<< HEAD
-        transitService.getTransferService(),
         transitService.getRealtimeTransitLayer(),
-=======
-        transitLayer,
->>>>>>> 46791156
         startOfTime,
         0,
         (int) Period.between(startDate, endDate).get(ChronoUnit.DAYS),
         new RoutingRequestTransitDataProviderFilter(routingRequest, transitService),
-        new RoutingContext(transferRoutingRequest, graph, (Vertex) null, null),
-        serverContext.transitService()::getRoutesForAgency
+        new RoutingContext(transferRoutingRequest, graph, (Vertex) null, null)
       );
 
     raptorService = new RaptorService<>(serverContext.raptorConfig());
