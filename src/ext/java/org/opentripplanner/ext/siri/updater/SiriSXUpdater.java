--- conflicted
+++ resolved
@@ -20,6 +20,7 @@
 import java.time.ZonedDateTime;
 import java.util.HashMap;
 import java.util.Map;
+import java.util.UUID;
 
 public class SiriSXUpdater extends PollingGraphUpdater {
     private static final Logger LOG = LoggerFactory.getLogger(SiriSXUpdater.class);
@@ -45,32 +46,24 @@
 
     private static final Map<String, String> requestHeaders = new HashMap<>();
 
-<<<<<<< HEAD
 
     private int retryCount = 0;
     private final String originalRequestorRef;
 
-    public SiriSXUpdater(Parameters config) {
-=======
     public SiriSXUpdater(SiriSXUpdaterParameters config) {
->>>>>>> 69219a2a
         super(config);
         // TODO: add options to choose different patch services
         this.url = config.getUrl();
         this.requestorRef = config.getRequestorRef();
-<<<<<<< HEAD
+        this.earlyStart = config.getEarlyStartSec();
+        this.feedId = config.getFeedId();
+
         if (requestorRef == null || requestorRef.isEmpty()) {
-            requestorRef = "otp-"+UUID.randomUUID().toString();
+            requestorRef = "otp-" + UUID.randomUUID().toString();
         }
 
         //Keeping original requestorRef use as base for updated requestorRef to be used in retries
         this.originalRequestorRef = requestorRef;
-
-        this.url = url;// + uniquenessParameter;
-=======
->>>>>>> 69219a2a
-        this.earlyStart = config.getEarlyStartSec();
-        this.feedId = config.getFeedId();
 
         int timeoutSec = config.getTimeoutSec();
         if (timeoutSec > 0) {
