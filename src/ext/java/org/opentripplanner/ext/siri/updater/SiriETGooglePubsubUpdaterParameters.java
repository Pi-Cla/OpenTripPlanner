package org.opentripplanner.ext.siri.updater;

import java.time.Duration;
import java.util.Objects;
import javax.annotation.Nonnull;
import javax.annotation.Nullable;
import org.opentripplanner.updater.stoptime.UrlUpdaterParameters;
import org.opentripplanner.util.lang.ToStringBuilder;

public record SiriETGooglePubsubUpdaterParameters(
  @Nonnull String configRef,
  @Nullable String feedId,
  String type,
  String projectName,
  String topicName,
  @Nullable String dataInitializationUrl,
  Duration reconnectPeriod,
  Duration initialGetDataTimeout,
<<<<<<< HEAD
  boolean purgeExpiredData,
  boolean fuzzyTripMatching
) {
=======
  boolean purgeExpiredData
)
  implements UrlUpdaterParameters {
>>>>>>> bd736e08
  public static Duration RECONNECT_PERIOD = Duration.ofSeconds(30);
  public static Duration INITIAL_GET_DATA_TIMEOUT = Duration.ofSeconds(30);

  public SiriETGooglePubsubUpdaterParameters {
    Objects.requireNonNull(type);
    Objects.requireNonNull(projectName);
    Objects.requireNonNull(topicName);
    Objects.requireNonNull(reconnectPeriod);
    Objects.requireNonNull(initialGetDataTimeout);
    Objects.requireNonNull(reconnectPeriod);
  }

  @Override
  public String toString() {
    return ToStringBuilder
      .of(SiriETGooglePubsubUpdaterParameters.class)
      .addObj("configRef", configRef, null)
      .addObj("feedId", feedId, null)
      .addObj("type", type)
      .addObj("projectName", projectName)
      .addObj("topicName", topicName)
      .addDuration("reconnectPeriod", reconnectPeriod, RECONNECT_PERIOD)
      .addDuration("initialGetDataTimeout", initialGetDataTimeout, INITIAL_GET_DATA_TIMEOUT)
      .addBoolIfTrue("purgeExpiredData", purgeExpiredData)
      .addBoolIfTrue("fuzzyTripMatching", fuzzyTripMatching)
      .addObj("dataInitializationUrl", dataInitializationUrl, null)
      .toString();
  }

  @Override
  public String getUrl() {
    return dataInitializationUrl;
  }

  @Override
  public String getConfigRef() {
    return configRef;
  }

  @Override
  public String getFeedId() {
    return feedId;
  }
}<|MERGE_RESOLUTION|>--- conflicted
+++ resolved
@@ -16,15 +16,10 @@
   @Nullable String dataInitializationUrl,
   Duration reconnectPeriod,
   Duration initialGetDataTimeout,
-<<<<<<< HEAD
   boolean purgeExpiredData,
   boolean fuzzyTripMatching
-) {
-=======
-  boolean purgeExpiredData
 )
   implements UrlUpdaterParameters {
->>>>>>> bd736e08
   public static Duration RECONNECT_PERIOD = Duration.ofSeconds(30);
   public static Duration INITIAL_GET_DATA_TIMEOUT = Duration.ofSeconds(30);
 
