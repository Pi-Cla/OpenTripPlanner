--- conflicted
+++ resolved
@@ -3,10 +3,6 @@
 import org.opentripplanner.model.FeedScopedId;
 import org.opentripplanner.model.Route;
 import org.opentripplanner.model.calendar.ServiceDate;
-<<<<<<< HEAD
-import org.opentripplanner.routing.alertpatch.*;
-import org.opentripplanner.routing.services.AlertPatchService;
-=======
 import org.opentripplanner.routing.alertpatch.AlertUrl;
 import org.opentripplanner.routing.alertpatch.EntitySelector;
 import org.opentripplanner.routing.alertpatch.StopCondition;
@@ -14,7 +10,6 @@
 import org.opentripplanner.routing.alertpatch.TransitAlert;
 import org.opentripplanner.routing.core.TraverseMode;
 import org.opentripplanner.routing.services.TransitAlertService;
->>>>>>> fa7cb019
 import org.opentripplanner.util.I18NString;
 import org.opentripplanner.util.NonLocalizedString;
 import org.opentripplanner.util.TranslatedString;
@@ -24,7 +19,6 @@
 import uk.org.siri.siri20.*;
 
 import java.io.Serializable;
-import java.text.ParseException;
 import java.time.ZonedDateTime;
 import java.util.ArrayList;
 import java.util.Date;
@@ -103,15 +97,10 @@
         TransitAlert alert = createAlertWithTexts(situation);
 
         //ROR-54
-<<<<<<< HEAD
-        if (!expireSituation && //If situation is closed, it must be allowed - it will remove already existing alerts
-                areAllTextsEmpty(alert)) {
-=======
         //If situation is closed, it must be allowed - it will remove already existing alerts
         if ((alert.alertHeaderText == null || alert.alertHeaderText.toString().isEmpty()) && (
             alert.alertDescriptionText == null || alert.alertDescriptionText.toString().isEmpty()
         ) && (alert.alertDetailText == null || alert.alertDetailText.toString().isEmpty())) {
->>>>>>> fa7cb019
             LOG.debug("Empty Alert - ignoring situationNumber: {}", situation.getSituationNumber() != null ? situation.getSituationNumber().getValue():null);
             return null;
         }
@@ -138,137 +127,57 @@
 
         if (affectsStructure != null) {
 
-            final Pair<Set<String>, Set<AlertPatch>> operatorAlerts = createOperatorAlerts(paddedSituationNumber, expireSituation, periods, affectsStructure.getOperators());
-            idsToExpire.addAll(operatorAlerts.getLeft());
-            patches.addAll(operatorAlerts.getRight());
+            AffectsScopeStructure.Operators operators = affectsStructure.getOperators();
+
+            if (operators != null && !isListNullOrEmpty(operators.getAffectedOperators())) {
+                for (AffectedOperatorStructure affectedOperator : operators.getAffectedOperators()) {
+
+                    OperatorRefStructure operatorRef = affectedOperator.getOperatorRef();
+                    if (operatorRef == null || operatorRef.getValue() == null) {
+                        continue;
+                    }
+
+                    // SIRI Operators are mapped to OTP Agency, this i probably wrong - but
+                    // I leave this for now.
+                    String agencyId = operatorRef.getValue();
+
+                    alert.addEntity(new EntitySelector.Agency(new FeedScopedId(feedId, agencyId)));
+                }
+            }
 
             AffectsScopeStructure.Networks networks = affectsStructure.getNetworks();
-            Set<Route> stopRoutes = getRoutes(networks);
-
-            final Pair<Set<String>, Set<AlertPatch>> stopAlerts = createStopAlerts(paddedSituationNumber, expireSituation, periods, stopRoutes, affectsStructure.getStopPoints(), affectsStructure.getStopPlaces());
-            idsToExpire.addAll(stopAlerts.getLeft());
-            patches.addAll(stopAlerts.getRight());
-
-            final Pair<Set<String>, Set<AlertPatch>> networkAlerts = createNetworkAlerts(paddedSituationNumber, expireSituation, periods, alert, networks);
-            idsToExpire.addAll(networkAlerts.getLeft());
-            patches.addAll(networkAlerts.getRight());
-
-<<<<<<< HEAD
-
-            final Pair<Set<String>, Set<AlertPatch>> vehicleJourneyAlerts = createVehicleJourneyAlerts(paddedSituationNumber, expireSituation, alert, affectsStructure.getVehicleJourneys());
-            idsToExpire.addAll(vehicleJourneyAlerts.getLeft());
-            patches.addAll(vehicleJourneyAlerts.getRight());
-        }
-
-
-        // Alerts are not partially updated - cancel ALL current related alerts before adding updated.
-        idsToExpire.addAll(alertPatchService.getAllAlertPatches()
-                .stream()
-                .filter(alertPatch -> alertPatch.getSituationNumber().equals(situationNumber))
-                .map(AlertPatch::getId)
-                .collect(Collectors.toList()));
-
-        if (!patches.isEmpty() || !idsToExpire.isEmpty()) {
-
-            for (AlertPatch patch : patches) {
-                if (patch.getAlert() == null) {
-                    patch.setAlert(alert);
-                }
-
-                if (patch.getAlert().effectiveStartDate == null) {
-                    patch.getAlert().effectiveStartDate = alert.effectiveStartDate;
-                }
-                if (patch.getAlert().effectiveEndDate == null) {
-                    patch.getAlert().effectiveEndDate = alert.effectiveEndDate;
-                }
-
-                patch.getAlert().alertType = situation.getReportType();
-
-                if (situation.getPriority() != null && situation.getPriority().intValue() > 0) {
-                    patch.getAlert().priority = situation.getPriority().intValue();
-                }
-
-                if (situation.getSeverity() != null) {
-                    patch.getAlert().severity = situation.getSeverity().value();
-                } else {
-                    // When severity is not set - use default
-                    patch.getAlert().severity = SeverityEnumeration.NORMAL.value();
-                }
-
-                if (situation.getParticipantRef() != null) {
-                    String codespace = situation.getParticipantRef().getValue();
-                    patch.setFeedId(codespace + ":Authority:" + codespace); //TODO: Should probably not assume this codespace -> authority rule
-=======
-                    alert.addEntity(new EntitySelector.Agency(new FeedScopedId(feedId, agencyId)));
->>>>>>> fa7cb019
-                }
-
-                patch.setSituationNumber(situationNumber);
-            }
-        } else if (expireSituation) {
-            LOG.debug("Expired non-existing alert - ignoring situation with situationNumber {}", situationNumber);
-        } else {
-            LOG.info("No match found for Alert - ignoring situation with situationNumber {}", situationNumber);
-        }
-
-        return Pair.of(idsToExpire, patches);
-    }
-
-    private boolean areAllTextsEmpty(Alert alert) {
-        return (alert.alertHeaderText == null || alert.alertHeaderText.toString().isEmpty()) &&
-                (alert.alertDescriptionText == null || alert.alertDescriptionText.toString().isEmpty()) &&
-                (alert.alertDetailText == null || alert.alertDetailText.toString().isEmpty());
-    }
-
-    private Set<Route> getRoutes(AffectsScopeStructure.Networks networks) {
-        Set<Route> stopRoutes = new HashSet<>();
-        if (networks != null) {
-            for (AffectsScopeStructure.Networks.AffectedNetwork affectedNetwork : networks.getAffectedNetworks()) {
-                List<AffectedLineStructure> affectedLines = affectedNetwork.getAffectedLines();
-                if (!isListNullOrEmpty(affectedLines)) {
-                    for (AffectedLineStructure line : affectedLines) {
-
-                        LineRef lineRef = line.getLineRef();
-
-                        if (lineRef != null && lineRef.getValue() != null) {
+            Set<Route> stopRoutes = new HashSet<>();
+            if (networks != null) {
+                for (AffectsScopeStructure.Networks.AffectedNetwork affectedNetwork : networks.getAffectedNetworks()) {
+                    List<AffectedLineStructure> affectedLines = affectedNetwork.getAffectedLines();
+                    if (affectedLines != null && !isListNullOrEmpty(affectedLines)) {
+                        for (AffectedLineStructure line : affectedLines) {
+
+                            LineRef lineRef = line.getLineRef();
+
+                            if (lineRef == null || lineRef.getValue() == null) {
+                                continue;
+                            }
+
                             stopRoutes.addAll(siriFuzzyTripMatcher.getRoutes(lineRef.getValue()));
                         }
                     }
                 }
             }
-        }
-        return stopRoutes;
-    }
-
-    private Pair<Set<String>, Set<AlertPatch>> createVehicleJourneyAlerts(String paddedSituationNumber, boolean expireSituation, Alert alert, AffectsScopeStructure.VehicleJourneys vjs) {
-        Set<String> idsToExpire = new HashSet<>();
-        Set<AlertPatch> patches = new HashSet<>();
-
-        if (vjs != null && !isListNullOrEmpty(vjs.getAffectedVehicleJourneies())) {
-            for (AffectedVehicleJourneyStructure affectedVehicleJourney :  vjs.getAffectedVehicleJourneies()) {
-
-                List<AffectedStopPointStructure> affectedStops = getAffectedStopPoints(affectedVehicleJourney);
-
-                List<VehicleJourneyRef> vehicleJourneyReves = affectedVehicleJourney.getVehicleJourneyReves();
-
-<<<<<<< HEAD
-                if (!isListNullOrEmpty(vehicleJourneyReves)) {
-                    for (VehicleJourneyRef vehicleJourneyRef : vehicleJourneyReves) {
-
-                        List<FeedScopedId> tripIds = new ArrayList<>();
-
-                        FeedScopedId tripIdFromVehicleJourney = siriFuzzyTripMatcher.getTripId(vehicleJourneyRef.getValue());
-                        Date effectiveStartDate = null;
-                        Date effectiveEndDate = null;
-
-                        // Need to know if validity is set explicitly or calculated based on ServiceDate
-                        boolean effectiveValiditySetExplicitly = false;
-
-                        ZonedDateTime originAimedDepartureTime = (affectedVehicleJourney.getOriginAimedDepartureTime() != null ? affectedVehicleJourney.getOriginAimedDepartureTime() : ZonedDateTime.now());
-                        ServiceDate serviceDate = new ServiceDate(originAimedDepartureTime.getYear(), originAimedDepartureTime.getMonthValue(), originAimedDepartureTime.getDayOfMonth());
-
-                        if (tripIdFromVehicleJourney != null) {
-=======
+
+            AffectsScopeStructure.StopPoints stopPoints = affectsStructure.getStopPoints();
+            AffectsScopeStructure.StopPlaces stopPlaces = affectsStructure.getStopPlaces();
+
+            if (stopPoints != null && !isListNullOrEmpty(stopPoints.getAffectedStopPoints())) {
+
+                for (AffectedStopPointStructure stopPoint : stopPoints.getAffectedStopPoints()) {
+                    StopPointRef stopPointRef = stopPoint.getStopPointRef();
+                    if (stopPointRef == null || stopPointRef.getValue() == null) {
+                        continue;
+                    }
+
+                    FeedScopedId stopId = siriFuzzyTripMatcher.getStop(stopPointRef.getValue());
+
                     if (stopId != null) {
                         if (stopRoutes.isEmpty()) {
                             alert.addEntity(new EntitySelector.Stop(stopId));
@@ -287,18 +196,15 @@
                     }
                 }
             } else if (stopPlaces != null && !isListNullOrEmpty(stopPlaces.getAffectedStopPlaces())) {
->>>>>>> fa7cb019
-
-                            tripIds.add(tripIdFromVehicleJourney);
-
-                            // ServiceJourneyId matches - use provided validity
-                            effectiveStartDate = alert.effectiveStartDate;
-                            effectiveEndDate = alert.effectiveEndDate;
-
-<<<<<<< HEAD
-                            effectiveValiditySetExplicitly = true;
-
-=======
+
+                for (AffectedStopPlaceStructure stopPoint : stopPlaces.getAffectedStopPlaces()) {
+                    StopPlaceRef stopPlace = stopPoint.getStopPlaceRef();
+                    if (stopPlace == null || stopPlace.getValue() == null) {
+                        continue;
+                    }
+
+                    FeedScopedId stopId = siriFuzzyTripMatcher.getStop(stopPlace.getValue());
+
                     if (stopId != null) {
 
                         if (stopRoutes.isEmpty()) {
@@ -308,69 +214,40 @@
                             for (Route route : stopRoutes) {
                                 alert.addEntity(new EntitySelector.StopAndRoute(stopId, route.getId()));
                             }
->>>>>>> fa7cb019
-                        }
-
-                        for (FeedScopedId tripId : tripIds) {
-
-                            if (!effectiveValiditySetExplicitly) {
-                                // Effective validity is set based on ServiceDate - need to calculate correct validity based on departuretimes
-
-                                // Calculate validity based on actual, planned departure/arrival for trip
-                                int tripDepartureTime = siriFuzzyTripMatcher.getTripDepartureTime(tripId);
-                                int tripArrivalTime = siriFuzzyTripMatcher.getTripArrivalTime(tripId);
-
-                                // ServiceJourneyId does NOT match - calculate validity based on serviceDate (calculated from originalAimedDepartureTime)
-                                effectiveStartDate = new Date(serviceDate.getAsDate().getTime() + tripDepartureTime * 1000);
-
-                                // Appending 6 hours to end-validity in case of delays.
-                                effectiveEndDate = new Date(effectiveStartDate.getTime() + (tripArrivalTime - tripDepartureTime + 6 * 3600) * 1000);
-
-                                // Verify that calculated validity does not exceed explicitly set validity
-                                if (effectiveStartDate.before(alert.effectiveStartDate)) {
-                                    effectiveStartDate = alert.effectiveStartDate;
+                        }
+                    }
+                }
+            } else if (networks != null && !isListNullOrEmpty(networks.getAffectedNetworks())) {
+
+                for (AffectsScopeStructure.Networks.AffectedNetwork affectedNetwork : networks.getAffectedNetworks()) {
+                    List<AffectedLineStructure> affectedLines = affectedNetwork.getAffectedLines();
+                    if (affectedLines != null && !isListNullOrEmpty(affectedLines)) {
+                        for (AffectedLineStructure line : affectedLines) {
+
+                            LineRef lineRef = line.getLineRef();
+
+                            if (lineRef == null || lineRef.getValue() == null) {
+                                continue;
+                            }
+
+                            List<AffectedStopPointStructure> affectedStops = new ArrayList<>();
+
+                            AffectedLineStructure.Routes routes = line.getRoutes();
+
+                            // Resolve AffectedStop-ids
+                            if (routes != null) {
+                                for (AffectedRouteStructure route : routes.getAffectedRoutes()) {
+                                    if (route.getStopPoints() != null) {
+                                        List<Serializable> stopPointsList = route.getStopPoints().getAffectedStopPointsAndLinkProjectionToNextStopPoints();
+                                        for (Serializable serializable : stopPointsList) {
+                                            if (serializable instanceof AffectedStopPointStructure) {
+                                                AffectedStopPointStructure stopPointStructure = (AffectedStopPointStructure) serializable;
+                                                affectedStops.add(stopPointStructure);
+                                            }
+                                        }
+                                    }
                                 }
-                                if (effectiveEndDate.after(alert.effectiveEndDate)) {
-                                    effectiveEndDate = alert.effectiveEndDate;
-                                }
-
-                                if (effectiveStartDate.after(effectiveEndDate) || effectiveStartDate.equals(effectiveEndDate)) {
-                                    //Ignore this as situation is no longer valid
-                                    continue;
-                                }
-                            }
-                            if (effectiveEndDate == null) {
-                                effectiveEndDate = new Date(Long.MAX_VALUE);
-                            }
-<<<<<<< HEAD
-                            if (!affectedStops.isEmpty()) {
-                                for (AffectedStopPointStructure affectedStop : affectedStops) {
-                                    FeedScopedId stop = siriFuzzyTripMatcher.getStop(affectedStop.getStopPointRef().getValue());
-                                    if (stop == null) {
-                                        continue;
-                                    }
-                                    // Creating unique, deterministic id for the alert
-                                    String id = paddedSituationNumber + tripId.getId() + "-" + new ServiceDate(effectiveStartDate).asCompactString() + "-" + stop.getId();
-                                    if (expireSituation) {
-                                        idsToExpire.add(id);
-                                    } else {
-                                        //  A tripId for a given date may be reused for other dates not affected by this alert.
-                                        List<TimePeriod> timePeriodList = new ArrayList<>();
-                                        timePeriodList.add(new TimePeriod(effectiveStartDate.getTime() / 1000, effectiveEndDate.getTime() / 1000));
-
-                                        AlertPatch alertPatch = createAlertPatch(id, timePeriodList, affectedStop.getStopConditions());
-                                        alertPatch.setTrip(tripId);
-                                        alertPatch.setStop(stop);
-
-                                        Alert vehicleJourneyAlert = cloneAlertTexts(alert);
-                                        vehicleJourneyAlert.effectiveStartDate = effectiveStartDate;
-                                        vehicleJourneyAlert.effectiveEndDate = effectiveEndDate;
-
-                                        alertPatch.setAlert(vehicleJourneyAlert);
-
-                                        patches.add(alertPatch);
-                                    }
-=======
+                            }
                             Set<Route> affectedRoutes = siriFuzzyTripMatcher.getRoutes(lineRef.getValue());
 
                             for (Route route : affectedRoutes) {
@@ -386,194 +263,102 @@
                                     }
                                 } else {
                                     alert.addEntity(new EntitySelector.Route(route.getId()));
->>>>>>> fa7cb019
                                 }
-                            } else {
-                                String id = paddedSituationNumber + tripId.getId();
-                                if (expireSituation) {
-                                    idsToExpire.add(id);
-                                } else {
-                                    //  A tripId for a given date may be reused for other dates not affected by this alert.
-                                    List<TimePeriod> timePeriodList = new ArrayList<>();
-                                    timePeriodList.add(new TimePeriod(effectiveStartDate.getTime() / 1000, effectiveEndDate.getTime() / 1000));
-
-<<<<<<< HEAD
-                                    AlertPatch alertPatch = createAlertPatch(id, timePeriodList, null);
-                                    alertPatch.setTrip(tripId);
-
-                                    Alert vehicleJourneyAlert = cloneAlertTexts(alert);
-                                    vehicleJourneyAlert.effectiveStartDate = effectiveStartDate;
-                                    vehicleJourneyAlert.effectiveEndDate = effectiveEndDate;
-
-                                    alertPatch.setAlert(vehicleJourneyAlert);
-
-                                    patches.add(alertPatch);
+                            }
+                        }
+                    } else {
+                        NetworkRefStructure networkRef = affectedNetwork.getNetworkRef();
+                        if (networkRef == null || networkRef.getValue() == null) {
+                            continue;
+                        }
+                        String networkId = networkRef.getValue();
+
+                        // TODO: What to do here?
+                    }
+                }
+            }
+
+            AffectsScopeStructure.VehicleJourneys vjs = affectsStructure.getVehicleJourneys();
+            if (vjs != null && !isListNullOrEmpty(vjs.getAffectedVehicleJourneies())) {
+
+                for (AffectedVehicleJourneyStructure affectedVehicleJourney : vjs.getAffectedVehicleJourneies()) {
+
+                    String lineRef = null;
+                    if (affectedVehicleJourney.getLineRef() != null) {
+                        lineRef = affectedVehicleJourney.getLineRef().getValue();
+                    }
+
+                    List<AffectedStopPointStructure> affectedStops = new ArrayList<>();
+
+                    List<AffectedRouteStructure> routes = affectedVehicleJourney.getRoutes();
+                    // Resolve AffectedStop-ids
+                    if (routes != null) {
+                        for (AffectedRouteStructure route : routes) {
+                            if (route.getStopPoints() != null) {
+                                List<Serializable> stopPointsList = route.getStopPoints().getAffectedStopPointsAndLinkProjectionToNextStopPoints();
+                                for (Serializable serializable : stopPointsList) {
+                                    if (serializable instanceof AffectedStopPointStructure) {
+                                        AffectedStopPointStructure stopPointStructure = (AffectedStopPointStructure) serializable;
+                                        affectedStops.add(stopPointStructure);
+                                    }
                                 }
                             }
                         }
-=======
-                        // TODO: What to do here?
->>>>>>> fa7cb019
-                    }
-                }
-
-                final FramedVehicleJourneyRefStructure framedVehicleJourneyRef = affectedVehicleJourney.getFramedVehicleJourneyRef();
-                if (framedVehicleJourneyRef != null) {
-                    final DataFrameRefStructure dataFrameRef = framedVehicleJourneyRef.getDataFrameRef();
-                    final String datedVehicleJourneyRef = framedVehicleJourneyRef.getDatedVehicleJourneyRef();
-
-                    FeedScopedId tripId = siriFuzzyTripMatcher.getTripId(datedVehicleJourneyRef);
-                    ServiceDate serviceDate = null;
-                    if (dataFrameRef != null && dataFrameRef.getValue() != null) {
-                        try {
-                            serviceDate = ServiceDate.parseString(dataFrameRef.getValue().replace("-", ""));
-                        } catch (ParseException e) {
-                            // Ignore field when not valid
-                        }
-                    }
-                    Date effectiveStartDate;
-                    Date effectiveEndDate;
-                    if (serviceDate != null) {
-                        // Calculate exact from-validity based on actual departure
-                        int tripDepartureTime = siriFuzzyTripMatcher.getTripDepartureTime(tripId);
-                        int tripArrivalTime = siriFuzzyTripMatcher.getTripArrivalTime(tripId);
-
-                        // ServiceJourneyId does NOT match - calculate validity based on serviceDate (calculated from originalAimedDepartureTime)
-                        effectiveStartDate = new Date(serviceDate.getAsDate().getTime() + tripDepartureTime * 1000);
-
-                        // Appending 6 hours to end-validity in case of delays.
-                        effectiveEndDate = new Date(effectiveStartDate.getTime() + (tripArrivalTime - tripDepartureTime + 6 * 3600) * 1000);
-
-                        // Verify that calculated validity does not exceed explicitly set validity
-                        if (effectiveStartDate.before(alert.effectiveStartDate)) {
-                            effectiveStartDate = alert.effectiveStartDate;
-                        }
-                        if (effectiveEndDate.after(alert.effectiveEndDate)) {
-                            effectiveEndDate = alert.effectiveEndDate;
-                        }
-
-                        if (effectiveStartDate.after(effectiveEndDate) || effectiveStartDate.equals(effectiveEndDate)) {
-                            //Ignore this as situation is no longer valid
-                            continue;
-                        }
-                    } else {
-                        effectiveStartDate = alert.effectiveStartDate;
-                        effectiveEndDate = alert.effectiveEndDate;
-                    }
-
-                    if (effectiveEndDate == null) {
-                        effectiveEndDate = new Date(Long.MAX_VALUE);
-                    }
-
-                    if (!affectedStops.isEmpty()) {
-                        for (AffectedStopPointStructure affectedStop : affectedStops) {
-                            FeedScopedId stop = siriFuzzyTripMatcher.getStop(affectedStop.getStopPointRef().getValue());
-                            if (stop == null) {
-                                continue;
-                            }
-                            // Creating unique, deterministic id for the alert
-                            String id = paddedSituationNumber + tripId.getId() + "-" + new ServiceDate(effectiveStartDate).asCompactString() + "-" + stop.getId();
-                            if (expireSituation) {
-                                idsToExpire.add(id);
-                            } else {
-                                //  A tripId for a given date may be reused for other dates not affected by this alert.
-                                List<TimePeriod> timePeriodList = new ArrayList<>();
-                                timePeriodList.add(new TimePeriod(effectiveStartDate.getTime() / 1000, effectiveEndDate.getTime() / 1000));
-
-                                AlertPatch alertPatch = createAlertPatch(id, timePeriodList, affectedStop.getStopConditions());
-                                alertPatch.setTrip(tripId);
-                                alertPatch.setStop(stop);
-
-                                Alert vehicleJourneyAlert = cloneAlertTexts(alert);
-                                vehicleJourneyAlert.effectiveStartDate = effectiveStartDate;
-                                vehicleJourneyAlert.effectiveEndDate = effectiveEndDate;
-
-                                alertPatch.setAlert(vehicleJourneyAlert);
-
-                                patches.add(alertPatch);
-                            }
-                        }
-                    } else {
-                        String id = paddedSituationNumber + tripId.getId();
-                        if (expireSituation) {
-                            idsToExpire.add(id);
-                        } else {
-                            //  A tripId for a given date may be reused for other dates not affected by this alert.
-                            List<TimePeriod> timePeriodList = new ArrayList<>();
-                            timePeriodList.add(new TimePeriod(effectiveStartDate.getTime() / 1000, effectiveEndDate.getTime() / 1000));
-
-                            AlertPatch alertPatch = createAlertPatch(id, timePeriodList, null);
-
-                            alertPatch.setTrip(tripId);
-
-                            Alert vehicleJourneyAlert = cloneAlertTexts(alert);
-                            vehicleJourneyAlert.effectiveStartDate = effectiveStartDate;
-                            vehicleJourneyAlert.effectiveEndDate = effectiveEndDate;
-
-                            alertPatch.setAlert(vehicleJourneyAlert);
-
-                            patches.add(alertPatch);
-                        }
-                    }
-
-                }
-            }
-        }
-        return Pair.of(idsToExpire, patches);
-    }
-
-<<<<<<< HEAD
-    private List<AffectedStopPointStructure> getAffectedStopPoints(AffectedVehicleJourneyStructure affectedVehicleJourney) {
-        List<AffectedStopPointStructure> affectedStops = new ArrayList<>();
-
-        List<AffectedRouteStructure> routes = affectedVehicleJourney.getRoutes();
-        // Resolve AffectedStop-ids
-        if (routes != null) {
-            for (AffectedRouteStructure route : routes) {
-                if (route.getStopPoints() != null) {
-                    List<Serializable> stopPointsList = route.getStopPoints().getAffectedStopPointsAndLinkProjectionToNextStopPoints();
-                    for (Serializable serializable : stopPointsList) {
-                        if (serializable instanceof AffectedStopPointStructure) {
-                            AffectedStopPointStructure stopPointStructure = (AffectedStopPointStructure) serializable;
-                            affectedStops.add(stopPointStructure);
-                        }
-                    }
-                }
-            }
-        }
-        return affectedStops;
-    }
-=======
+                    }
+
+                    List<VehicleJourneyRef> vehicleJourneyReves = affectedVehicleJourney.getVehicleJourneyReves();
+
+
+                    if (!isListNullOrEmpty(vehicleJourneyReves)) {
+                        for (VehicleJourneyRef vehicleJourneyRef : vehicleJourneyReves) {
+
+                            List<FeedScopedId> tripIds = new ArrayList<>();
+
+                            FeedScopedId tripIdFromVehicleJourney = siriFuzzyTripMatcher.getTripId(vehicleJourneyRef.getValue());
+                            Date effectiveStartDate;
+                            Date effectiveEndDate;
+
+                            // Need to know if validity is set explicitly or calculated based on ServiceDate
+                            boolean effectiveValiditySetExplicitly = false;
+
+                            ZonedDateTime originAimedDepartureTime = (affectedVehicleJourney.getOriginAimedDepartureTime() != null ? affectedVehicleJourney.getOriginAimedDepartureTime():ZonedDateTime.now());
+                            ServiceDate serviceDate = new ServiceDate(originAimedDepartureTime.getYear(), originAimedDepartureTime.getMonthValue(), originAimedDepartureTime.getDayOfMonth());
+
+                            if (tripIdFromVehicleJourney != null) {
+
+                                tripIds.add(tripIdFromVehicleJourney);
+
                                 // ServiceJourneyId matches - use provided validity
                                 effectiveStartDate = alert.getEffectiveStartDate();
                                 effectiveEndDate = alert.getEffectiveEndDate();
->>>>>>> fa7cb019
-
-    private Pair<Set<String>, Set<AlertPatch>> createNetworkAlerts(String paddedSituationNumber, boolean expireSituation, ArrayList<TimePeriod> periods, Alert alert, AffectsScopeStructure.Networks networks) {
-        Set<String> idsToExpire = new HashSet<>();
-        Set<AlertPatch> patches = new HashSet<>();
-        if (networks != null && !isListNullOrEmpty(networks.getAffectedNetworks())) {
-
-            for (AffectsScopeStructure.Networks.AffectedNetwork affectedNetwork : networks.getAffectedNetworks()) {
-
-                List<AffectedLineStructure> affectedLines = affectedNetwork.getAffectedLines();
-                if (affectedLines != null && !isListNullOrEmpty(affectedLines)) {
-                    for (AffectedLineStructure line : affectedLines) {
-
-                        LineRef lineRef = line.getLineRef();
-
-                        if (lineRef == null || lineRef.getValue() == null) {
-                            continue;
-                        }
-
-
-                        AffectedLineStructure.Routes routes = line.getRoutes();
-
-                        List<AffectedStopPointStructure> affectedStops = getAffectedStopPointStructures(routes);
-
-<<<<<<< HEAD
-                        Set<Route> affectedRoutes = siriFuzzyTripMatcher.getRoutes(lineRef.getValue());
-=======
+
+                                effectiveValiditySetExplicitly = true;
+
+                            } else {
+                                // TODO - SIRI: Support submode when fuzzy-searching for trips
+                                tripIds = siriFuzzyTripMatcher.getTripIdForTripShortNameServiceDateAndMode(vehicleJourneyRef.getValue(),
+                                        serviceDate, TraverseMode.RAIL/*, TransmodelTransportSubmode.RAIL_REPLACEMENT_BUS*/);
+
+                                // ServiceJourneyId does NOT match - calculate validity based on originAimedDepartureTime
+                                effectiveStartDate = serviceDate.getAsDate();
+                                effectiveEndDate = serviceDate.next().getAsDate();
+
+                            }
+                            for (FeedScopedId tripId : tripIds) {
+
+                                if (!effectiveValiditySetExplicitly) {
+                                    // Effective validity is set based on ServiceDate - need to calculate correct validity based on departuretimes
+
+                                    // Calculate validity based on actual, planned departure/arrival for trip
+                                    int tripDepartureTime = siriFuzzyTripMatcher.getTripDepartureTime(tripId);
+                                    int tripArrivalTime = siriFuzzyTripMatcher.getTripArrivalTime(tripId);
+
+                                    // ServiceJourneyId does NOT match - calculate validity based on serviceDate (calculated from originalAimedDepartureTime)
+                                    effectiveStartDate = new Date(serviceDate.getAsDate().getTime() + tripDepartureTime * 1000);
+
+                                    // Appending 6 hours to end-validity in case of delays.
+                                    effectiveEndDate = new Date(effectiveStartDate.getTime() + (tripArrivalTime - tripDepartureTime + 6 * 3600) * 1000);
+
                                     // Verify that calculated validity does not exceed explicitly set validity
                                     if (effectiveStartDate.before(alert.getEffectiveStartDate())) {
                                         effectiveStartDate = alert.getEffectiveStartDate();
@@ -581,30 +366,11 @@
                                     if (effectiveEndDate.after(alert.getEffectiveEndDate())) {
                                         effectiveEndDate = alert.getEffectiveEndDate();
                                     }
->>>>>>> fa7cb019
-
-                        for (Route route : affectedRoutes) {
-                            if (!affectedStops.isEmpty()) {
-                                for (AffectedStopPointStructure affectedStop : affectedStops) {
-                                    FeedScopedId stop = siriFuzzyTripMatcher.getStop(affectedStop.getStopPointRef().getValue());
-                                    if (stop == null) {
+
+                                    if (effectiveStartDate.after(effectiveEndDate) | effectiveStartDate.equals(effectiveEndDate)) {
+                                        //Ignore this as situation is no longer valid
                                         continue;
                                     }
-<<<<<<< HEAD
-                                    String id = paddedSituationNumber + route.getId() + "-" + stop.getId();
-                                    if (expireSituation) {
-                                        idsToExpire.add(id);
-                                    } else {
-                                        AlertPatch alertPatch = createAlertPatch(id, periods, affectedStop.getStopConditions());
-                                        alertPatch.setRoute(route.getId());
-                                        alertPatch.setStop(stop);
-
-                                        Alert vehicleJourneyAlert = cloneAlertTexts(alert);
-
-                                        alertPatch.setAlert(vehicleJourneyAlert);
-
-                                        patches.add(alertPatch);
-=======
                                 }
                                 if (effectiveEndDate == null) {
                                     effectiveEndDate = new Date(Long.MAX_VALUE);
@@ -626,7 +392,6 @@
                                         timePeriodList.add(new TimePeriod(effectiveStartDate.getTime()/1000, effectiveEndDate.getTime()/1000));
                                         // TODO: Make it possible to add time periods for trip selectors
                                         // alert.setTimePeriods(timePeriodList);
->>>>>>> fa7cb019
                                     }
                                 } else {
                                     alert.addEntity(new EntitySelector.Trip(tripId));
@@ -637,123 +402,20 @@
                                     // TODO: Make it possible to add time periods for trip selectors
                                     // alert.setTimePeriods(timePeriodList);
                                 }
-                            } else {
-                                String id = paddedSituationNumber + route.getId();
-                                if (expireSituation) {
-                                    idsToExpire.add(id);
-                                } else {
-                                    AlertPatch alertPatch = createAlertPatch(id, periods, null);
-                                    alertPatch.setRoute(route.getId());
-                                    patches.add(alertPatch);
-                                }
-                            }
-                        }
-                    }
-                } else {
-                    NetworkRefStructure networkRef = affectedNetwork.getNetworkRef();
-                    if (networkRef == null || networkRef.getValue() == null) {
-                        continue;
-                    }
-                    String networkId = networkRef.getValue();
-
-<<<<<<< HEAD
-                    String id = paddedSituationNumber + networkId;
-                    if (expireSituation) {
-                        idsToExpire.add(id);
-                    } else {
-                        AlertPatch alertPatch = createAlertPatch(id, periods, null);
-                        // TODO: Add alert for entire network/Operator
-                        patches.add(alertPatch);
-=======
+                            }
+                        }
+                    }
+                    if (lineRef != null) {
+
                         Set<Route> affectedRoutes = siriFuzzyTripMatcher.getRoutes(lineRef);
                         for (Route route : affectedRoutes) {
                             alert.addEntity(new EntitySelector.Route(route.getId()));
                         }
->>>>>>> fa7cb019
-                    }
-                }
-            }
-        }
-        return Pair.of(idsToExpire, patches);
-    }
-
-<<<<<<< HEAD
-    private Pair<Set<String>, Set<AlertPatch>> createStopAlerts(String paddedSituationNumber, boolean expireSituation, ArrayList<TimePeriod> periods, Set<Route> stopRoutes, AffectsScopeStructure.StopPoints stopPoints, AffectsScopeStructure.StopPlaces stopPlaces) {
-
-        Set<String> idsToExpire = new HashSet<>();
-        Set<AlertPatch> patches = new HashSet<>();
-
-        HashMap<String, FeedScopedId> situationStopIdMap = new HashMap<>();
-        HashMap<String, List<RoutePointTypeEnumeration>> situationStopConditionsMap = new HashMap<>();
-
-        if (stopPlaces != null && !isListNullOrEmpty(stopPlaces.getAffectedStopPlaces())) {
-
-            for (AffectedStopPlaceStructure stopPoint : stopPlaces.getAffectedStopPlaces()) {
-                StopPlaceRef stopPlace = stopPoint.getStopPlaceRef();
-                if (stopPlace == null || stopPlace.getValue() == null) {
-                    continue;
-                }
-
-                FeedScopedId stopId = siriFuzzyTripMatcher.getStop(stopPlace.getValue());
-
-                String id = paddedSituationNumber + stopPlace.getValue();
-                situationStopIdMap.put(id, stopId);
-            }
-        } else if (stopPoints != null && !isListNullOrEmpty(stopPoints.getAffectedStopPoints())) {
-
-            for (AffectedStopPointStructure stopPoint : stopPoints.getAffectedStopPoints()) {
-                StopPointRef stopPointRef = stopPoint.getStopPointRef();
-                if (stopPointRef == null || stopPointRef.getValue() == null) {
-                    continue;
-                }
-
-                FeedScopedId stopId = siriFuzzyTripMatcher.getStop(stopPointRef.getValue());
-
-                String id = paddedSituationNumber + stopPointRef.getValue();
-                situationStopIdMap.put(id, stopId);
-
-                situationStopConditionsMap.put(id, stopPoint.getStopConditions());
-            }
-        }
-
-
-        if (!situationStopIdMap.isEmpty()) {
-            for (Map.Entry<String, FeedScopedId> FeedScopedIdEntry : situationStopIdMap.entrySet()) {
-
-                String id = FeedScopedIdEntry.getKey();
-                FeedScopedId stopId = FeedScopedIdEntry.getValue();
-
-                List<RoutePointTypeEnumeration> stopConditions = null;
-                if (situationStopConditionsMap.containsKey(id)) {
-                    stopConditions = situationStopConditionsMap.get(id);
-                }
-
-                if (expireSituation) {
-                    idsToExpire.add(id);
-                } else {
-                    if (stopId != null) {
-
-                        if (stopRoutes.isEmpty()) {
-                            AlertPatch stopOnlyAlertPatch = createAlertPatch(id, periods, stopConditions);
-                            stopOnlyAlertPatch.setStop(stopId);
-                            patches.add(stopOnlyAlertPatch);
-                        } else {
-                            //Adding combination of stop & route
-                            for (Route route : stopRoutes) {
-                                id = paddedSituationNumber + stopId.getId() + "-" + route.getId().getId();
-
-                                AlertPatch alertPatch = createAlertPatch(id, periods, stopConditions);
-                                alertPatch.setStop(stopId);
-                                alertPatch.setRoute(route.getId());
-                                patches.add(alertPatch);
-                            }
-                        }
-                    }
-                }
-            }
-        }
-        return Pair.of(idsToExpire, patches);
-=======
+                    }
+                }
+            }
+        }
+
         if (alert.getStopConditions().isEmpty()) {
             updateStopConditions(alert, null);
         }
@@ -773,54 +435,9 @@
         }
 
         return alert;
->>>>>>> fa7cb019
-    }
-
-    private Pair<Set<String>, Set<AlertPatch>> createOperatorAlerts(String paddedSituationNumber, boolean expireSituation, ArrayList<TimePeriod> periods, AffectsScopeStructure.Operators operators) {
-        Set<AlertPatch> operatorPatches = new HashSet<>();
-        Set<String> operatorIdsToExpire = new HashSet<>();
-        if (operators != null && !isListNullOrEmpty(operators.getAffectedOperators())) {
-            for (AffectedOperatorStructure affectedOperator : operators.getAffectedOperators()) {
-
-                OperatorRefStructure operatorRef = affectedOperator.getOperatorRef();
-                if (operatorRef == null || operatorRef.getValue() == null) {
-                    continue;
-                }
-
-                // SIRI Operators are mapped to OTP Agency, this i probably wrong - but
-                // I leave this for now.
-                String agencyId = operatorRef.getValue();
-
-                String id = paddedSituationNumber + agencyId;
-                if (expireSituation) {
-                    operatorIdsToExpire.add(id);
-                } else {
-                    AlertPatch alertPatch = createAlertPatch(id, periods, null);
-                    alertPatch.setFeedId(agencyId);
-                    operatorPatches.add(alertPatch);
-                }
-            }
-        }
-        return  Pair.of(operatorIdsToExpire, operatorPatches);
-    }
-
-    private List<AffectedStopPointStructure> getAffectedStopPointStructures(AffectedLineStructure.Routes routes) {
-        List<AffectedStopPointStructure> affectedStopsList = new ArrayList<>();
-        if (routes != null) {
-            for (AffectedRouteStructure route : routes.getAffectedRoutes()) {
-                if (route.getStopPoints() != null) {
-                    List<Serializable> stopPointsList = route.getStopPoints().getAffectedStopPointsAndLinkProjectionToNextStopPoints();
-                    for (Serializable serializable : stopPointsList) {
-                        if (serializable instanceof AffectedStopPointStructure) {
-                            AffectedStopPointStructure stopPointStructure = (AffectedStopPointStructure) serializable;
-                            affectedStopsList.add(stopPointStructure);
-                        }
-                    }
-                }
-            }
-        }
-        return affectedStopsList;
-    }
+    }
+
+
     /*
      * Creates alert from PtSituation with all textual content
      */
@@ -835,48 +452,6 @@
         alert.setAlertUrlList(getInfoLinks(situation.getInfoLinks()));
 
         return alert;
-    }
-
-    private AlertPatch createAlertPatch(String id, List<TimePeriod> periods, List<RoutePointTypeEnumeration> stopConditions) {
-        AlertPatch alertPatch = new AlertPatch();
-        alertPatch.setTimePeriods(periods);
-        alertPatch.setId(id);
-        alertPatch.getStopConditions().addAll(resolveStopConditions(stopConditions));
-        return alertPatch;
-    }
-
-    private Set<StopCondition> resolveStopConditions(List<RoutePointTypeEnumeration> stopConditions) {
-        Set<StopCondition> alertStopConditions = new HashSet<>();
-        if (stopConditions != null) {
-            for (RoutePointTypeEnumeration stopCondition : stopConditions) {
-                switch (stopCondition) {
-                    case EXCEPTIONAL_STOP:
-                        alertStopConditions.add(StopCondition.EXCEPTIONAL_STOP);
-                        break;
-                    case DESTINATION:
-                        alertStopConditions.add(StopCondition.DESTINATION);
-                        break;
-                    case NOT_STOPPING:
-                        alertStopConditions.add(StopCondition.NOT_STOPPING);
-                        break;
-                    case REQUEST_STOP:
-                        alertStopConditions.add(StopCondition.REQUEST_STOP);
-                        break;
-                    case START_POINT:
-                        alertStopConditions.add(StopCondition.START_POINT);
-                        break;
-                    default:
-                        // Ignore
-                }
-            }
-        }
-        if (alertStopConditions.isEmpty()) {
-            //No StopConditions are set - set default
-            alertStopConditions.add(StopCondition.START_POINT);
-            alertStopConditions.add(StopCondition.DESTINATION);
-
-        }
-        return alertStopConditions;
     }
 
     /*
