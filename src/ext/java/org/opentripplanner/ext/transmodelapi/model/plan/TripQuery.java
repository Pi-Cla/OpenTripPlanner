--- conflicted
+++ resolved
@@ -21,150 +21,6 @@
     GraphQLOutputType tripType,
     GqlUtil gqlUtil
   ) {
-<<<<<<< HEAD
-    return GraphQLFieldDefinition.newFieldDefinition()
-        .name("trip")
-        .description(
-            "Input type for executing a travel search for a trip between two locations. Returns "
-            + "trip patterns describing suggested alternatives for the trip."
-        )
-        .type(new GraphQLNonNull(tripType))
-        .withDirective(gqlUtil.timingData)
-        .argument(GraphQLArgument.newArgument()
-            .name("dateTime")
-            .description(
-                "Date and time for the earliest time the user is willing to start the journey "
-                + "(if arriveBy=false/not set) or the latest acceptable time of arriving "
-                + "(arriveBy=true). Defaults to now"
-            )
-            .type(gqlUtil.dateTimeScalar)
-            .build()
-        )
-        .argument(GraphQLArgument.newArgument()
-            .name("searchWindow")
-            .description(
-                    "The length of the search-window in minutes. This parameter is optional."
-                    + "\n\n"
-                    + "The search-window is defined as the duration between the earliest-departure-time(EDT) and "
-                    + "the latest-departure-time(LDT). OTP will search for all itineraries in this departure "
-                    + "window. If `arriveBy=true` the `dateTime` parameter is the latest-arrival-time, so OTP "
-                    + "will dynamically calculate the EDT. Using a short search-window is faster than using a "
-                    + "longer one, but the search duration is not linear. Using a \"too\" short search-window will "
-                    + "waste resources server side, while using a search-window that is too long will be slow."
-                    + "\n\n"
-                    + "OTP will dynamically calculate a reasonable value for the search-window, if not provided. The "
-                    + "calculation comes with a significant overhead (10-20% extra). Whether you should use the "
-                    + "dynamic calculated value or pass in a value depends on your use-case. For a travel planner "
-                    + "in a small geographical area, with a dense network of public transportation, a fixed value "
-                    + "between 40 minutes and 2 hours makes sense. To find the appropriate search-window, adjust it "
-                    + "so that the number of itineraries on average is around the wanted `numItineraries`. Make "
-                    + "sure you set the `numItineraries` to a high number while testing. For a country wide area like "
-                    + "Norway, using the dynamic search-window is the best."
-                    + "\n\n"
-                    + "When paginating, the search-window is calculated using the `numItineraries` in the original "
-                    + "search together with statistics from the search for the last page. This behaviour is "
-                    + "configured server side, and can not be overridden from the client."
-                    + "\n\n"
-                    + "The search-window used is returned to the response metadata as `searchWindowUsed` for "
-                    + "debugging purposes."
-            )
-            .type(Scalars.GraphQLInt)
-            .build()
-        )
-        .argument(GraphQLArgument.newArgument()
-            .name("pageCursor")
-            .description(
-                "Use the cursor to go to the next \"page\" of itineraries. Copy the cursor from "
-                + "the last response and keep the original request as is. This will enable you to "
-                + "search for itineraries in the next or previous time-window."
-            )
-            .type(Scalars.GraphQLString)
-            .build()
-        )
-        .argument(GraphQLArgument.newArgument()
-            .name("timetableView")
-            .description(
-                "Search for the best trip options within a time window. If `true` two "
-                + "TripPatterns are considered optimal if one is better on arrival time"
-                + "(earliest wins) and the other is better on departure time(latest wins)."
-                + "In combination with `arriveBy` this parameter cover the following 3 use "
-                + "cases:\n\n"
-                + "\n"
-                + "  - Traveler want to find the best alternative within a time window. Set "
-                + "    `timetableView=true` and `arriveBy=false`. This is the default, and if "
-                + "    the intention of the traveler is unknown it gives the best result, "
-                + "    because it includes the two next use-cases. This option also work well "
-                + "    with paging. Setting the `arriveBy=true`, covers the same use-case, but "
-                + "    the input time is interpreted as latest-arrival-time, and not "
-                + "    earliest-departure-time.\n"
-                + "\n"
-                + "  - Traveler want to find the best alternative with departure after a "
-                + "    specific time. For example: I am at the station now and want to get "
-                + "    home as quickly as possible. Set `timetableView=false` and "
-                + "    `arriveBy=false`. Do not support paging.\n"
-                + "\n"
-                + "  - Traveler want to find the best alternative with arrival before a"
-                + "    specific time. For example going to a meeting. Set `timetableView=false` "
-                + "    and `arriveBy=true`. Do not support paging.\n"
-                + "\n"
-                + "Default: `true`"
-            )
-            .type(Scalars.GraphQLBoolean)
-            .build()
-        )
-        .argument(GraphQLArgument.newArgument()
-            .name("from")
-            .description("The start location")
-            .type(new GraphQLNonNull(LocationInputType.INPUT_TYPE))
-            .build()
-        )
-        .argument(GraphQLArgument.newArgument()
-            .name("to")
-            .description("The end location")
-            .type(new GraphQLNonNull(LocationInputType.INPUT_TYPE))
-            .build()
-        )
-        .argument(GraphQLArgument.newArgument()
-            .name("arriveBy")
-            .description(
-                "Whether the trip should depart at dateTime (false, the default), or arrive at "
-                + "dateTime. See `timetableView` for use-cases where this parameter is relevant."
-            )
-            .type(Scalars.GraphQLBoolean)
-            .defaultValue(routing.request.arriveBy)
-            .build()
-        )
-        .argument(GraphQLArgument.newArgument()
-            .name("wheelchairAccessible")
-            .description(
-                "Whether the trip must be wheelchair accessible. Supported for the street part to "
-                + "the search, not implemented for the transit jet."
-            )
-            .type(Scalars.GraphQLBoolean)
-            .defaultValue(routing.request.accessibilityRequest)
-            .build()
-        )
-        .argument(GraphQLArgument.newArgument()
-            .name("ignoreRealtimeUpdates")
-            .description("When true, realtime updates are ignored during this search.")
-            .type(Scalars.GraphQLBoolean)
-            .defaultValue(routing.request.ignoreRealtimeUpdates)
-            .build()
-        )
-        .argument(GraphQLArgument.newArgument()
-            .name("includePlannedCancellations")
-            .description("When true, service journeys cancelled in scheduled route data will be included during this search.")
-            .type(Scalars.GraphQLBoolean)
-            .defaultValue(routing.request.includePlannedCancellations)
-            .build()
-        )
-        .argument(GraphQLArgument.newArgument()
-            .name("locale")
-            .description(
-                "The preferable language to use for text targeted the end user. Note! The data "
-                    + "quality is limited, only stop and quay names are translates, and not in all "
-                    + "places of the API."
-=======
     return GraphQLFieldDefinition
       .newFieldDefinition()
       .name("trip")
@@ -301,7 +157,7 @@
             "the search, not implemented for the transit jet."
           )
           .type(Scalars.GraphQLBoolean)
-          .defaultValue(routing.request.wheelchairAccessible)
+          .defaultValue(routing.request.accessibilityRequest)
           .build()
       )
       .argument(
@@ -424,7 +280,6 @@
             enumValAsString(
               EnumTypes.BICYCLE_OPTIMISATION_METHOD,
               routing.request.bicycleOptimizeType
->>>>>>> 27c89a65
             )
           )
           .type(EnumTypes.BICYCLE_OPTIMISATION_METHOD)
