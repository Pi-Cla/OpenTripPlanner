--- conflicted
+++ resolved
@@ -81,88 +81,6 @@
       lon = (Double) coordinates.get("longitude");
     }
 
-<<<<<<< HEAD
-    private RoutingRequest createRequest(DataFetchingEnvironment environment) {
-        TransmodelRequestContext context = environment.getContext();
-        Router router = context.getRouter();
-        RoutingRequest request = router.copyDefaultRoutingRequest();
-
-        DataFetcherDecorator callWith = new DataFetcherDecorator(environment);
-
-        callWith.argument("locale", (String v) -> request.locale = Locale.forLanguageTag(v));
-
-        callWith.argument("from", (Map<String, Object> v) -> request.from = toGenericLocation(v));
-        callWith.argument("to", (Map<String, Object> v) -> request.to = toGenericLocation(v));
-
-        callWith.argument("dateTime", millisSinceEpoch -> request.setDateTime(Instant.ofEpochMilli((long)millisSinceEpoch)), Date::new);
-        callWith.argument("searchWindow", (Integer m) -> request.searchWindow = Duration.ofMinutes(m));
-        callWith.argument("pageCursor", request::setPageCursor);
-        callWith.argument("timetableView", (Boolean v) -> request.timetableView = v);
-        callWith.argument("wheelchairAccessible", request::setAccessibility);
-        callWith.argument("numTripPatterns", request::setNumItineraries);
-        callWith.argument("transitGeneralizedCostLimit", (DoubleFunction<Double> it) -> request.itineraryFilters.transitGeneralizedCostLimit = it);
-//        callWith.argument("maxTransferWalkDistance", request::setMaxTransferWalkDistance);
-//        callWith.argument("preTransitReluctance", (Double v) ->  request.setPreTransitReluctance(v));
-//        callWith.argument("maxPreTransitWalkDistance", (Double v) ->  request.setMaxPreTransitWalkDistance(v));
-        callWith.argument("walkBoardCost", request::setWalkBoardCost);
-        callWith.argument("walkReluctance", request::setNonTransitReluctance);
-        callWith.argument("waitReluctance", request::setWaitReluctance);
-        callWith.argument("walkBoardCost", request::setWalkBoardCost);
-//        callWith.argument("walkOnStreetReluctance", request::setWalkOnStreetReluctance);
-        callWith.argument("waitReluctance", request::setWaitReluctance);
-        callWith.argument("waitAtBeginningFactor", request::setWaitAtBeginningFactor);
-        callWith.argument("walkSpeed", (Double v) -> request.walkSpeed = v);
-        callWith.argument("bikeSpeed", (Double v) -> request.bikeSpeed = v);
-        callWith.argument("bikeSwitchTime", (Integer v) -> request.bikeSwitchTime = v);
-        callWith.argument("bikeSwitchCost", (Integer v) -> request.bikeSwitchCost = v);
-//        callWith.argument("transitDistanceReluctance", (Double v) -> request.transitDistanceReluctance = v);
-
-        BicycleOptimizeType bicycleOptimizeType = environment.getArgument("bicycleOptimisationMethod");
-
-        if (bicycleOptimizeType == BicycleOptimizeType.TRIANGLE) {
-
-            // Arguments: [ safety, slope, time ]
-            final double[] args = new double[3];
-
-            callWith.argument("triangleFactors.safety", (Double v) -> args[0] = v);
-            callWith.argument("triangleFactors.slope", (Double v) -> args[1] = v);
-            callWith.argument("triangleFactors.time", (Double v) -> args[2] = v);
-
-            request.setTriangleNormalized(args[0], args[1], args[2]);
-        }
-
-        if (bicycleOptimizeType != null) {
-            request.bicycleOptimizeType = bicycleOptimizeType;
-        }
-
-        callWith.argument("arriveBy", request::setArriveBy);
-        request.showIntermediateStops = true;
-        callWith.argument("vias", (List<Map<String, Object>> v) -> request.intermediatePlaces = v.stream().map(this::toGenericLocation).collect(Collectors.toList()));
-
-        callWith.argument("preferred.authorities", (Collection<String> authorities) -> request.setPreferredAgencies(mapIDsToDomain(authorities)));
-        callWith.argument("unpreferred.authorities", (Collection<String> authorities) -> request.setUnpreferredAgencies(mapIDsToDomain(authorities)));
-        callWith.argument("whiteListed.authorities", (Collection<String> authorities) -> request.setWhiteListedAgencies(mapIDsToDomain(authorities)));
-        callWith.argument("banned.authorities", (Collection<String> authorities) -> request.setBannedAgencies(mapIDsToDomain(authorities)));
-
-        callWith.argument("preferred.otherThanPreferredLinesPenalty", request::setOtherThanPreferredRoutesPenalty);
-        callWith.argument("preferred.lines", (List<String> lines) -> request.setPreferredRoutes(mapIDsToDomain(lines)));
-        callWith.argument("unpreferred.lines", (List<String> lines) -> request.setUnpreferredRoutes(mapIDsToDomain(lines)));
-        callWith.argument("whiteListed.lines", (List<String> lines) -> request.setWhiteListedRoutes(mapIDsToDomain(lines)));
-        callWith.argument("banned.lines", (List<String> lines) -> request.setBannedRoutes(mapIDsToDomain(lines)));
-
-        callWith.argument("banned.serviceJourneys", (Collection<String> serviceJourneys) -> request.setBannedTrips(mapIDsToDomain(serviceJourneys)));
-
-//        callWith.argument("banned.quays", quays -> request.setBannedStops(mappingUtil.prepareListOfFeedScopedId((List<String>) quays)));
-//        callWith.argument("banned.quaysHard", quaysHard -> request.setBannedStopsHard(mappingUtil.prepareListOfFeedScopedId((List<String>) quaysHard)));
-
-
-        //callWith.argument("heuristicStepsPerMainStep", (Integer v) -> request.heuristicStepsPerMainStep = v);
-        // callWith.argument("compactLegsByReversedSearch", (Boolean v) -> { /* not used any more */ });
-        //callWith.argument("banFirstServiceJourneysFromReuseNo", (Integer v) -> request.banFirstTripsFromReuseNo = v);
-        callWith.argument("debugItineraryFilter", (Boolean v) -> request.itineraryFilters.debug = v);
-
-        callWith.argument("transferPenalty", (Integer v) -> request.transferCost = v);
-=======
     String placeRef = (String) m.get("place");
     FeedScopedId stopId = placeRef == null ? null : TransitIdMapper.mapIDToDomain(placeRef);
     String name = (String) m.get("name");
@@ -191,7 +109,7 @@
     callWith.argument("searchWindow", (Integer m) -> request.searchWindow = Duration.ofMinutes(m));
     callWith.argument("pageCursor", request::setPageCursor);
     callWith.argument("timetableView", (Boolean v) -> request.timetableView = v);
-    callWith.argument("wheelchairAccessible", request::setWheelchairAccessible);
+    callWith.argument("wheelchairAccessible", request::setAccessibility);
     callWith.argument("numTripPatterns", request::setNumItineraries);
     callWith.argument(
       "transitGeneralizedCostLimit",
@@ -225,7 +143,6 @@
 
       request.setTriangleNormalized(args[0], args[1], args[2]);
     }
->>>>>>> 27c89a65
 
     if (bicycleOptimizeType != null) {
       request.bicycleOptimizeType = bicycleOptimizeType;
