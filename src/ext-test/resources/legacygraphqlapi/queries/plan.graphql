{
    plan(
        fromPlace: "from",
        toPlace: "to",
        date: "2023-02-15",
        time: "11:37",
        parking: {
            unpreferredCost: 555,
            preferred: [{ not: [{tags: ["a", "b", "c"]}] }],
            filters: [{ select: [{tags:["e"]}] }]
        },
        transportModes: [
            {
                mode: CAR,
                qualifier: HAIL
            }
        ]) {
        itineraries {
            startTime
            endTime
            generalizedCost
            legs {
                mode
                from {
                    name
                    lat
                    lon
                    departureTime
                    arrivalTime
                }
                to {
                    name
                    lat
                    lon
                    departureTime
                    arrivalTime
                }
                startTime
                endTime
                mode
                generalizedCost
                alerts {
                    id
                    alertHeaderText
                    alertDescriptionText
                    alertEffect
                    alertCause
                    alertSeverityLevel
                    alertUrl
                    effectiveStartDate
                    effectiveEndDate
                    entities {
                        ... on Stop {
                            name
                            gtfsId
                            lat
                            lon
                        }
                    }
                }
<<<<<<< HEAD
                fareProducts {
                    instanceId
                    product {
                        id
                        name
                        price {
                            currency
                            cents
                        }
                        riderCategory {
                            id
                            name
                        }
                        medium {
                            id
                            name
                        }
                    }
                }
            }
            fares {
                type
                cents
                currency
                components {
                    currency
                    cents
                    fareId
                    routes {
                       gtfsId
                    }
=======
                rideHailingEstimate {
                    provider {
                        id
                    }
                    productName
                    minPrice {
                        currency {
                            code
                            digits
                        }
                        amount
                    }
                    maxPrice {
                        currency {
                            code
                            digits
                        }
                        amount
                    }
                    arrival
>>>>>>> b5343467
                }
            }
        }
    }
}<|MERGE_RESOLUTION|>--- conflicted
+++ resolved
@@ -58,7 +58,27 @@
                         }
                     }
                 }
-<<<<<<< HEAD
+                rideHailingEstimate {
+                    provider {
+                        id
+                    }
+                    productName
+                    minPrice {
+                        currency {
+                            code
+                            digits
+                        }
+                        amount
+                    }
+                    maxPrice {
+                        currency {
+                            code
+                            digits
+                        }
+                        amount
+                    }
+                    arrival
+                }
                 fareProducts {
                     instanceId
                     product {
@@ -90,28 +110,6 @@
                     routes {
                        gtfsId
                     }
-=======
-                rideHailingEstimate {
-                    provider {
-                        id
-                    }
-                    productName
-                    minPrice {
-                        currency {
-                            code
-                            digits
-                        }
-                        amount
-                    }
-                    maxPrice {
-                        currency {
-                            code
-                            digits
-                        }
-                        amount
-                    }
-                    arrival
->>>>>>> b5343467
                 }
             }
         }
