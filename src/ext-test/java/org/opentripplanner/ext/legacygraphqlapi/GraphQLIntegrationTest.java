--- conflicted
+++ resolved
@@ -127,9 +127,8 @@
       .rail(439, T11_30, T11_50, D)
       .carHail(D10m, E)
       .build();
-<<<<<<< HEAD
     var busLeg = i1.getTransitLeg(1);
-    var railLeg = i1.getTransitLeg(2);
+    ScheduledTransitLeg railLeg = (ScheduledTransitLeg) i1.getTransitLeg(2);
 
     var fares = new ItineraryFares();
     fares.addFare(FareType.regular, Money.euros(310));
@@ -148,13 +147,11 @@
 
     i1.setFare(fares);
     FaresToItineraryMapper.addFaresToLegs(fares, i1);
-=======
+
 
     i1.setAccessibilityScore(0.5f);
 
-    ScheduledTransitLeg railLeg = (ScheduledTransitLeg) i1.getTransitLeg(2);
     railLeg.withAccessibilityScore(.3f);
->>>>>>> 8430878b
 
     var alert = TransitAlert
       .of(id("an-alert"))
