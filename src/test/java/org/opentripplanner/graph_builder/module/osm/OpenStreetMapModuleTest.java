--- conflicted
+++ resolved
@@ -55,12 +55,7 @@
       List.of(provider),
       Set.of(),
       gg,
-<<<<<<< HEAD
-      noopIssueStore(),
-=======
       DataImportIssueStore.NOOP,
-      new DefaultMapper(),
->>>>>>> 092fda8d
       true
     );
 
@@ -127,12 +122,7 @@
       List.of(provider),
       Set.of(),
       gg,
-<<<<<<< HEAD
-      noopIssueStore(),
-=======
       DataImportIssueStore.NOOP,
-      new DefaultMapper(),
->>>>>>> 092fda8d
       true
     );
 
@@ -308,12 +298,7 @@
       providers,
       Set.of(),
       graph,
-<<<<<<< HEAD
-      DataImportIssueStore.noopIssueStore(),
-=======
       DataImportIssueStore.NOOP,
-      new DefaultMapper(),
->>>>>>> 092fda8d
       false
     );
     module.staticParkAndRide = true;
@@ -351,12 +336,7 @@
       List.of(provider),
       Set.of(),
       graph,
-<<<<<<< HEAD
-      noopIssueStore(),
-=======
       DataImportIssueStore.NOOP,
-      new DefaultMapper(),
->>>>>>> 092fda8d
       !skipVisibility
     );
 
