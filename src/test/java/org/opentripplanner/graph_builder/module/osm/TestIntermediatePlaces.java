package org.opentripplanner.graph_builder.module.osm;

import static org.junit.Assert.assertEquals;
import static org.junit.Assert.assertFalse;
import static org.junit.Assert.assertNotNull;
import static org.junit.Assert.assertTrue;

import java.util.Calendar;
import java.util.List;
import java.util.TimeZone;
import org.junit.BeforeClass;
import org.junit.Ignore;
import org.junit.Test;
import org.opentripplanner.graph_builder.module.FakeGraph;
import org.opentripplanner.model.GenericLocation;
import org.opentripplanner.model.plan.Itinerary;
import org.opentripplanner.model.plan.Leg;
import org.opentripplanner.model.plan.Place;
import org.opentripplanner.model.plan.TripPlan;
import org.opentripplanner.routing.algorithm.mapping.GraphPathToItineraryMapper;
import org.opentripplanner.routing.algorithm.mapping.TripPlanMapper;
import org.opentripplanner.routing.api.request.RoutingRequest;
import org.opentripplanner.routing.core.TraverseMode;
import org.opentripplanner.routing.core.TraverseModeSet;
import org.opentripplanner.routing.graph.Graph;
import org.opentripplanner.routing.impl.GraphPathFinder;
import org.opentripplanner.routing.spt.GraphPath;
import org.opentripplanner.standalone.config.RouterConfig;
import org.opentripplanner.standalone.server.Router;

/**
 * Tests for planning with intermediate places
 * TODO OTP2 - Test is too close to the implementation and will need to be reimplemented.
 */
@Ignore
public class TestIntermediatePlaces {

    /**
     * The spatial deviation that we allow in degrees
     */
    public static final double DELTA = 0.005;

    private static TimeZone timeZone;

    private static GraphPathFinder graphPathFinder;

    @BeforeClass public static void setUp() {
        try {
            Graph graph = FakeGraph.buildGraphNoTransit();
            FakeGraph.addPerpendicularRoutes(graph);
            FakeGraph.link(graph);
            graph.index();
            Router router = new Router(graph, RouterConfig.DEFAULT);
            router.startup();
            TestIntermediatePlaces.graphPathFinder = new GraphPathFinder(router);
            timeZone = graph.getTimeZone();
        } catch (Exception e) {
            e.printStackTrace();
            assert false : "Could not add transit data: " + e.toString();
        }
    }

    @Test public void testWithoutIntermediatePlaces() {
        GenericLocation fromLocation = new GenericLocation(39.93080, -82.98522);
        GenericLocation toLocation = new GenericLocation(39.96383, -82.96291);
        GenericLocation[] intermediateLocations = {};

        handleRequest(fromLocation, toLocation, intermediateLocations,  new TraverseModeSet(TraverseMode.WALK), false);
        handleRequest(fromLocation, toLocation, intermediateLocations,  new TraverseModeSet(TraverseMode.WALK), true);
    }

    @Test @Ignore public void testOneIntermediatePlace() {
        GenericLocation fromLocation = new GenericLocation(39.93080, -82.98522);
        GenericLocation toLocation = new GenericLocation(39.96383, -82.96291);
        GenericLocation[] intermediateLocations = { new GenericLocation(39.92099, -82.95570) };

        handleRequest(fromLocation, toLocation, intermediateLocations,  new TraverseModeSet(TraverseMode.WALK), false);
        handleRequest(fromLocation, toLocation, intermediateLocations,  new TraverseModeSet(TraverseMode.WALK), true);
    }

    @Test @Ignore public void testTwoIntermediatePlaces() {
        GenericLocation fromLocation = new GenericLocation(39.93080, -82.98522);
        GenericLocation toLocation = new GenericLocation(39.96383, -82.96291);
        GenericLocation[] intermediateLocations = new GenericLocation[2];
        intermediateLocations[0] = new GenericLocation(39.92099, -82.95570);
        intermediateLocations[1] = new GenericLocation(39.96146, -82.99552);

        handleRequest(fromLocation, toLocation, intermediateLocations, new TraverseModeSet(TraverseMode.CAR), false);
        handleRequest(fromLocation, toLocation, intermediateLocations, new TraverseModeSet(TraverseMode.CAR), true);
    }

    @Test public void testTransitWithoutIntermediatePlaces() {
        GenericLocation fromLocation = new GenericLocation(39.9308, -83.0118);
        GenericLocation toLocation = new GenericLocation(39.9998, -83.0198);
        GenericLocation[] intermediateLocations = {};

        handleRequest(fromLocation, toLocation, intermediateLocations,  new TraverseModeSet(TraverseMode.TRANSIT, TraverseMode.WALK), false);
        handleRequest(fromLocation, toLocation, intermediateLocations,  new TraverseModeSet(TraverseMode.TRANSIT, TraverseMode.WALK), true);
    }

    @Test public void testThreeBusStopPlaces() {
        GenericLocation fromLocation = new GenericLocation(39.9058, -83.1341);
        GenericLocation toLocation = new GenericLocation(39.9058, -82.8841);
        GenericLocation[] intermediateLocations = { new GenericLocation(39.9058, -82.9841) };

        handleRequest(fromLocation, toLocation, intermediateLocations,  new TraverseModeSet(TraverseMode.TRANSIT), false);
        handleRequest(fromLocation, toLocation, intermediateLocations,  new TraverseModeSet(TraverseMode.TRANSIT), true);
    }

    @Test public void testTransitOneIntermediatePlace() {
        GenericLocation fromLocation = new GenericLocation(39.9108, -83.0118);
        GenericLocation toLocation = new GenericLocation(39.9698, -83.0198);
        GenericLocation[] intermediateLocations = { new GenericLocation(39.9948, -83.0148) };

        handleRequest(fromLocation, toLocation, intermediateLocations,  new TraverseModeSet(TraverseMode.TRANSIT, TraverseMode.WALK), false);
        handleRequest(fromLocation, toLocation, intermediateLocations,  new TraverseModeSet(TraverseMode.TRANSIT, TraverseMode.WALK), true);
    }

    @Test public void testTransitTwoIntermediatePlaces() {
        GenericLocation fromLocation = new GenericLocation(39.9908, -83.0118);
        GenericLocation toLocation = new GenericLocation(39.9998, -83.0198);
        GenericLocation[] intermediateLocations = new GenericLocation[2];
        intermediateLocations[0] = new GenericLocation(40.0000, -82.900);
        intermediateLocations[1] = new GenericLocation(39.9100, -83.100);

        handleRequest(fromLocation, toLocation, intermediateLocations,  new TraverseModeSet(TraverseMode.TRANSIT, TraverseMode.WALK), false);
        handleRequest(fromLocation, toLocation, intermediateLocations, new TraverseModeSet(TraverseMode.TRANSIT, TraverseMode.WALK), true);
    }

    private void handleRequest(GenericLocation from, GenericLocation to, GenericLocation[] via,
        TraverseModeSet modes, boolean arriveBy) {
        RoutingRequest request = new RoutingRequest(modes);
        request.setDateTime("2016-04-20", "13:00", timeZone);
        request.setArriveBy(arriveBy);
        request.from = from;
        request.to = to;
        for (GenericLocation intermediateLocation : via) {
            request.addIntermediatePlace(intermediateLocation);
        }
        List<GraphPath> paths = graphPathFinder.graphPathFinderEntryPoint(request);

        assertNotNull(paths);
        assertFalse(paths.isEmpty());

        List<Itinerary> itineraries = GraphPathToItineraryMapper.mapItineraries(paths, request);
        TripPlan plan = TripPlanMapper.mapTripPlan(request, itineraries);
        assertLocationIsVeryCloseToPlace(from, plan.from);
        assertLocationIsVeryCloseToPlace(to, plan.to);
        assertTrue(1 <= plan.itineraries.size());
        for (Itinerary itinerary : plan.itineraries) {
            validateIntermediatePlacesVisited(itinerary, via);
            assertTrue(via.length < itinerary.legs.size());
            validateLegsTemporally(request, itinerary);
            validateLegsSpatially(plan, itinerary);
            if (modes.contains(TraverseMode.TRANSIT)) {
                assert itinerary.transitTimeSeconds > 0;
            }
        }
    }

    // Check that every via location is visited in the right order
    private void validateIntermediatePlacesVisited(Itinerary itinerary, GenericLocation[] via) {
        int legIndex = 0;

        for (GenericLocation location : via) {
            Leg leg;
            do {
                assertTrue("Intermediate location was not an endpoint of any leg",
                    legIndex < itinerary.legs.size());
                leg = itinerary.legs.get(legIndex);
                legIndex++;
            } while (Math.abs(leg.getTo().coordinate.latitude() - location.lat) > DELTA
                || Math.abs(leg.getTo().coordinate.longitude() - location.lng) > DELTA);
        }
    }

    // Check that the end point of a leg is also the start point of the next leg
    private void validateLegsSpatially(TripPlan plan, Itinerary itinerary) {
        Place place = plan.from;
        for (Leg leg : itinerary.legs) {
            assertEquals(place.coordinate, leg.getFrom().coordinate);
            place = leg.getTo();
        }
        assertEquals(place.coordinate, plan.to.coordinate);
    }

    // Check that the start time and end time of each leg are consistent
    private void validateLegsTemporally(RoutingRequest request, Itinerary itinerary) {
        Calendar departTime = Calendar.getInstance(timeZone);
        Calendar arriveTime = Calendar.getInstance(timeZone);
        if (request.arriveBy) {
<<<<<<< HEAD
            departTime = itinerary.legs.get(0).startTime;
            arriveTime.setTimeInMillis(request.getDateTime().toEpochMilli());
        } else {
            departTime.setTimeInMillis(request.getDateTime().toEpochMilli());
            arriveTime = itinerary.legs.get(itinerary.legs.size() - 1).endTime;
=======
            departTime = itinerary.legs.get(0).getStartTime();
            arriveTime.setTimeInMillis(request.getDateTimeOriginalSearch().toEpochMilli());
        } else {
            departTime.setTimeInMillis(request.getDateTimeCurrentPage().toEpochMilli());
            arriveTime = itinerary.legs.get(itinerary.legs.size() - 1).getEndTime();
>>>>>>> d4aecb6b
        }
        long sumOfDuration = 0;
        for (Leg leg : itinerary.legs) {
            assertFalse(departTime.after(leg.getStartTime()));
            assertFalse(leg.getStartTime().after(leg.getEndTime()));

            departTime = leg.getEndTime();
            sumOfDuration += leg.getDuration();
        }
        sumOfDuration += itinerary.waitingTimeSeconds;

        assertFalse(departTime.after(arriveTime));

        // Check the total duration of the legs,
        int accuracy = itinerary.legs.size(); // allow 1 second per leg for rounding errors
        assertEquals(sumOfDuration, itinerary.durationSeconds, accuracy);
    }

    private void assertLocationIsVeryCloseToPlace(GenericLocation location, Place place) {
        assertEquals(location.lat, place.coordinate.latitude(), DELTA);
        assertEquals(location.lng, place.coordinate.longitude(), DELTA);
    }
}<|MERGE_RESOLUTION|>--- conflicted
+++ resolved
@@ -189,19 +189,11 @@
         Calendar departTime = Calendar.getInstance(timeZone);
         Calendar arriveTime = Calendar.getInstance(timeZone);
         if (request.arriveBy) {
-<<<<<<< HEAD
-            departTime = itinerary.legs.get(0).startTime;
+            departTime = itinerary.legs.get(0).getStartTime();
             arriveTime.setTimeInMillis(request.getDateTime().toEpochMilli());
         } else {
             departTime.setTimeInMillis(request.getDateTime().toEpochMilli());
-            arriveTime = itinerary.legs.get(itinerary.legs.size() - 1).endTime;
-=======
-            departTime = itinerary.legs.get(0).getStartTime();
-            arriveTime.setTimeInMillis(request.getDateTimeOriginalSearch().toEpochMilli());
-        } else {
-            departTime.setTimeInMillis(request.getDateTimeCurrentPage().toEpochMilli());
             arriveTime = itinerary.legs.get(itinerary.legs.size() - 1).getEndTime();
->>>>>>> d4aecb6b
         }
         long sumOfDuration = 0;
         for (Leg leg : itinerary.legs) {
