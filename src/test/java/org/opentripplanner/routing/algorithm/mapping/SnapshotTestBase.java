package org.opentripplanner.routing.algorithm.mapping;

import static au.com.origin.snapshots.SnapshotMatcher.expect;
import static org.junit.jupiter.api.Assertions.assertEquals;
import static org.junit.jupiter.api.Assertions.assertFalse;

import au.com.origin.snapshots.serializers.SerializerType;
import au.com.origin.snapshots.serializers.SnapshotSerializer;
import com.fasterxml.jackson.annotation.JsonAutoDetect;
import com.fasterxml.jackson.annotation.JsonInclude;
import com.fasterxml.jackson.core.JsonProcessingException;
import com.fasterxml.jackson.core.util.DefaultIndenter;
import com.fasterxml.jackson.core.util.DefaultPrettyPrinter;
import com.fasterxml.jackson.core.util.Separators;
import com.fasterxml.jackson.databind.MapperFeature;
import com.fasterxml.jackson.databind.ObjectMapper;
import com.fasterxml.jackson.databind.SerializationFeature;
import com.fasterxml.jackson.datatype.jdk8.Jdk8Module;
import com.fasterxml.jackson.datatype.jsr310.JavaTimeModule;
import io.micrometer.core.instrument.Metrics;
import java.net.URLEncoder;
import java.nio.charset.StandardCharsets;
import java.time.Duration;
import java.time.Instant;
import java.time.ZoneId;
import java.time.format.DateTimeFormatter;
import java.util.ArrayList;
import java.util.Collection;
import java.util.List;
import java.util.Objects;
import java.util.Set;
import java.util.TimeZone;
import java.util.stream.Collectors;
import java.util.stream.Stream;
import org.opentripplanner.ConstantsForTests;
import org.opentripplanner.api.mapping.ItineraryMapper;
import org.opentripplanner.api.parameter.ApiRequestMode;
import org.opentripplanner.api.parameter.QualifiedMode;
import org.opentripplanner.api.parameter.Qualifier;
import org.opentripplanner.model.GenericLocation;
import org.opentripplanner.model.modes.AllowedTransitMode;
import org.opentripplanner.model.plan.Itinerary;
import org.opentripplanner.model.plan.Leg;
import org.opentripplanner.routing.RoutingService;
import org.opentripplanner.routing.api.request.RoutingRequest;
import org.opentripplanner.routing.api.request.StreetMode;
import org.opentripplanner.routing.api.response.RoutingResponse;
import org.opentripplanner.routing.graph.Graph;
import org.opentripplanner.standalone.config.RouterConfig;
import org.opentripplanner.standalone.server.Router;
import org.opentripplanner.util.TestUtils;
import org.opentripplanner.util.time.TimeUtils;

/**
 * A base class for creating snapshots test of itinerary generation using the Portland graph.
 * <p>
 * If the snapshots need to be recreated run `mvn clean -Pclean-test-snapshots` to remove the
 * existing snapshots. When the tests are rerun new snapshots will be created.
 */
public abstract class SnapshotTestBase {

<<<<<<< HEAD
    private static final DateTimeFormatter apiDateFormatter = DateTimeFormatter.ofPattern("MM-dd-yyyy");
    private static final DateTimeFormatter apiTimeFormatter = DateTimeFormatter.ofPattern("H:mm%20a");
    private static final SnapshotSerializer snapshotSerializer = new SnapshotItinerarySerializer();
    private static final ItineraryMapper itineraryMapper = new ItineraryMapper(null, true, false);
=======
  private static final DateTimeFormatter apiDateFormatter = DateTimeFormatter.ofPattern(
    "MM-dd-yyyy"
  );
  private static final DateTimeFormatter apiTimeFormatter = DateTimeFormatter.ofPattern("H:mm%20a");
  private static final SnapshotSerializer snapshotSerializer = new SnapshotItinerarySerializer();
  private static final ItineraryMapper itineraryMapper = new ItineraryMapper(null, true);
>>>>>>> 27c89a65

  static final boolean verbose = Boolean.getBoolean("otp.test.verbose");

  protected Router router;

  public static void loadGraphBeforeClass(boolean withElevation) {
    if (withElevation) {
      ConstantsForTests.getInstance().getCachedPortlandGraphWithElevation();
    } else {
      ConstantsForTests.getInstance().getCachedPortlandGraph();
    }
  }

  protected Router getRouter() {
    if (router == null) {
      Graph graph = getGraph();

      router = new Router(graph, RouterConfig.DEFAULT, Metrics.globalRegistry);
      router.startup();
    }

    return router;
  }

  protected Graph getGraph() {
    return ConstantsForTests.getInstance().getCachedPortlandGraph();
  }

  protected RoutingRequest createTestRequest(
    int year,
    int month,
    int day,
    int hour,
    int minute,
    int second
  ) {
    Router router = getRouter();

    RoutingRequest request = router.copyDefaultRoutingRequest();
    request.setDateTime(
      TestUtils.dateInstant(
        router.graph.getTimeZone().getID(),
        year,
        month,
        day,
        hour,
        minute,
        second
      )
    );
    request.maxTransfers = 6;
    request.numItineraries = 6;
    request.searchWindow = Duration.ofHours(5);

    return request;
  }

  protected void printItineraries(
    List<Itinerary> itineraries,
    long startMillis,
    long endMillis,
    TimeZone timeZone
  ) {
    ZoneId zoneId = timeZone.toZoneId();
    DateTimeFormatter dtf = DateTimeFormatter.ofPattern("HH:mm:ss");

    System.out.println("\n");

    for (int i = 0; i < itineraries.size(); i++) {
      Itinerary itinerary = itineraries.get(i);
      System.out.printf(
        "Itinerary %2d - duration: %s [%5d] (effective: %s [%5d]) - wait time: %d seconds, transit time: %d seconds\n",
        i,
        TimeUtils.timeToStrCompact(itinerary.durationSeconds),
        itinerary.durationSeconds,
        TimeUtils.timeToStrCompact(itinerary.effectiveDurationSeconds()),
        itinerary.effectiveDurationSeconds(),
        itinerary.waitingTimeSeconds,
        itinerary.transitTimeSeconds
      );

      for (int j = 0; j < itinerary.legs.size(); j++) {
        Leg leg = itinerary.legs.get(j);
        String mode = leg.getMode().isTransit() ? "T" : leg.getMode().name().substring(0, 1);
        System.out.printf(
          " - leg %2d - %52.52s %9s --%s-> %-9s %-52.52s\n",
          j,
          leg.getFrom().toStringShort(),
          dtf.format(leg.getStartTime().toInstant().atZone(zoneId)),
          mode,
          dtf.format(leg.getEndTime().toInstant().atZone(zoneId)),
          leg.getTo().toStringShort()
        );
      }

      System.out.println();
    }

    long printMillis = System.currentTimeMillis();

    System.out.println(
      "  Request duration: " + Duration.ofMillis(endMillis - startMillis).toMillis() + " ms"
    );
    System.out.println(
      "Request print time: " + Duration.ofMillis(printMillis - endMillis).toMillis() + " ms"
    );
  }

  protected void expectRequestResponseToMatchSnapshot(RoutingRequest request) {
    Router router = getRouter();

    List<Itinerary> itineraries = retrieveItineraries(request, router);

    logDebugInformationOnFailure(request, () -> expectItinerariesToMatchSnapshot(itineraries));
  }

  protected void expectArriveByToMatchDepartAtAndSnapshot(RoutingRequest request) {
    Router router = getRouter();

    RoutingRequest departAt = request.clone();
    List<Itinerary> departByItineraries = retrieveItineraries(departAt, router);

    logDebugInformationOnFailure(request, () -> assertFalse(departByItineraries.isEmpty()));

    logDebugInformationOnFailure(
      departAt,
      () -> expectItinerariesToMatchSnapshot(departByItineraries)
    );

    RoutingRequest arriveBy = request.clone();
    arriveBy.setArriveBy(true);
    arriveBy.setDateTime(departByItineraries.get(0).lastLeg().getEndTime().toInstant());

    List<Itinerary> arriveByItineraries = retrieveItineraries(arriveBy, router);

    var departAtItinerary = departByItineraries.get(0);
    var arriveByItinerary = arriveByItineraries.get(0);

    logDebugInformationOnFailure(
      arriveBy,
      () ->
        assertEquals(
          asJsonString(itineraryMapper.mapItinerary(departAtItinerary)),
          asJsonString(itineraryMapper.mapItinerary(arriveByItinerary))
        )
    );
  }

  protected void expectItinerariesToMatchSnapshot(List<Itinerary> itineraries) {
    expect(itineraryMapper.mapItineraries(itineraries))
      .serializer(snapshotSerializer)
      .toMatchSnapshot();
  }

  protected void logDebugInformationOnFailure(RoutingRequest request, Runnable task) {
    try {
      task.run();
    } catch (Throwable e) {
      System.err.println(
        "\nTo recreate the snapshots used for verifying the tests run `mvn clean -Pclean-test-snapshots`."
      );
      System.err.println(
        "The basic details of the request may be viewed using the debug client (not all parameters can be encoded in the link):"
      );
      System.err.println("\n\t" + createDebugUrlForRequest(request));
      throw e;
    }
  }

  private static List<ApiRequestMode> mapModes(Collection<AllowedTransitMode> reqModes) {
    List<ApiRequestMode> result = new ArrayList<>();

    if (ApiRequestMode.TRANSIT.getTransitModes().equals(reqModes)) {
      return List.of(ApiRequestMode.TRANSIT);
    }

    for (AllowedTransitMode allowedTransitMode : reqModes) {
      Collection<AllowedTransitMode> allowedTransitModes = Set.of(allowedTransitMode);
      for (ApiRequestMode apiCandidate : ApiRequestMode.values()) {
        if (allowedTransitModes.equals(apiCandidate.getTransitModes())) {
          result.add(apiCandidate);
        }
      }
    }
<<<<<<< HEAD

    private String createDebugUrlForRequest(RoutingRequest request) {
        var dateTime = Instant.ofEpochSecond(request.getDateTime().getEpochSecond())
                .atZone(getRouter().graph.getTimeZone().toZoneId())
                .toLocalDateTime();

        var transitModes = mapModes(request.modes.transitModes);

        var modes = Stream.concat(
                Stream.of(
                        asQualifiedMode(request.modes.directMode, false),
                        asQualifiedMode(request.modes.accessMode, false),
                        asQualifiedMode(request.modes.egressMode, true)
                )
                        .filter(Objects::nonNull)
                        .map(QualifiedMode::toString),
                transitModes.stream()
                        .map(ApiRequestMode::name)
        )
                .distinct()
                .collect(Collectors.joining(","));

        return String.format(
                "http://localhost:8080/?module=planner&fromPlace=%s&toPlace=%s&date=%s&time=%s&mode=%s&arriveBy=%s&wheelchair=%s",
                formatPlace(request.from),
                formatPlace(request.to),
                dateTime.toLocalDate().format(apiDateFormatter),
                dateTime.toLocalTime().format(apiTimeFormatter),
                modes,
                request.arriveBy,
                request.accessibilityRequest
        );
=======
    return result;
  }

  private static String asJsonString(Object object) {
    return snapshotSerializer.apply(new Object[] { object });
  }

  private List<Itinerary> retrieveItineraries(RoutingRequest request, Router router) {
    long startMillis = System.currentTimeMillis();
    RoutingService routingService = new RoutingService(router.graph);
    RoutingResponse response = routingService.route(request, router);

    List<Itinerary> itineraries = response.getTripPlan().itineraries;

    if (verbose) {
      printItineraries(
        itineraries,
        startMillis,
        System.currentTimeMillis(),
        router.graph.getTimeZone()
      );
>>>>>>> 27c89a65
    }
    return itineraries;
  }

  private String createDebugUrlForRequest(RoutingRequest request) {
    var dateTime = Instant
      .ofEpochSecond(request.getDateTime().getEpochSecond())
      .atZone(getRouter().graph.getTimeZone().toZoneId())
      .toLocalDateTime();

    var transitModes = mapModes(request.modes.transitModes);

    var modes = Stream
      .concat(
        Stream
          .of(
            asQualifiedMode(request.modes.directMode, false),
            asQualifiedMode(request.modes.accessMode, false),
            asQualifiedMode(request.modes.egressMode, true)
          )
          .filter(Objects::nonNull)
          .map(QualifiedMode::toString),
        transitModes.stream().map(ApiRequestMode::name)
      )
      .distinct()
      .collect(Collectors.joining(","));

    return String.format(
      "http://localhost:8080/?module=planner&fromPlace=%s&toPlace=%s&date=%s&time=%s&mode=%s&arriveBy=%s&wheelchair=%s",
      formatPlace(request.from),
      formatPlace(request.to),
      dateTime.toLocalDate().format(apiDateFormatter),
      dateTime.toLocalTime().format(apiTimeFormatter),
      modes,
      request.arriveBy,
      request.wheelchairAccessible
    );
  }

  private String formatPlace(GenericLocation location) {
    String formatted;
    if (location.stopId != null) {
      formatted = String.format("%s::%s", location.label, location.stopId);
    } else {
      formatted = String.format("%s::%s,%s", location.label, location.lat, location.lng);
    }
    return URLEncoder.encode(formatted, StandardCharsets.UTF_8);
  }

  private QualifiedMode asQualifiedMode(StreetMode streetMode, boolean isEgress) {
    if (streetMode == null) {
      return null;
    }

    switch (streetMode) {
      case WALK:
        return new QualifiedMode(ApiRequestMode.WALK);
      case BIKE:
        return new QualifiedMode(ApiRequestMode.BICYCLE);
      case BIKE_TO_PARK:
        return new QualifiedMode(ApiRequestMode.BICYCLE, Qualifier.PARK);
      case BIKE_RENTAL:
        return new QualifiedMode(ApiRequestMode.BICYCLE, Qualifier.RENT);
      case SCOOTER_RENTAL:
        return new QualifiedMode(ApiRequestMode.SCOOTER, Qualifier.RENT);
      case CAR:
        return new QualifiedMode(ApiRequestMode.CAR);
      case CAR_TO_PARK:
        return new QualifiedMode(ApiRequestMode.CAR, Qualifier.PARK);
      case CAR_PICKUP:
        return new QualifiedMode(
          ApiRequestMode.CAR,
          isEgress ? Qualifier.PICKUP : Qualifier.DROPOFF
        );
      case CAR_RENTAL:
        return new QualifiedMode(ApiRequestMode.CAR, Qualifier.RENT);
      case FLEXIBLE:
        return new QualifiedMode(ApiRequestMode.FLEX);
      default:
        return null;
    }
  }

  private static class SnapshotItinerarySerializer implements SnapshotSerializer {

    private final ObjectMapper objectMapper;
    private final DefaultPrettyPrinter pp;

    private SnapshotItinerarySerializer() {
      objectMapper = new ObjectMapper();
      objectMapper.configure(SerializationFeature.ORDER_MAP_ENTRIES_BY_KEYS, true);
      objectMapper.enable(SerializationFeature.WRITE_DATES_WITH_ZONE_ID);
      objectMapper.disable(SerializationFeature.WRITE_DATES_AS_TIMESTAMPS);
      objectMapper.disable(SerializationFeature.FAIL_ON_EMPTY_BEANS);
      objectMapper.configure(MapperFeature.SORT_PROPERTIES_ALPHABETICALLY, true);
      objectMapper.setSerializationInclusion(JsonInclude.Include.NON_NULL);
      objectMapper.registerModule(new JavaTimeModule());
      objectMapper.registerModule(new Jdk8Module());

      objectMapper.setVisibility(
        objectMapper
          .getSerializationConfig()
          .getDefaultVisibilityChecker()
          .withFieldVisibility(JsonAutoDetect.Visibility.ANY)
          .withGetterVisibility(JsonAutoDetect.Visibility.NONE)
          .withSetterVisibility(JsonAutoDetect.Visibility.NONE)
          .withCreatorVisibility(JsonAutoDetect.Visibility.NONE)
      );

      pp =
        new DefaultPrettyPrinter("") {
          @Override
          public DefaultPrettyPrinter withSeparators(Separators separators) {
            this._separators = separators;
            this._objectFieldValueSeparatorWithSpaces =
              separators.getObjectFieldValueSeparator() + " ";
            return this;
          }

          @Override
          public DefaultPrettyPrinter createInstance() {
            return this;
          }
        };

      DefaultPrettyPrinter.Indenter lfOnlyIndenter = new DefaultIndenter("  ", "\n");
      pp.indentArraysWith(lfOnlyIndenter);
      pp.indentObjectsWith(lfOnlyIndenter);
    }

    @Override
    public String apply(Object[] objects) {
      try {
        return objectMapper.writer(pp).writeValueAsString(objects);
      } catch (JsonProcessingException e) {
        throw new RuntimeException("Failed to process snapshot JSON", e);
      }
    }

    @Override
    public String getOutputFormat() {
      return SerializerType.JSON.name();
    }
  }
}<|MERGE_RESOLUTION|>--- conflicted
+++ resolved
@@ -59,19 +59,12 @@
  */
 public abstract class SnapshotTestBase {
 
-<<<<<<< HEAD
-    private static final DateTimeFormatter apiDateFormatter = DateTimeFormatter.ofPattern("MM-dd-yyyy");
-    private static final DateTimeFormatter apiTimeFormatter = DateTimeFormatter.ofPattern("H:mm%20a");
-    private static final SnapshotSerializer snapshotSerializer = new SnapshotItinerarySerializer();
-    private static final ItineraryMapper itineraryMapper = new ItineraryMapper(null, true, false);
-=======
   private static final DateTimeFormatter apiDateFormatter = DateTimeFormatter.ofPattern(
     "MM-dd-yyyy"
   );
   private static final DateTimeFormatter apiTimeFormatter = DateTimeFormatter.ofPattern("H:mm%20a");
   private static final SnapshotSerializer snapshotSerializer = new SnapshotItinerarySerializer();
-  private static final ItineraryMapper itineraryMapper = new ItineraryMapper(null, true);
->>>>>>> 27c89a65
+  private static final ItineraryMapper itineraryMapper = new ItineraryMapper(null, true, false);
 
   static final boolean verbose = Boolean.getBoolean("otp.test.verbose");
 
@@ -256,40 +249,6 @@
         }
       }
     }
-<<<<<<< HEAD
-
-    private String createDebugUrlForRequest(RoutingRequest request) {
-        var dateTime = Instant.ofEpochSecond(request.getDateTime().getEpochSecond())
-                .atZone(getRouter().graph.getTimeZone().toZoneId())
-                .toLocalDateTime();
-
-        var transitModes = mapModes(request.modes.transitModes);
-
-        var modes = Stream.concat(
-                Stream.of(
-                        asQualifiedMode(request.modes.directMode, false),
-                        asQualifiedMode(request.modes.accessMode, false),
-                        asQualifiedMode(request.modes.egressMode, true)
-                )
-                        .filter(Objects::nonNull)
-                        .map(QualifiedMode::toString),
-                transitModes.stream()
-                        .map(ApiRequestMode::name)
-        )
-                .distinct()
-                .collect(Collectors.joining(","));
-
-        return String.format(
-                "http://localhost:8080/?module=planner&fromPlace=%s&toPlace=%s&date=%s&time=%s&mode=%s&arriveBy=%s&wheelchair=%s",
-                formatPlace(request.from),
-                formatPlace(request.to),
-                dateTime.toLocalDate().format(apiDateFormatter),
-                dateTime.toLocalTime().format(apiTimeFormatter),
-                modes,
-                request.arriveBy,
-                request.accessibilityRequest
-        );
-=======
     return result;
   }
 
@@ -311,7 +270,6 @@
         System.currentTimeMillis(),
         router.graph.getTimeZone()
       );
->>>>>>> 27c89a65
     }
     return itineraries;
   }
@@ -347,7 +305,7 @@
       dateTime.toLocalTime().format(apiTimeFormatter),
       modes,
       request.arriveBy,
-      request.wheelchairAccessible
+      request.accessibilityRequest
     );
   }
 
