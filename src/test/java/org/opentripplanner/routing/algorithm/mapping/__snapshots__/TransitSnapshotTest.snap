org.opentripplanner.routing.algorithm.mapping.TransitSnapshotTest.test_trip_planning_with_transit=[
  [
    {
      "arrivedAtDestinationWithRentedVehicle": false,
      "durationSeconds": 3821,
      "elevationGained": 0.0,
      "elevationLost": 0.0,
      "fare": {
        "details": { },
        "fare": { }
      },
      "generalizedCost": 7447,
      "legs": [
        {
          "agencyTimeZoneOffset": -28800000,
          "arrivalDelay": 0,
          "departureDelay": 0,
          "distanceMeters": 4923.150999999999,
          "endTime": "2009-11-17T19:03:41.000+00:00",
          "flexibleTrip": false,
          "from": {
            "coordinate": {
              "latitude": 45.51726,
              "longitude": -122.64847
            },
            "name": "SE Morrison St. & SE 17th Ave. (P1)",
            "orig": "SE Morrison St. & SE 17th Ave. (P1)",
            "vertexType": "NORMAL"
          },
          "generalizedCost": 7447,
          "interlineWithPreviousLeg": false,
          "legGeometry": {
            "length": 205,
            "points": "kaytG~wqkV?T?fCAl@?R?jE?rC?t@?hEAvD?R?R?|@?dBAP?PAxD?nD?X?jE?bA?t@?N?Z?ZAX?^@bBrA?DF?l@V?Z??xB?t@?F?NLNBH?vB?\\?JAFEP?NCpD?lECfE?H?`E@T`@@LBBCD?D?HHCJAF@ZAL?FAJGTCJGLQPKLWVSVMLILY`@c@v@INKRGNELEPENKb@iAvGkAxGETCRGd@If@Eb@Ip@APANAJ?J?H?H?L?DG@E?A@?@?@AB?HOhCIvAFBCRGPKRERg@xCETGXg@zCETGZg@vCCPADERADi@|CEXABCTi@vCCRGZm@fD[jBm@jDCJAFEVk@|CCVCFALk@|CEVETk@|CERG\\SjASnAGVCPAFg@tCCPCRm@lDw@fEi@bDCNETKf@EVEHMNATAh@ElCIlD?D?VARA`@EpB?N?TEjBCfAAP?RC`BATClAI|DK?G?mCBkCDoCDmCBoCDkCBoCB[?sBD]?Y@eA@K?C?K?W@{A@M@C@I?_CB?G"
          },
          "mode": "WALK",
          "onStreetNonTransit": true,
          "pathway": false,
          "realTime": false,
          "rentedVehicle": false,
          "scheduled": false,
          "startTime": "2009-11-17T18:00:00.000+00:00",
          "streetNotes": [ ],
          "to": {
            "coordinate": {
              "latitude": 45.53122,
              "longitude": -122.69659
            },
            "name": "NW Northrup St. & NW 22nd Ave. (P2)",
            "orig": "NW Northrup St. & NW 22nd Ave. (P2)",
            "vertexType": "NORMAL"
          },
          "transitAlerts": [ ],
          "transitLeg": false,
          "walkSteps": [
            {
              "absoluteDirection": "WEST",
              "angle": -1.5670436023962588,
              "area": false,
              "bogusName": false,
              "distance": 857.8739999999999,
              "edges": [ ],
              "elevation": [ ],
              "relativeDirection": "DEPART",
              "startLocation": {
                "latitude": 45.51718601153089,
                "longitude": -122.64847039626407
              },
              "stayOn": false,
              "streetName": "Southeast Morrison Street",
              "streetNotes": [ ]
            },
            {
              "absoluteDirection": "SOUTH",
              "angle": 3.137499817662938,
              "area": false,
              "bogusName": true,
              "distance": 69.985,
              "edges": [ ],
              "elevation": [ ],
              "relativeDirection": "LEFT",
              "startLocation": {
                "latitude": 45.517229,
                "longitude": -122.6594795
              },
              "stayOn": false,
              "streetName": "way 261187797 from 2",
              "streetNotes": [ ]
            },
            {
              "absoluteDirection": "SOUTH",
              "angle": -3.1372054652441514,
              "area": false,
              "bogusName": false,
              "distance": 28.343,
              "edges": [ ],
              "elevation": [ ],
              "relativeDirection": "LEFT",
              "startLocation": {
                "latitude": 45.5167705,
                "longitude": -122.65974310000001
              },
              "stayOn": false,
              "streetName": "Southeast 6th Avenue",
              "streetNotes": [ ]
            },
            {
              "absoluteDirection": "WEST",
              "angle": -1.5665698853444308,
              "area": false,
              "bogusName": false,
              "distance": 78.102,
              "edges": [ ],
              "elevation": [ ],
              "relativeDirection": "RIGHT",
              "startLocation": {
                "latitude": 45.516515600000005,
                "longitude": -122.6597447
              },
              "stayOn": false,
              "streetName": "Southeast Belmont Street",
              "streetNotes": [ ]
            },
            {
              "absoluteDirection": "SOUTHWEST",
              "angle": -2.3788029750742075,
              "area": false,
              "bogusName": false,
              "distance": 401.95399999999995,
              "edges": [ ],
              "elevation": [ ],
              "relativeDirection": "LEFT",
              "startLocation": {
                "latitude": 45.516518500000004,
                "longitude": -122.66074710000001
              },
              "stayOn": true,
              "streetName": "Southeast Belmont Street",
              "streetNotes": [ ]
            },
            {
              "absoluteDirection": "WEST",
              "angle": -1.574602005641645,
              "area": false,
              "bogusName": true,
              "distance": 8.765,
              "edges": [ ],
              "elevation": [ ],
              "relativeDirection": "CONTINUE",
              "startLocation": {
                "latitude": 45.5165001,
                "longitude": -122.6658345
              },
              "stayOn": false,
              "streetName": "way 131623794 from 0",
              "streetNotes": [ ]
            },
            {
              "absoluteDirection": "SOUTH",
              "angle": -3.1214370140909202,
              "area": false,
              "bogusName": false,
              "distance": 43.793000000000006,
              "edges": [ ],
              "elevation": [ ],
              "relativeDirection": "LEFT",
              "startLocation": {
                "latitude": 45.516499800000005,
                "longitude": -122.665947
              },
              "stayOn": false,
              "streetName": "Southeast Water Avenue",
              "streetNotes": [ ]
            },
            {
              "absoluteDirection": "WEST",
              "angle": -1.457818424454769,
              "area": false,
              "bogusName": false,
              "distance": 697.306,
              "edges": [ ],
              "elevation": [ ],
              "relativeDirection": "RIGHT",
              "startLocation": {
                "latitude": 45.516128800000004,
                "longitude": -122.6660075
              },
              "stayOn": false,
              "streetName": "Morrison Bridge",
              "streetNotes": [ ]
            },
            {
              "absoluteDirection": "SOUTH",
              "angle": -2.809645931686474,
              "area": false,
              "bogusName": true,
              "distance": 5.116,
              "edges": [ ],
              "elevation": [ ],
              "relativeDirection": "LEFT",
              "startLocation": {
                "latitude": 45.5185836,
                "longitude": -122.6738909
              },
              "stayOn": false,
              "streetName": "way 144373674 from 1",
              "streetNotes": [ ]
            },
            {
              "absoluteDirection": "NORTHWEST",
              "angle": -1.1226708089494544,
              "area": false,
              "bogusName": false,
              "distance": 1368.8480000000002,
              "edges": [ ],
              "elevation": [ ],
              "relativeDirection": "RIGHT",
              "startLocation": {
                "latitude": 45.5185401,
                "longitude": -122.67391230000001
              },
              "stayOn": false,
              "streetName": "Southwest Alder Street",
              "streetNotes": [ ]
            },
            {
              "absoluteDirection": "WEST",
              "angle": -1.5016768449698752,
              "area": false,
              "bogusName": false,
              "distance": 477.22899999999987,
              "edges": [ ],
              "elevation": [ ],
              "relativeDirection": "LEFT",
              "startLocation": {
                "latitude": 45.523017100000004,
                "longitude": -122.69024660000001
              },
              "stayOn": false,
              "streetName": "West Burnside Street",
              "streetNotes": [ ]
            },
            {
              "absoluteDirection": "NORTH",
              "angle": 0.04135150879789886,
              "area": false,
              "bogusName": false,
              "distance": 882.161,
              "edges": [ ],
              "elevation": [ ],
              "relativeDirection": "RIGHT",
              "startLocation": {
                "latitude": 45.5233204,
                "longitude": -122.696357
              },
              "stayOn": false,
              "streetName": "Northwest 22nd Avenue",
              "streetNotes": [ ]
            },
            {
              "absoluteDirection": "EAST",
              "angle": 1.53914562034506,
              "area": false,
              "bogusName": false,
              "distance": 3.675,
              "edges": [ ],
              "elevation": [ ],
              "relativeDirection": "RIGHT",
              "startLocation": {
                "latitude": 45.5312508,
                "longitude": -122.69663860000001
              },
              "stayOn": false,
              "streetName": "Northwest Northrup Street",
              "streetNotes": [ ]
            }
          ],
          "walkingBike": false,
          "walkingLeg": true
        }
      ],
      "nTransfers": 0,
      "nonTransitDistanceMeters": 4923.150999999999,
      "nonTransitTimeSeconds": 3821,
      "onStreetAllTheWay": true,
      "streetOnly": true,
      "systemNotices": [ ],
      "tooSloped": false,
      "transferPriorityCost": -1,
      "transitTimeSeconds": 0,
      "waitTimeOptimizedCost": -1,
      "waitingTimeSeconds": 0,
      "walkOnly": true,
      "walkingAllTheWay": true
    },
    {
      "arrivedAtDestinationWithRentedVehicle": false,
      "durationSeconds": 2261,
      "elevationGained": 0.0,
      "elevationLost": 0.0,
      "fare": {
        "details": {
          "regular": [
            {
              "fareId": {
                "feedId": "prt",
                "id": "8"
              },
              "price": {
                "cents": 200,
                "currency": {
                  "value": "USD"
                }
              },
              "routes": [
                {
                  "feedId": "prt",
                  "id": "20"
                }
              ]
            }
          ]
        },
        "fare": {
          "regular": {
            "cents": 200,
            "currency": {
              "value": "USD"
            }
          }
        }
      },
      "generalizedCost": 4281,
      "legs": [
        {
          "agencyTimeZoneOffset": -28800000,
          "arrivalDelay": 0,
          "departureDelay": 0,
          "distanceMeters": 920.3299999999999,
          "endTime": "2009-11-17T18:12:58.000+00:00",
          "flexibleTrip": false,
          "from": {
            "coordinate": {
              "latitude": 45.51726,
              "longitude": -122.64847
            },
            "name": "SE Morrison St. & SE 17th Ave. (P1)",
            "vertexType": "NORMAL"
          },
          "generalizedCost": 1398,
          "interlineWithPreviousLeg": false,
          "legGeometry": {
            "length": 45,
            "points": "kaytG~wqkV?T?fCAl@?RmC?oCAmCAoC?_CAM?aC??A?A?A?A??AA?AAA??AAA???A?A?A???A@A??@A@?@??A@?@?BcC?mCAmCAmC?QBIYIWOH"
          },
          "mode": "WALK",
          "onStreetNonTransit": true,
          "pathway": false,
          "realTime": false,
          "rentedVehicle": false,
          "scheduled": false,
          "startTime": "2009-11-17T18:01:00.000+00:00",
          "streetNotes": [ ],
          "to": {
            "coordinate": {
              "latitude": 45.524581,
              "longitude": -122.649367
            },
            "name": "NE Sandy & 16th",
            "stop": {
              "code": "5060",
              "coordinate": {
                "latitude": 45.524581,
                "longitude": -122.649367
              },
              "description": "Westbound stop in Portland (Stop ID 5060)",
              "fareZones": [
                {
                  "id": {
                    "feedId": "prt",
                    "id": "1"
                  }
                }
              ],
              "id": {
                "feedId": "prt",
                "id": "5060"
              },
              "name": "NE Sandy & 16th",
              "partOfStation": false,
              "wheelchairBoarding": "NO_INFORMATION"
            },
            "stopIndex": 92,
            "stopSequence": 93,
            "vertexType": "TRANSIT"
          },
          "transitAlerts": [ ],
          "transitLeg": false,
          "walkSteps": [
            {
              "absoluteDirection": "WEST",
              "angle": -1.5670436023962588,
              "area": false,
              "bogusName": false,
              "distance": 87.669,
              "edges": [ ],
              "elevation": [ ],
              "relativeDirection": "DEPART",
              "startLocation": {
                "latitude": 45.51718601153089,
                "longitude": -122.64847039626407
              },
              "stayOn": false,
              "streetName": "Southeast Morrison Street",
              "streetNotes": [ ]
            },
            {
              "absoluteDirection": "NORTH",
              "angle": 0.005200430917673284,
              "area": false,
              "bogusName": false,
              "distance": 641.033,
              "edges": [ ],
              "elevation": [ ],
              "relativeDirection": "RIGHT",
              "startLocation": {
                "latitude": 45.5171903,
                "longitude": -122.64959560000001
              },
              "stayOn": false,
              "streetName": "Southeast 16th Avenue",
              "streetNotes": [ ]
            },
            {
              "absoluteDirection": "NORTH",
              "angle": 0.002739847065377106,
              "area": false,
              "bogusName": false,
              "distance": 168.885,
              "edges": [ ],
              "elevation": [ ],
              "relativeDirection": "CONTINUE",
              "startLocation": {
                "latitude": 45.522891200000004,
                "longitude": -122.64955280000001
              },
              "stayOn": false,
              "streetName": "Northeast 16th Avenue",
              "streetNotes": [ ]
            },
            {
              "absoluteDirection": "NORTHEAST",
              "angle": 1.0638286720243149,
              "area": false,
              "bogusName": false,
              "distance": 22.743,
              "edges": [ ],
              "elevation": [ ],
              "relativeDirection": "RIGHT",
              "startLocation": {
                "latitude": 45.524409000000006,
                "longitude": -122.6495675
              },
              "stayOn": false,
              "streetName": "Northeast Sandy Boulevard",
              "streetNotes": [ ]
            }
          ],
          "walkingBike": false,
          "walkingLeg": true
        },
        {
          "agencyTimeZoneOffset": 0,
          "arrivalDelay": 0,
          "departureDelay": 0,
          "distanceMeters": 3602.7301325109484,
          "endTime": "2009-11-17T18:25:49.000+00:00",
          "flexibleTrip": false,
          "from": {
            "coordinate": {
              "latitude": 45.524581,
              "longitude": -122.649367
            },
            "name": "NE Sandy & 16th",
            "stop": {
              "code": "5060",
              "coordinate": {
                "latitude": 45.524581,
                "longitude": -122.649367
              },
              "description": "Westbound stop in Portland (Stop ID 5060)",
              "fareZones": [
                {
                  "id": {
                    "feedId": "prt",
                    "id": "1"
                  }
                }
              ],
              "id": {
                "feedId": "prt",
                "id": "5060"
              },
              "name": "NE Sandy & 16th",
              "partOfStation": false,
              "wheelchairBoarding": "NO_INFORMATION"
            },
            "stopIndex": 92,
            "stopSequence": 93,
            "vertexType": "TRANSIT"
          },
          "generalizedCost": 1371,
          "headsign": "Beaverton TC",
          "intermediateStops": [ ],
          "legGeometry": {
            "length": 94,
            "points": "coztGd}qkVNl@r@`CZhA`A`D??Ph@l@tBb@rARh@Pd@???BPj@@jA?jEAhE?pD???VAjE?hE?dB?b@???`AAhE?dD???l@C`EAhEEhE?bAA|@?XAZ@\\AzACnGKbKAjC?bE???JEnE@fEDlE@hE@~A??@rBBzDBpE@~A???Z@tD@RBnEB|A???@BdB?lEBjA??BnBApF@dB?X?^@r@?f@@bCAx@EtB???VChAE|BGnD??AXKnEGnD???XGjD??AZEfCC`AEzB"
          },
          "mode": "BUS",
          "onStreetNonTransit": false,
          "pathway": false,
          "realTime": false,
          "scheduled": true,
          "serviceDate": {
            "day": 17,
            "minMax": false,
            "month": 11,
            "sequenceNumber": 20091117,
            "year": 2009
          },
          "startTime": "2009-11-17T18:12:58.000+00:00",
          "streetNotes": [ ],
          "to": {
            "coordinate": {
              "latitude": 45.523312,
              "longitude": -122.694901
            },
            "name": "W Burnside & NW King",
            "stop": {
              "code": "747",
              "coordinate": {
                "latitude": 45.523312,
                "longitude": -122.694901
              },
              "description": "Westbound stop in Portland (Stop ID 747)",
              "fareZones": [
                {
                  "id": {
                    "feedId": "prt",
                    "id": "1"
                  }
                }
              ],
              "id": {
                "feedId": "prt",
                "id": "747"
              },
              "name": "W Burnside & NW King",
              "partOfStation": false,
              "wheelchairBoarding": "NO_INFORMATION"
            },
            "stopIndex": 107,
            "stopSequence": 108,
            "vertexType": "TRANSIT"
          },
          "transitAlerts": [ ],
          "transitLeg": true,
          "trip": {
            "alteration": "PLANNED",
            "bikesAllowed": "UNKNOWN",
            "blockId": "2002",
            "direction": "OUTBOUND",
            "id": {
              "feedId": "prt",
              "id": "200W1200"
            },
            "route": {
              "agency": {
                "fareUrl": "http://trimet.org/fares/index.htm",
                "id": {
                  "feedId": "prt",
                  "id": "prt"
                },
                "lang": "en",
                "name": "TriMet",
                "phone": "503-238-7433",
                "timezone": "America/Los_Angeles",
                "url": "http://trimet.org"
              },
              "bikesAllowed": "UNKNOWN",
              "id": {
                "feedId": "prt",
                "id": "20"
              },
              "longName": "Burnside/Stark",
              "mode": "BUS",
              "shortName": "20",
              "sortOrder": -999,
              "sortOrderSet": false,
              "type": 3,
              "url": "http://trimet.org/schedules/r020.htm"
            },
            "serviceId": {
              "feedId": "prt",
              "id": "W"
            },
            "shapeId": {
              "feedId": "prt",
              "id": "20.0.1"
            },
            "wheelchairAccessible": 0
          },
          "walkSteps": [ ],
          "walkingLeg": false
        },
        {
          "agencyTimeZoneOffset": -28800000,
          "arrivalDelay": 0,
          "departureDelay": 0,
          "distanceMeters": 999.0980000000001,
          "endTime": "2009-11-17T18:38:41.000+00:00",
          "flexibleTrip": false,
          "from": {
            "coordinate": {
              "latitude": 45.523312,
              "longitude": -122.694901
            },
            "name": "W Burnside & NW King",
            "stop": {
              "code": "747",
              "coordinate": {
                "latitude": 45.523312,
                "longitude": -122.694901
              },
              "description": "Westbound stop in Portland (Stop ID 747)",
              "fareZones": [
                {
                  "id": {
                    "feedId": "prt",
                    "id": "1"
                  }
                }
              ],
              "id": {
                "feedId": "prt",
                "id": "747"
              },
              "name": "W Burnside & NW King",
              "partOfStation": false,
              "wheelchairBoarding": "NO_INFORMATION"
            },
            "stopIndex": 107,
            "stopSequence": 108,
            "vertexType": "TRANSIT"
          },
          "generalizedCost": 1511,
          "interlineWithPreviousLeg": false,
          "legGeometry": {
            "length": 29,
            "points": "ugztGdzzkVL?ATClAI|DK?G?mCBkCDoCDmCBoCDkCBoCB[?sBD]?Y@eA@K?C?K?W@{A@M@C@I?_CB?G"
          },
          "mode": "WALK",
          "onStreetNonTransit": true,
          "pathway": false,
          "realTime": false,
          "rentedVehicle": false,
          "scheduled": false,
          "startTime": "2009-11-17T18:25:49.000+00:00",
          "streetNotes": [ ],
          "to": {
            "coordinate": {
              "latitude": 45.53122,
              "longitude": -122.69659
            },
            "name": "NW Northrup St. & NW 22nd Ave. (P2)",
            "vertexType": "NORMAL"
          },
          "transitAlerts": [ ],
          "transitLeg": false,
          "walkSteps": [
            {
              "absoluteDirection": "WEST",
              "angle": -1.5070160169213977,
              "area": false,
              "bogusName": false,
              "distance": 113.262,
              "edges": [ ],
              "elevation": [ ],
              "relativeDirection": "DEPART",
              "startLocation": {
                "latitude": 45.523249092859054,
                "longitude": -122.69490673448706
              },
              "stayOn": false,
              "streetName": "West Burnside Street",
              "streetNotes": [ ]
            },
            {
              "absoluteDirection": "NORTH",
              "angle": 0.04135150879789886,
              "area": false,
              "bogusName": false,
              "distance": 882.161,
              "edges": [ ],
              "elevation": [ ],
              "relativeDirection": "RIGHT",
              "startLocation": {
                "latitude": 45.5233204,
                "longitude": -122.696357
              },
              "stayOn": false,
              "streetName": "Northwest 22nd Avenue",
              "streetNotes": [ ]
            },
            {
              "absoluteDirection": "EAST",
              "angle": 1.53914562034506,
              "area": false,
              "bogusName": false,
              "distance": 3.675,
              "edges": [ ],
              "elevation": [ ],
              "relativeDirection": "RIGHT",
              "startLocation": {
                "latitude": 45.5312508,
                "longitude": -122.69663860000001
              },
              "stayOn": false,
              "streetName": "Northwest Northrup Street",
              "streetNotes": [ ]
            }
          ],
          "walkingBike": false,
          "walkingLeg": true
        }
      ],
      "nTransfers": 0,
      "nonTransitDistanceMeters": 1919.4279999999999,
      "nonTransitTimeSeconds": 1490,
      "onStreetAllTheWay": false,
      "streetOnly": false,
      "systemNotices": [ ],
      "tooSloped": false,
      "transferPriorityCost": 0,
      "transitTimeSeconds": 771,
      "waitTimeOptimizedCost": 0,
      "waitingTimeSeconds": 0,
      "walkOnly": false,
      "walkingAllTheWay": false
    },
    {
      "arrivedAtDestinationWithRentedVehicle": false,
      "durationSeconds": 1470,
      "elevationGained": 0.0,
      "elevationLost": 0.0,
      "fare": {
        "details": {
          "regular": [
            {
              "fareId": {
                "feedId": "prt",
                "id": "8"
              },
              "price": {
                "cents": 200,
                "currency": {
                  "value": "USD"
                }
              },
              "routes": [
                {
                  "feedId": "prt",
                  "id": "15"
                }
              ]
            }
          ]
        },
        "fare": {
          "regular": {
            "cents": 200,
            "currency": {
              "value": "USD"
            }
          }
        }
      },
      "generalizedCost": 2315,
      "legs": [
        {
          "agencyTimeZoneOffset": -28800000,
          "arrivalDelay": 0,
          "departureDelay": 0,
          "distanceMeters": 62.012,
          "endTime": "2009-11-17T18:15:40.000+00:00",
          "flexibleTrip": false,
          "from": {
            "coordinate": {
              "latitude": 45.51726,
              "longitude": -122.64847
            },
            "name": "SE Morrison St. & SE 17th Ave. (P1)",
            "vertexType": "NORMAL"
          },
          "generalizedCost": 95,
          "interlineWithPreviousLeg": false,
          "legGeometry": {
            "length": 4,
            "points": "kaytG~wqkV?T?fCG?"
          },
          "mode": "WALK",
          "onStreetNonTransit": true,
          "pathway": false,
          "realTime": false,
          "rentedVehicle": false,
          "scheduled": false,
          "startTime": "2009-11-17T18:14:52.000+00:00",
          "streetNotes": [ ],
          "to": {
            "coordinate": {
              "latitude": 45.517226,
              "longitude": -122.649266
            },
            "name": "SE Morrison & 16th",
            "stop": {
              "code": "4019",
              "coordinate": {
                "latitude": 45.517226,
                "longitude": -122.649266
              },
              "description": "Westbound stop in Portland (Stop ID 4019)",
              "fareZones": [
                {
                  "id": {
                    "feedId": "prt",
                    "id": "1"
                  }
                }
              ],
              "id": {
                "feedId": "prt",
                "id": "4019"
              },
              "name": "SE Morrison & 16th",
              "partOfStation": false,
              "wheelchairBoarding": "NO_INFORMATION"
            },
            "stopIndex": 50,
            "stopSequence": 51,
            "vertexType": "TRANSIT"
          },
          "transitAlerts": [ ],
          "transitLeg": false,
          "walkSteps": [
            {
              "absoluteDirection": "WEST",
              "angle": -1.5670436023962588,
              "area": false,
              "bogusName": false,
              "distance": 62.012,
              "edges": [ ],
              "elevation": [ ],
              "relativeDirection": "DEPART",
              "startLocation": {
                "latitude": 45.51718601153089,
                "longitude": -122.64847039626407
              },
              "stayOn": false,
              "streetName": "Southeast Morrison Street",
              "streetNotes": [ ]
            }
          ],
          "walkingBike": false,
          "walkingLeg": true
        },
        {
          "agencyTimeZoneOffset": 0,
          "arrivalDelay": 0,
          "departureDelay": 0,
          "distanceMeters": 5218.855598775394,
          "endTime": "2009-11-17T18:35:54.000+00:00",
          "flexibleTrip": false,
          "from": {
            "coordinate": {
              "latitude": 45.517226,
              "longitude": -122.649266
            },
            "name": "SE Morrison & 16th",
            "stop": {
              "code": "4019",
              "coordinate": {
                "latitude": 45.517226,
                "longitude": -122.649266
              },
              "description": "Westbound stop in Portland (Stop ID 4019)",
              "fareZones": [
                {
                  "id": {
                    "feedId": "prt",
                    "id": "1"
                  }
                }
              ],
              "id": {
                "feedId": "prt",
                "id": "4019"
              },
              "name": "SE Morrison & 16th",
              "partOfStation": false,
              "wheelchairBoarding": "NO_INFORMATION"
            },
            "stopIndex": 50,
            "stopSequence": 51,
            "vertexType": "TRANSIT"
          },
          "generalizedCost": 1814,
          "headsign": "Montgomery Park",
          "intermediateStops": [ ],
          "legGeometry": {
            "length": 135,
            "points": "kaytG||qkVA~@?jE?tC???r@AhE?jE?rA???tBAjE?nD???X?hE?xC??Ah@?pE?~C???J?`@?vAAvBEbE?jEAlE?`BAbB@d@??@tAAj@Cx@Cb@Cp@_@dEcAtFoA`IS~@i@`BmAzDi@zAc@pAi@~C??Id@u@jEm@bD??If@u@jEk@bD??If@u@|DW`B??CPs@|Du@lElBz@??VJbCfAk@dD??Id@w@rEWvAId@AF??Q~@s@`Ei@~C??Ib@u@dEWzA??]jB]MQSe@WOKOKIIQe@GWE]GnD??AXKnEGnD???XGjD??AZEfCC`AEzB??AXCfAGxDE|AEtBIlC??APkAh@o@?sCB{BD??S?mCDmCDyBB??U?mCDmCDyBB??S?oCDmCDmCBo@@"
          },
          "mode": "BUS",
          "onStreetNonTransit": false,
          "pathway": false,
          "realTime": false,
          "scheduled": true,
          "serviceDate": {
            "day": 17,
            "minMax": false,
            "month": 11,
            "sequenceNumber": 20091117,
            "year": 2009
          },
          "startTime": "2009-11-17T18:15:40.000+00:00",
          "streetNotes": [ ],
          "to": {
            "coordinate": {
              "latitude": 45.532159,
              "longitude": -122.698634
            },
            "name": "NW 23rd & Overton",
            "stop": {
              "code": "8981",
              "coordinate": {
                "latitude": 45.532159,
                "longitude": -122.698634
              },
              "description": "Northbound stop in Portland (Stop ID 8981)",
              "fareZones": [
                {
                  "id": {
                    "feedId": "prt",
                    "id": "1"
                  }
                }
              ],
              "id": {
                "feedId": "prt",
                "id": "8981"
              },
              "name": "NW 23rd & Overton",
              "partOfStation": false,
              "wheelchairBoarding": "NO_INFORMATION"
            },
            "stopIndex": 74,
            "stopSequence": 75,
            "vertexType": "TRANSIT"
          },
          "transitAlerts": [ ],
          "transitLeg": true,
          "trip": {
            "alteration": "PLANNED",
            "bikesAllowed": "UNKNOWN",
            "blockId": "1549",
            "direction": "OUTBOUND",
            "id": {
              "feedId": "prt",
              "id": "150W1400"
            },
            "route": {
              "agency": {
                "fareUrl": "http://trimet.org/fares/index.htm",
                "id": {
                  "feedId": "prt",
                  "id": "prt"
                },
                "lang": "en",
                "name": "TriMet",
                "phone": "503-238-7433",
                "timezone": "America/Los_Angeles",
                "url": "http://trimet.org"
              },
              "bikesAllowed": "UNKNOWN",
              "id": {
                "feedId": "prt",
                "id": "15"
              },
              "longName": "Belmont/NW 23rd",
              "mode": "BUS",
              "shortName": "15",
              "sortOrder": -999,
              "sortOrderSet": false,
              "type": 3,
              "url": "http://trimet.org/schedules/r015.htm"
            },
            "serviceId": {
              "feedId": "prt",
              "id": "W"
            },
            "shapeId": {
              "feedId": "prt",
              "id": "15.0.21"
            },
            "wheelchairAccessible": 0
          },
          "walkSteps": [ ],
          "walkingLeg": false
        },
        {
          "agencyTimeZoneOffset": -28800000,
          "arrivalDelay": 0,
          "departureDelay": 0,
          "distanceMeters": 266.211,
          "endTime": "2009-11-17T18:39:22.000+00:00",
          "flexibleTrip": false,
          "from": {
            "coordinate": {
              "latitude": 45.532159,
              "longitude": -122.698634
            },
            "name": "NW 23rd & Overton",
            "stop": {
              "code": "8981",
              "coordinate": {
                "latitude": 45.532159,
                "longitude": -122.698634
              },
              "description": "Northbound stop in Portland (Stop ID 8981)",
              "fareZones": [
                {
                  "id": {
                    "feedId": "prt",
                    "id": "1"
                  }
                }
              ],
              "id": {
                "feedId": "prt",
                "id": "8981"
              },
              "name": "NW 23rd & Overton",
              "partOfStation": false,
              "wheelchairBoarding": "NO_INFORMATION"
            },
            "stopIndex": 74,
            "stopSequence": 75,
            "vertexType": "TRANSIT"
          },
          "generalizedCost": 405,
          "interlineWithPreviousLeg": false,
          "legGeometry": {
            "length": 13,
            "points": "}~{tGnq{kV?LVAF?J?L?rBCLA?Q?EAyAEcH?G"
          },
          "mode": "WALK",
          "onStreetNonTransit": true,
          "pathway": false,
          "realTime": false,
          "rentedVehicle": false,
          "scheduled": false,
          "startTime": "2009-11-17T18:35:54.000+00:00",
          "streetNotes": [ ],
          "to": {
            "coordinate": {
              "latitude": 45.53122,
              "longitude": -122.69659
            },
            "name": "NW Northrup St. & NW 22nd Ave. (P2)",
            "vertexType": "NORMAL"
          },
          "transitAlerts": [ ],
          "transitLeg": false,
          "walkSteps": [
            {
              "absoluteDirection": "SOUTH",
              "angle": 3.117146926361324,
              "area": false,
              "bogusName": false,
              "distance": 104.452,
              "edges": [ ],
              "elevation": [ ],
              "relativeDirection": "DEPART",
              "startLocation": {
                "latitude": 45.53215782420268,
                "longitude": -122.69870264831422
              },
              "stayOn": false,
              "streetName": "Northwest 23rd Avenue",
              "streetNotes": [ ]
            },
            {
              "absoluteDirection": "EAST",
              "angle": 1.560623218965512,
              "area": false,
              "bogusName": false,
              "distance": 161.75900000000001,
              "edges": [ ],
              "elevation": [ ],
              "relativeDirection": "LEFT",
              "startLocation": {
                "latitude": 45.531218800000005,
                "longitude": -122.69866750000001
              },
              "stayOn": false,
              "streetName": "Northwest Northrup Street",
              "streetNotes": [ ]
            }
          ],
          "walkingBike": false,
          "walkingLeg": true
        }
      ],
      "nTransfers": 0,
      "nonTransitDistanceMeters": 328.223,
      "nonTransitTimeSeconds": 256,
      "onStreetAllTheWay": false,
      "streetOnly": false,
      "systemNotices": [ ],
      "tooSloped": false,
      "transferPriorityCost": 0,
      "transitTimeSeconds": 1214,
      "waitTimeOptimizedCost": 0,
      "waitingTimeSeconds": 0,
      "walkOnly": false,
      "walkingAllTheWay": false
    },
    {
      "arrivedAtDestinationWithRentedVehicle": false,
      "durationSeconds": 2275,
      "elevationGained": 0.0,
      "elevationLost": 0.0,
      "fare": {
        "details": {
          "regular": [
            {
              "fareId": {
                "feedId": "prt",
                "id": "8"
              },
              "price": {
                "cents": 200,
                "currency": {
                  "value": "USD"
                }
              },
              "routes": [
                {
                  "feedId": "prt",
                  "id": "20"
                }
              ]
            }
          ]
        },
        "fare": {
          "regular": {
            "cents": 200,
            "currency": {
              "value": "USD"
            }
          }
        }
      },
      "generalizedCost": 4295,
      "legs": [
        {
          "agencyTimeZoneOffset": -28800000,
          "arrivalDelay": 0,
          "departureDelay": 0,
          "distanceMeters": 920.3299999999999,
          "endTime": "2009-11-17T18:27:58.000+00:00",
          "flexibleTrip": false,
          "from": {
            "coordinate": {
              "latitude": 45.51726,
              "longitude": -122.64847
            },
            "name": "SE Morrison St. & SE 17th Ave. (P1)",
            "vertexType": "NORMAL"
          },
          "generalizedCost": 1398,
          "interlineWithPreviousLeg": false,
          "legGeometry": {
            "length": 45,
            "points": "kaytG~wqkV?T?fCAl@?RmC?oCAmCAoC?_CAM?aC??A?A?A?A??AA?AAA??AAA???A?A?A???A@A??@A@?@??A@?@?BcC?mCAmCAmC?QBIYIWOH"
          },
          "mode": "WALK",
          "onStreetNonTransit": true,
          "pathway": false,
          "realTime": false,
          "rentedVehicle": false,
          "scheduled": false,
          "startTime": "2009-11-17T18:16:00.000+00:00",
          "streetNotes": [ ],
          "to": {
            "coordinate": {
              "latitude": 45.524581,
              "longitude": -122.649367
            },
            "name": "NE Sandy & 16th",
            "stop": {
              "code": "5060",
              "coordinate": {
                "latitude": 45.524581,
                "longitude": -122.649367
              },
              "description": "Westbound stop in Portland (Stop ID 5060)",
              "fareZones": [
                {
                  "id": {
                    "feedId": "prt",
                    "id": "1"
                  }
                }
              ],
              "id": {
                "feedId": "prt",
                "id": "5060"
              },
              "name": "NE Sandy & 16th",
              "partOfStation": false,
              "wheelchairBoarding": "NO_INFORMATION"
            },
            "stopIndex": 92,
            "stopSequence": 93,
            "vertexType": "TRANSIT"
          },
          "transitAlerts": [ ],
          "transitLeg": false,
          "walkSteps": [
            {
              "absoluteDirection": "WEST",
              "angle": -1.5670436023962588,
              "area": false,
              "bogusName": false,
              "distance": 87.669,
              "edges": [ ],
              "elevation": [ ],
              "relativeDirection": "DEPART",
              "startLocation": {
                "latitude": 45.51718601153089,
                "longitude": -122.64847039626407
              },
              "stayOn": false,
              "streetName": "Southeast Morrison Street",
              "streetNotes": [ ]
            },
            {
              "absoluteDirection": "NORTH",
              "angle": 0.005200430917673284,
              "area": false,
              "bogusName": false,
              "distance": 641.033,
              "edges": [ ],
              "elevation": [ ],
              "relativeDirection": "RIGHT",
              "startLocation": {
                "latitude": 45.5171903,
                "longitude": -122.64959560000001
              },
              "stayOn": false,
              "streetName": "Southeast 16th Avenue",
              "streetNotes": [ ]
            },
            {
              "absoluteDirection": "NORTH",
              "angle": 0.002739847065377106,
              "area": false,
              "bogusName": false,
              "distance": 168.885,
              "edges": [ ],
              "elevation": [ ],
              "relativeDirection": "CONTINUE",
              "startLocation": {
                "latitude": 45.522891200000004,
                "longitude": -122.64955280000001
              },
              "stayOn": false,
              "streetName": "Northeast 16th Avenue",
              "streetNotes": [ ]
            },
            {
              "absoluteDirection": "NORTHEAST",
              "angle": 1.0638286720243149,
              "area": false,
              "bogusName": false,
              "distance": 22.743,
              "edges": [ ],
              "elevation": [ ],
              "relativeDirection": "RIGHT",
              "startLocation": {
                "latitude": 45.524409000000006,
                "longitude": -122.6495675
              },
              "stayOn": false,
              "streetName": "Northeast Sandy Boulevard",
              "streetNotes": [ ]
            }
          ],
          "walkingBike": false,
          "walkingLeg": true
        },
        {
          "agencyTimeZoneOffset": 0,
          "arrivalDelay": 0,
          "departureDelay": 0,
          "distanceMeters": 3602.7301325109484,
          "endTime": "2009-11-17T18:41:03.000+00:00",
          "flexibleTrip": false,
          "from": {
            "coordinate": {
              "latitude": 45.524581,
              "longitude": -122.649367
            },
            "name": "NE Sandy & 16th",
            "stop": {
              "code": "5060",
              "coordinate": {
                "latitude": 45.524581,
                "longitude": -122.649367
              },
              "description": "Westbound stop in Portland (Stop ID 5060)",
              "fareZones": [
                {
                  "id": {
                    "feedId": "prt",
                    "id": "1"
                  }
                }
              ],
              "id": {
                "feedId": "prt",
                "id": "5060"
              },
              "name": "NE Sandy & 16th",
              "partOfStation": false,
              "wheelchairBoarding": "NO_INFORMATION"
            },
            "stopIndex": 92,
            "stopSequence": 93,
            "vertexType": "TRANSIT"
          },
          "generalizedCost": 1385,
          "headsign": "23rd Ave to Tichner",
          "intermediateStops": [ ],
          "legGeometry": {
            "length": 94,
            "points": "coztGd}qkVNl@r@`CZhA`A`D??Ph@l@tBb@rARh@Pd@???BPj@@jA?jEAhE?pD???VAjE?hE?dB?b@???`AAhE?dD???l@C`EAhEEhE?bAA|@?XAZ@\\AzACnGKbKAjC?bE???JEnE@fEDlE@hE@~A??@rBBzDBpE@~A???Z@tD@RBnEB|A???@BdB?lEBjA??BnBApF@dB?X?^@r@?f@@bCAx@EtB???VChAE|BGnD??AXKnEGnD???XGjD??AZEfCC`AEzB"
          },
          "mode": "BUS",
          "onStreetNonTransit": false,
          "pathway": false,
          "realTime": false,
          "scheduled": true,
          "serviceDate": {
            "day": 17,
            "minMax": false,
            "month": 11,
            "sequenceNumber": 20091117,
            "year": 2009
          },
          "startTime": "2009-11-17T18:27:58.000+00:00",
          "streetNotes": [ ],
          "to": {
            "coordinate": {
              "latitude": 45.523312,
              "longitude": -122.694901
            },
            "name": "W Burnside & NW King",
            "stop": {
              "code": "747",
              "coordinate": {
                "latitude": 45.523312,
                "longitude": -122.694901
              },
              "description": "Westbound stop in Portland (Stop ID 747)",
              "fareZones": [
                {
                  "id": {
                    "feedId": "prt",
                    "id": "1"
                  }
                }
              ],
              "id": {
                "feedId": "prt",
                "id": "747"
              },
              "name": "W Burnside & NW King",
              "partOfStation": false,
              "wheelchairBoarding": "NO_INFORMATION"
            },
            "stopIndex": 107,
            "stopSequence": 108,
            "vertexType": "TRANSIT"
          },
          "transitAlerts": [ ],
          "transitLeg": true,
          "trip": {
            "alteration": "PLANNED",
            "bikesAllowed": "UNKNOWN",
            "blockId": "2071",
            "direction": "OUTBOUND",
            "id": {
              "feedId": "prt",
              "id": "200W1210"
            },
            "route": {
              "agency": {
                "fareUrl": "http://trimet.org/fares/index.htm",
                "id": {
                  "feedId": "prt",
                  "id": "prt"
                },
                "lang": "en",
                "name": "TriMet",
                "phone": "503-238-7433",
                "timezone": "America/Los_Angeles",
                "url": "http://trimet.org"
              },
              "bikesAllowed": "UNKNOWN",
              "id": {
                "feedId": "prt",
                "id": "20"
              },
              "longName": "Burnside/Stark",
              "mode": "BUS",
              "shortName": "20",
              "sortOrder": -999,
              "sortOrderSet": false,
              "type": 3,
              "url": "http://trimet.org/schedules/r020.htm"
            },
            "serviceId": {
              "feedId": "prt",
              "id": "W"
            },
            "shapeId": {
              "feedId": "prt",
              "id": "20.0.6"
            },
            "wheelchairAccessible": 0
          },
          "walkSteps": [ ],
          "walkingLeg": false
        },
        {
          "agencyTimeZoneOffset": -28800000,
          "arrivalDelay": 0,
          "departureDelay": 0,
          "distanceMeters": 999.0980000000001,
          "endTime": "2009-11-17T18:53:55.000+00:00",
          "flexibleTrip": false,
          "from": {
            "coordinate": {
              "latitude": 45.523312,
              "longitude": -122.694901
            },
            "name": "W Burnside & NW King",
            "stop": {
              "code": "747",
              "coordinate": {
                "latitude": 45.523312,
                "longitude": -122.694901
              },
              "description": "Westbound stop in Portland (Stop ID 747)",
              "fareZones": [
                {
                  "id": {
                    "feedId": "prt",
                    "id": "1"
                  }
                }
              ],
              "id": {
                "feedId": "prt",
                "id": "747"
              },
              "name": "W Burnside & NW King",
              "partOfStation": false,
              "wheelchairBoarding": "NO_INFORMATION"
            },
            "stopIndex": 107,
            "stopSequence": 108,
            "vertexType": "TRANSIT"
          },
          "generalizedCost": 1511,
          "interlineWithPreviousLeg": false,
          "legGeometry": {
            "length": 29,
            "points": "ugztGdzzkVL?ATClAI|DK?G?mCBkCDoCDmCBoCDkCBoCB[?sBD]?Y@eA@K?C?K?W@{A@M@C@I?_CB?G"
          },
          "mode": "WALK",
          "onStreetNonTransit": true,
          "pathway": false,
          "realTime": false,
          "rentedVehicle": false,
          "scheduled": false,
          "startTime": "2009-11-17T18:41:03.000+00:00",
          "streetNotes": [ ],
          "to": {
            "coordinate": {
              "latitude": 45.53122,
              "longitude": -122.69659
            },
            "name": "NW Northrup St. & NW 22nd Ave. (P2)",
            "vertexType": "NORMAL"
          },
          "transitAlerts": [ ],
          "transitLeg": false,
          "walkSteps": [
            {
              "absoluteDirection": "WEST",
              "angle": -1.5070160169213977,
              "area": false,
              "bogusName": false,
              "distance": 113.262,
              "edges": [ ],
              "elevation": [ ],
              "relativeDirection": "DEPART",
              "startLocation": {
                "latitude": 45.523249092859054,
                "longitude": -122.69490673448706
              },
              "stayOn": false,
              "streetName": "West Burnside Street",
              "streetNotes": [ ]
            },
            {
              "absoluteDirection": "NORTH",
              "angle": 0.04135150879789886,
              "area": false,
              "bogusName": false,
              "distance": 882.161,
              "edges": [ ],
              "elevation": [ ],
              "relativeDirection": "RIGHT",
              "startLocation": {
                "latitude": 45.5233204,
                "longitude": -122.696357
              },
              "stayOn": false,
              "streetName": "Northwest 22nd Avenue",
              "streetNotes": [ ]
            },
            {
              "absoluteDirection": "EAST",
              "angle": 1.53914562034506,
              "area": false,
              "bogusName": false,
              "distance": 3.675,
              "edges": [ ],
              "elevation": [ ],
              "relativeDirection": "RIGHT",
              "startLocation": {
                "latitude": 45.5312508,
                "longitude": -122.69663860000001
              },
              "stayOn": false,
              "streetName": "Northwest Northrup Street",
              "streetNotes": [ ]
            }
          ],
          "walkingBike": false,
          "walkingLeg": true
        }
      ],
      "nTransfers": 0,
      "nonTransitDistanceMeters": 1919.4279999999999,
      "nonTransitTimeSeconds": 1490,
      "onStreetAllTheWay": false,
      "streetOnly": false,
      "systemNotices": [ ],
      "tooSloped": false,
      "transferPriorityCost": 0,
      "transitTimeSeconds": 785,
      "waitTimeOptimizedCost": 0,
      "waitingTimeSeconds": 0,
      "walkOnly": false,
      "walkingAllTheWay": false
    },
    {
      "arrivedAtDestinationWithRentedVehicle": false,
      "durationSeconds": 1540,
      "elevationGained": 0.0,
      "elevationLost": 0.0,
      "fare": {
        "details": {
          "regular": [
            {
              "fareId": {
                "feedId": "prt",
                "id": "8"
              },
              "price": {
                "cents": 200,
                "currency": {
                  "value": "USD"
                }
              },
              "routes": [
                {
                  "feedId": "prt",
                  "id": "15"
                }
              ]
            }
          ]
        },
        "fare": {
          "regular": {
            "cents": 200,
            "currency": {
              "value": "USD"
            }
          }
        }
      },
      "generalizedCost": 2385,
      "legs": [
        {
          "agencyTimeZoneOffset": -28800000,
          "arrivalDelay": 0,
          "departureDelay": 0,
          "distanceMeters": 62.012,
          "endTime": "2009-11-17T18:30:40.000+00:00",
          "flexibleTrip": false,
          "from": {
            "coordinate": {
              "latitude": 45.51726,
              "longitude": -122.64847
            },
            "name": "SE Morrison St. & SE 17th Ave. (P1)",
            "vertexType": "NORMAL"
          },
          "generalizedCost": 95,
          "interlineWithPreviousLeg": false,
          "legGeometry": {
            "length": 4,
            "points": "kaytG~wqkV?T?fCG?"
          },
          "mode": "WALK",
          "onStreetNonTransit": true,
          "pathway": false,
          "realTime": false,
          "rentedVehicle": false,
          "scheduled": false,
          "startTime": "2009-11-17T18:29:52.000+00:00",
          "streetNotes": [ ],
          "to": {
            "coordinate": {
              "latitude": 45.517226,
              "longitude": -122.649266
            },
            "name": "SE Morrison & 16th",
            "stop": {
              "code": "4019",
              "coordinate": {
                "latitude": 45.517226,
                "longitude": -122.649266
              },
              "description": "Westbound stop in Portland (Stop ID 4019)",
              "fareZones": [
                {
                  "id": {
                    "feedId": "prt",
                    "id": "1"
                  }
                }
              ],
              "id": {
                "feedId": "prt",
                "id": "4019"
              },
              "name": "SE Morrison & 16th",
              "partOfStation": false,
              "wheelchairBoarding": "NO_INFORMATION"
            },
            "stopIndex": 50,
            "stopSequence": 51,
            "vertexType": "TRANSIT"
          },
          "transitAlerts": [ ],
          "transitLeg": false,
          "walkSteps": [
            {
              "absoluteDirection": "WEST",
              "angle": -1.5670436023962588,
              "area": false,
              "bogusName": false,
              "distance": 62.012,
              "edges": [ ],
              "elevation": [ ],
              "relativeDirection": "DEPART",
              "startLocation": {
                "latitude": 45.51718601153089,
                "longitude": -122.64847039626407
              },
              "stayOn": false,
              "streetName": "Southeast Morrison Street",
              "streetNotes": [ ]
            }
          ],
          "walkingBike": false,
          "walkingLeg": true
        },
        {
          "agencyTimeZoneOffset": 0,
          "arrivalDelay": 0,
          "departureDelay": 0,
          "distanceMeters": 5218.855598775394,
          "endTime": "2009-11-17T18:52:04.000+00:00",
          "flexibleTrip": false,
          "from": {
            "coordinate": {
              "latitude": 45.517226,
              "longitude": -122.649266
            },
            "name": "SE Morrison & 16th",
            "stop": {
              "code": "4019",
              "coordinate": {
                "latitude": 45.517226,
                "longitude": -122.649266
              },
              "description": "Westbound stop in Portland (Stop ID 4019)",
              "fareZones": [
                {
                  "id": {
                    "feedId": "prt",
                    "id": "1"
                  }
                }
              ],
              "id": {
                "feedId": "prt",
                "id": "4019"
              },
              "name": "SE Morrison & 16th",
              "partOfStation": false,
              "wheelchairBoarding": "NO_INFORMATION"
            },
            "stopIndex": 50,
            "stopSequence": 51,
            "vertexType": "TRANSIT"
          },
          "generalizedCost": 1884,
          "headsign": "NW 27th & Thurman",
          "intermediateStops": [ ],
          "legGeometry": {
            "length": 135,
            "points": "kaytG||qkVA~@?jE?tC???r@AhE?jE?rA???tBAjE?nD???X?hE?xC??Ah@?pE?~C???J?`@?vAAvBEbE?jEAlE?`BAbB@d@??@tAAj@Cx@Cb@Cp@_@dEcAtFoA`IS~@i@`BmAzDi@zAc@pAi@~C??Id@u@jEm@bD??If@u@jEk@bD??If@u@|DW`B??CPs@|Du@lElBz@??VJbCfAk@dD??Id@w@rEWvAId@AF??Q~@s@`Ei@~C??Ib@u@dEWzA??]jB]MQSe@WOKOKIIQe@GWE]GnD??AXKnEGnD???XGjD??AZEfCC`AEzB??AXCfAGxDE|AEtBIlC??APkAh@o@?sCB{BD??S?mCDmCDyBB??U?mCDmCDyBB??S?oCDmCDmCBo@@"
          },
          "mode": "BUS",
          "onStreetNonTransit": false,
          "pathway": false,
          "realTime": false,
          "scheduled": true,
          "serviceDate": {
            "day": 17,
            "minMax": false,
            "month": 11,
            "sequenceNumber": 20091117,
            "year": 2009
          },
          "startTime": "2009-11-17T18:30:40.000+00:00",
          "streetNotes": [ ],
          "to": {
            "coordinate": {
              "latitude": 45.532159,
              "longitude": -122.698634
            },
            "name": "NW 23rd & Overton",
            "stop": {
              "code": "8981",
              "coordinate": {
                "latitude": 45.532159,
                "longitude": -122.698634
              },
              "description": "Northbound stop in Portland (Stop ID 8981)",
              "fareZones": [
                {
                  "id": {
                    "feedId": "prt",
                    "id": "1"
                  }
                }
              ],
              "id": {
                "feedId": "prt",
                "id": "8981"
              },
              "name": "NW 23rd & Overton",
              "partOfStation": false,
              "wheelchairBoarding": "NO_INFORMATION"
            },
            "stopIndex": 74,
            "stopSequence": 75,
            "vertexType": "TRANSIT"
          },
          "transitAlerts": [ ],
          "transitLeg": true,
          "trip": {
            "alteration": "PLANNED",
            "bikesAllowed": "UNKNOWN",
            "blockId": "1541",
            "direction": "OUTBOUND",
            "id": {
              "feedId": "prt",
              "id": "150W1410"
            },
            "route": {
              "agency": {
                "fareUrl": "http://trimet.org/fares/index.htm",
                "id": {
                  "feedId": "prt",
                  "id": "prt"
                },
                "lang": "en",
                "name": "TriMet",
                "phone": "503-238-7433",
                "timezone": "America/Los_Angeles",
                "url": "http://trimet.org"
              },
              "bikesAllowed": "UNKNOWN",
              "id": {
                "feedId": "prt",
                "id": "15"
              },
              "longName": "Belmont/NW 23rd",
              "mode": "BUS",
              "shortName": "15",
              "sortOrder": -999,
              "sortOrderSet": false,
              "type": 3,
              "url": "http://trimet.org/schedules/r015.htm"
            },
            "serviceId": {
              "feedId": "prt",
              "id": "W"
            },
            "shapeId": {
              "feedId": "prt",
              "id": "15.0.23"
            },
            "wheelchairAccessible": 0
          },
          "walkSteps": [ ],
          "walkingLeg": false
        },
        {
          "agencyTimeZoneOffset": -28800000,
          "arrivalDelay": 0,
          "departureDelay": 0,
          "distanceMeters": 266.211,
          "endTime": "2009-11-17T18:55:32.000+00:00",
          "flexibleTrip": false,
          "from": {
            "coordinate": {
              "latitude": 45.532159,
              "longitude": -122.698634
            },
            "name": "NW 23rd & Overton",
            "stop": {
              "code": "8981",
              "coordinate": {
                "latitude": 45.532159,
                "longitude": -122.698634
              },
              "description": "Northbound stop in Portland (Stop ID 8981)",
              "fareZones": [
                {
                  "id": {
                    "feedId": "prt",
                    "id": "1"
                  }
                }
              ],
              "id": {
                "feedId": "prt",
                "id": "8981"
              },
              "name": "NW 23rd & Overton",
              "partOfStation": false,
              "wheelchairBoarding": "NO_INFORMATION"
            },
            "stopIndex": 74,
            "stopSequence": 75,
            "vertexType": "TRANSIT"
          },
          "generalizedCost": 405,
          "interlineWithPreviousLeg": false,
          "legGeometry": {
            "length": 13,
            "points": "}~{tGnq{kV?LVAF?J?L?rBCLA?Q?EAyAEcH?G"
          },
          "mode": "WALK",
          "onStreetNonTransit": true,
          "pathway": false,
          "realTime": false,
          "rentedVehicle": false,
          "scheduled": false,
          "startTime": "2009-11-17T18:52:04.000+00:00",
          "streetNotes": [ ],
          "to": {
            "coordinate": {
              "latitude": 45.53122,
              "longitude": -122.69659
            },
            "name": "NW Northrup St. & NW 22nd Ave. (P2)",
            "vertexType": "NORMAL"
          },
          "transitAlerts": [ ],
          "transitLeg": false,
          "walkSteps": [
            {
              "absoluteDirection": "SOUTH",
              "angle": 3.117146926361324,
              "area": false,
              "bogusName": false,
              "distance": 104.452,
              "edges": [ ],
              "elevation": [ ],
              "relativeDirection": "DEPART",
              "startLocation": {
                "latitude": 45.53215782420268,
                "longitude": -122.69870264831422
              },
              "stayOn": false,
              "streetName": "Northwest 23rd Avenue",
              "streetNotes": [ ]
            },
            {
              "absoluteDirection": "EAST",
              "angle": 1.560623218965512,
              "area": false,
              "bogusName": false,
              "distance": 161.75900000000001,
              "edges": [ ],
              "elevation": [ ],
              "relativeDirection": "LEFT",
              "startLocation": {
                "latitude": 45.531218800000005,
                "longitude": -122.69866750000001
              },
              "stayOn": false,
              "streetName": "Northwest Northrup Street",
              "streetNotes": [ ]
            }
          ],
          "walkingBike": false,
          "walkingLeg": true
        }
      ],
      "nTransfers": 0,
      "nonTransitDistanceMeters": 328.223,
      "nonTransitTimeSeconds": 256,
      "onStreetAllTheWay": false,
      "streetOnly": false,
      "systemNotices": [ ],
      "tooSloped": false,
      "transferPriorityCost": 0,
      "transitTimeSeconds": 1284,
      "waitTimeOptimizedCost": 0,
      "waitingTimeSeconds": 0,
      "walkOnly": false,
      "walkingAllTheWay": false
    },
    {
      "arrivedAtDestinationWithRentedVehicle": false,
      "durationSeconds": 1849,
      "elevationGained": 0.0,
      "elevationLost": 0.0,
      "fare": {
        "details": {
          "regular": [
            {
              "fareId": {
                "feedId": "prt",
                "id": "8"
              },
              "price": {
                "cents": 200,
                "currency": {
                  "value": "USD"
                }
              },
              "routes": [
                {
                  "feedId": "prt",
                  "id": "70"
                },
                {
                  "feedId": "prt",
                  "id": "77"
                }
              ]
            }
          ]
        },
        "fare": {
          "regular": {
            "cents": 200,
            "currency": {
              "value": "USD"
            }
          }
        }
      },
      "generalizedCost": 3375,
      "legs": [
        {
          "agencyTimeZoneOffset": -28800000,
          "arrivalDelay": 0,
          "departureDelay": 0,
          "distanceMeters": 419.61499999999995,
          "endTime": "2009-11-17T18:42:54.000+00:00",
          "flexibleTrip": false,
          "from": {
            "coordinate": {
              "latitude": 45.51726,
              "longitude": -122.64847
            },
            "name": "SE Morrison St. & SE 17th Ave. (P1)",
            "vertexType": "NORMAL"
          },
          "generalizedCost": 636,
          "interlineWithPreviousLeg": false,
          "legGeometry": {
            "length": 14,
            "points": "kaytG~wqkV?T?fCAl@?R?jE?rC?t@?hEAvD?RN?L??O"
          },
          "mode": "WALK",
          "onStreetNonTransit": true,
          "pathway": false,
          "realTime": false,
          "rentedVehicle": false,
          "scheduled": false,
          "startTime": "2009-11-17T18:37:30.000+00:00",
          "streetNotes": [ ],
          "to": {
            "coordinate": {
              "latitude": 45.517059,
              "longitude": -122.65358
            },
            "name": "SE 12th & Morrison",
            "stop": {
              "code": "6588",
              "coordinate": {
                "latitude": 45.517059,
                "longitude": -122.65358
              },
              "description": "Northbound stop in Portland (Stop ID 6588)",
              "fareZones": [
                {
                  "id": {
                    "feedId": "prt",
                    "id": "1"
                  }
                }
              ],
              "id": {
                "feedId": "prt",
                "id": "6588"
              },
              "name": "SE 12th & Morrison",
              "partOfStation": false,
              "wheelchairBoarding": "NO_INFORMATION"
            },
            "stopIndex": 31,
            "stopSequence": 32,
            "vertexType": "TRANSIT"
          },
          "transitAlerts": [ ],
          "transitLeg": false,
          "walkSteps": [
            {
              "absoluteDirection": "WEST",
              "angle": -1.5670436023962588,
              "area": false,
              "bogusName": false,
              "distance": 403.65599999999995,
              "edges": [ ],
              "elevation": [ ],
              "relativeDirection": "DEPART",
              "startLocation": {
                "latitude": 45.51718601153089,
                "longitude": -122.64847039626407
              },
              "stayOn": false,
              "streetName": "Southeast Morrison Street",
              "streetNotes": [ ]
            },
            {
              "absoluteDirection": "SOUTH",
              "angle": -3.132186938587986,
              "area": false,
              "bogusName": false,
              "distance": 15.959,
              "edges": [ ],
              "elevation": [ ],
              "relativeDirection": "LEFT",
              "startLocation": {
                "latitude": 45.5172031,
                "longitude": -122.6536511
              },
              "stayOn": false,
              "streetName": "Southeast 12th Avenue",
              "streetNotes": [ ]
            }
          ],
          "walkingBike": false,
          "walkingLeg": true
        },
        {
          "agencyTimeZoneOffset": 0,
          "arrivalDelay": 0,
          "departureDelay": 0,
          "distanceMeters": 2347.5602438577907,
          "endTime": "2009-11-17T18:52:12.000+00:00",
          "flexibleTrip": false,
          "from": {
            "coordinate": {
              "latitude": 45.517059,
              "longitude": -122.65358
            },
            "name": "SE 12th & Morrison",
            "stop": {
              "code": "6588",
              "coordinate": {
                "latitude": 45.517059,
                "longitude": -122.65358
              },
              "description": "Northbound stop in Portland (Stop ID 6588)",
              "fareZones": [
                {
                  "id": {
                    "feedId": "prt",
                    "id": "1"
                  }
                }
              ],
              "id": {
                "feedId": "prt",
                "id": "6588"
              },
              "name": "SE 12th & Morrison",
              "partOfStation": false,
              "wheelchairBoarding": "NO_INFORMATION"
            },
            "stopIndex": 31,
            "stopSequence": 32,
            "vertexType": "TRANSIT"
          },
          "generalizedCost": 1158,
          "headsign": "Rose Qtr TC",
          "intermediateStops": [ ],
          "legGeometry": {
            "length": 62,
            "points": "s`ytGhxrkV[?mCAmC?wBA??W?mC?{BA??Q?oC?mC?kBAa@?w@???wA?mCAmC?oCA}C?sDC??aBAm@@k@AY?uABU@I@IBQFb@fC}@d@OFO@q@???Q?]?gGA??[??nJ???b@?vK?rA???tBCfD???^?nE?V@Z?PH\\Nb@`@~@Rf@"
          },
          "mode": "BUS",
          "onStreetNonTransit": false,
          "pathway": false,
          "realTime": false,
          "scheduled": true,
          "serviceDate": {
            "day": 17,
            "minMax": false,
            "month": 11,
            "sequenceNumber": 20091117,
            "year": 2009
          },
          "startTime": "2009-11-17T18:42:54.000+00:00",
          "streetNotes": [ ],
          "to": {
            "coordinate": {
              "latitude": 45.531159,
              "longitude": -122.66293
            },
            "name": "NE Multnomah & 3rd",
            "stop": {
              "code": "11492",
              "coordinate": {
                "latitude": 45.531159,
                "longitude": -122.66293
              },
              "description": "Westbound stop in Portland (Stop ID 11492)",
              "fareZones": [
                {
                  "id": {
                    "feedId": "prt",
                    "id": "0"
                  }
                }
              ],
              "id": {
                "feedId": "prt",
                "id": "11492"
              },
              "name": "NE Multnomah & 3rd",
              "partOfStation": false,
              "wheelchairBoarding": "NO_INFORMATION"
            },
            "stopIndex": 41,
            "stopSequence": 42,
            "vertexType": "TRANSIT"
          },
          "transitAlerts": [ ],
          "transitLeg": true,
          "trip": {
            "alteration": "PLANNED",
            "bikesAllowed": "UNKNOWN",
            "blockId": "7002",
            "direction": "OUTBOUND",
            "id": {
              "feedId": "prt",
              "id": "700W1170"
            },
            "route": {
              "agency": {
                "fareUrl": "http://trimet.org/fares/index.htm",
                "id": {
                  "feedId": "prt",
                  "id": "prt"
                },
                "lang": "en",
                "name": "TriMet",
                "phone": "503-238-7433",
                "timezone": "America/Los_Angeles",
                "url": "http://trimet.org"
              },
              "bikesAllowed": "UNKNOWN",
              "id": {
                "feedId": "prt",
                "id": "70"
              },
              "longName": "12th Ave",
              "mode": "BUS",
              "shortName": "70",
              "sortOrder": -999,
              "sortOrderSet": false,
              "type": 3,
              "url": "http://trimet.org/schedules/r070.htm"
            },
            "serviceId": {
              "feedId": "prt",
              "id": "W"
            },
            "shapeId": {
              "feedId": "prt",
              "id": "70.0.7"
            },
            "wheelchairAccessible": 0
          },
          "walkSteps": [ ],
          "walkingLeg": false
        },
        {
          "agencyTimeZoneOffset": 0,
          "arrivalDelay": 0,
          "departureDelay": 0,
          "distanceMeters": 3248.2996826174576,
          "endTime": "2009-11-17T19:07:55.000+00:00",
          "flexibleTrip": false,
          "from": {
            "coordinate": {
              "latitude": 45.531159,
              "longitude": -122.66293
            },
            "name": "NE Multnomah & 3rd",
            "stop": {
              "code": "11492",
              "coordinate": {
                "latitude": 45.531159,
                "longitude": -122.66293
              },
              "description": "Westbound stop in Portland (Stop ID 11492)",
              "fareZones": [
                {
                  "id": {
                    "feedId": "prt",
                    "id": "0"
                  }
                }
              ],
              "id": {
                "feedId": "prt",
                "id": "11492"
              },
              "name": "NE Multnomah & 3rd",
              "partOfStation": false,
              "wheelchairBoarding": "NO_INFORMATION"
            },
            "stopIndex": 83,
            "stopSequence": 84,
            "vertexType": "TRANSIT"
          },
          "generalizedCost": 1543,
          "headsign": "Montgomery Park",
          "intermediateStops": [ ],
          "legGeometry": {
            "length": 91,
            "points": "kx{tG~qtkV`@bANb@FV@R?P?pE?jA@h@AnAbBl@LFJN\\f@LT??NXJPPVJFf@Vf@Pp@Nd@NRLB@RNXZR\\vAhC@BhAhD`AhClAbDBrDCnG@n@@^@d@HdAP`CBjEDvD???LqCFmCDYBGDEBGJkAzAQR??KNa@b@MJuBBY?OHW@u@~@aD`EcBhBBrD@xC??@l@BlE@lD???XBjEBpD???VBlE?dA@t@?b@?h@BfEBrD???VBhEFtKDvJ??@\\DnJ"
          },
          "mode": "BUS",
          "onStreetNonTransit": false,
          "pathway": false,
          "realTime": false,
          "scheduled": true,
          "serviceDate": {
            "day": 17,
            "minMax": false,
            "month": 11,
            "sequenceNumber": 20091117,
            "year": 2009
          },
          "startTime": "2009-11-17T18:56:09.000+00:00",
          "streetNotes": [ ],
          "to": {
            "coordinate": {
              "latitude": 45.531308,
              "longitude": -122.696445
            },
            "name": "NW Northrup & 22nd",
            "stop": {
              "code": "10778",
              "coordinate": {
                "latitude": 45.531308,
                "longitude": -122.696445
              },
              "description": "Westbound stop in Portland (Stop ID 10778)",
              "fareZones": [
                {
                  "id": {
                    "feedId": "prt",
                    "id": "1"
                  }
                }
              ],
              "id": {
                "feedId": "prt",
                "id": "10778"
              },
              "name": "NW Northrup & 22nd",
              "partOfStation": false,
              "wheelchairBoarding": "NO_INFORMATION"
            },
            "stopIndex": 92,
            "stopSequence": 93,
            "vertexType": "TRANSIT"
          },
          "transitAlerts": [ ],
          "transitLeg": true,
          "trip": {
            "alteration": "PLANNED",
            "bikesAllowed": "UNKNOWN",
            "blockId": "7702",
            "direction": "INBOUND",
            "id": {
              "feedId": "prt",
              "id": "771W1180"
            },
            "route": {
              "agency": {
                "fareUrl": "http://trimet.org/fares/index.htm",
                "id": {
                  "feedId": "prt",
                  "id": "prt"
                },
                "lang": "en",
                "name": "TriMet",
                "phone": "503-238-7433",
                "timezone": "America/Los_Angeles",
                "url": "http://trimet.org"
              },
              "bikesAllowed": "UNKNOWN",
              "id": {
                "feedId": "prt",
                "id": "77"
              },
              "longName": "Broadway/Halsey",
              "mode": "BUS",
              "shortName": "77",
              "sortOrder": -999,
              "sortOrderSet": false,
              "type": 3,
              "url": "http://trimet.org/schedules/r077.htm"
            },
            "serviceId": {
              "feedId": "prt",
              "id": "W"
            },
            "shapeId": {
              "feedId": "prt",
              "id": "77.1.3"
            },
            "wheelchairAccessible": 0
          },
          "walkSteps": [ ],
          "walkingLeg": false
        },
        {
          "agencyTimeZoneOffset": -28800000,
          "arrivalDelay": 0,
          "departureDelay": 0,
          "distanceMeters": 18.806,
          "endTime": "2009-11-17T19:08:19.000+00:00",
          "flexibleTrip": false,
          "from": {
            "coordinate": {
              "latitude": 45.531308,
              "longitude": -122.696445
            },
            "name": "NW Northrup & 22nd",
            "stop": {
              "code": "10778",
              "coordinate": {
                "latitude": 45.531308,
                "longitude": -122.696445
              },
              "description": "Westbound stop in Portland (Stop ID 10778)",
              "fareZones": [
                {
                  "id": {
                    "feedId": "prt",
                    "id": "1"
                  }
                }
              ],
              "id": {
                "feedId": "prt",
                "id": "10778"
              },
              "name": "NW Northrup & 22nd",
              "partOfStation": false,
              "wheelchairBoarding": "NO_INFORMATION"
            },
            "stopIndex": 92,
            "stopSequence": 93,
            "vertexType": "TRANSIT"
          },
          "generalizedCost": 37,
          "interlineWithPreviousLeg": false,
          "legGeometry": {
            "length": 7,
            "points": "sy{tGxc{kV???LABF?B??J"
          },
          "mode": "WALK",
          "onStreetNonTransit": true,
          "pathway": false,
          "realTime": false,
          "rentedVehicle": false,
          "scheduled": false,
          "startTime": "2009-11-17T19:07:55.000+00:00",
          "streetNotes": [ ],
          "to": {
            "coordinate": {
              "latitude": 45.53122,
              "longitude": -122.69659
            },
            "name": "NW Northrup St. & NW 22nd Ave. (P2)",
            "vertexType": "NORMAL"
          },
          "transitAlerts": [ ],
          "transitLeg": false,
          "walkSteps": [
            {
              "absoluteDirection": "WEST",
              "angle": -1.3892041323260338,
              "area": false,
              "bogusName": false,
              "distance": 18.806,
              "edges": [ ],
              "elevation": [ ],
              "relativeDirection": "DEPART",
              "startLocation": {
                "latitude": 45.53130187189895,
                "longitude": -122.69644484256081
              },
              "stayOn": false,
              "streetName": "Northwest Northrup Street",
              "streetNotes": [ ]
            }
          ],
          "walkingBike": false,
          "walkingLeg": true
        }
      ],
      "nTransfers": 1,
      "nonTransitDistanceMeters": 438.42099999999994,
      "nonTransitTimeSeconds": 348,
      "onStreetAllTheWay": false,
      "streetOnly": false,
      "systemNotices": [ ],
      "tooSloped": false,
      "transferPriorityCost": 0,
      "transitTimeSeconds": 1264,
      "waitTimeOptimizedCost": 2927,
      "waitingTimeSeconds": 237,
      "walkOnly": false,
      "walkingAllTheWay": false
    }
  ]
]


org.opentripplanner.routing.algorithm.mapping.TransitSnapshotTest.test_trip_planning_with_transit_stop=[
  [
    {
      "arrivedAtDestinationWithRentedVehicle": false,
      "durationSeconds": 3451,
      "elevationGained": 0.0,
      "elevationLost": 0.0,
      "fare": {
        "details": { },
        "fare": { }
      },
      "generalizedCost": 6717,
      "legs": [
        {
          "agencyTimeZoneOffset": -28800000,
          "arrivalDelay": 0,
          "departureDelay": 0,
          "distanceMeters": 4442.913999999999,
          "endTime": "2009-11-17T18:57:31.000+00:00",
          "flexibleTrip": false,
          "from": {
            "coordinate": {
              "latitude": 45.52337,
              "longitude": -122.653725
            },
            "name": "NE 12th & Couch",
            "orig": "NE 12th & Couch",
            "stop": {
              "code": "6577",
              "coordinate": {
                "latitude": 45.52337,
                "longitude": -122.653725
              },
              "description": "Southbound stop in Portland (Stop ID 6577)",
              "fareZones": [
                {
                  "id": {
                    "feedId": "prt",
                    "id": "1"
                  }
                }
              ],
              "id": {
                "feedId": "prt",
                "id": "6577"
              },
              "name": "NE 12th & Couch",
              "partOfStation": false,
              "wheelchairBoarding": "NO_INFORMATION"
            },
            "vertexType": "TRANSIT"
          },
          "generalizedCost": 6717,
          "interlineWithPreviousLeg": false,
          "legGeometry": {
            "length": 208,
            "points": "ahztGxxrkV@Sb@?`@@T??V?vCAT?R?`D?T?RA`D?R?R?t@?n@?z@?T?R?jB?@?r@?R?R?tA?\\?l@?R?T?VAd@?jA?N?N?J?Z?jA?z@?P?Z?J@N?hA@x@Ap@ATETGpJCjEA|CArAAxAAxAAdBEzHClF?@Ax@GTAjBAZ?R@hC@h@Q@cBBM?M?_CDsA@Y?Q@O?K?Q?mBB[?C?W@[?]@E?IDI@]DO@SBM?S@G@A?GDEJQ|@AL?L@nA?j@@L?V?d@@~@@NI?E?W@Q?Q?m@@Q@AF?DAJBzB?V?NANM@K?GBEDEHIJUX_@f@KNQRSVGFCBQPIHGDGBIBK@W@a@?mA@E?C@C@A?CBQTKJEHIJeC~CYZo@v@g@d@IJAFAD?L@vC@hB@p@?X?T@P?N@P@nA?j@AX?L@`B@dA?R?RBbD?T?NBbD?R?P@|D@jB?x@@J?N?B?P?LBjD@N@fD?T?LBdD?R?PF`K?RDlJ?R?PFlJ?RDbH@xA?D?P?RDpH"
          },
          "mode": "WALK",
          "onStreetNonTransit": true,
          "pathway": false,
          "realTime": false,
          "rentedVehicle": false,
          "scheduled": false,
          "startTime": "2009-11-17T18:00:00.000+00:00",
          "streetNotes": [ ],
          "to": {
            "coordinate": {
              "latitude": 45.531,
              "longitude": -122.70029
            },
            "name": "NW Northrup St. & NW 24th Ave. (P3)",
            "orig": "NW Northrup St. & NW 24th Ave. (P3)",
            "vertexType": "NORMAL"
          },
          "transitAlerts": [ ],
          "transitLeg": false,
          "walkSteps": [
            {
              "absoluteDirection": "SOUTH",
              "angle": -3.1191187064694192,
              "area": false,
              "bogusName": false,
              "distance": 51.525,
              "edges": [ ],
              "elevation": [ ],
              "relativeDirection": "DEPART",
              "startLocation": {
                "latitude": 45.52336838632084,
                "longitude": -122.65362253301092
              },
              "stayOn": false,
              "streetName": "Northeast 12th Avenue",
              "streetNotes": [ ]
            },
            {
              "absoluteDirection": "WEST",
              "angle": -1.5608232952160197,
              "area": false,
              "bogusName": false,
              "distance": 877.279,
              "edges": [ ],
              "elevation": [ ],
              "relativeDirection": "RIGHT",
              "startLocation": {
                "latitude": 45.5229051,
                "longitude": -122.6536312
              },
              "stayOn": false,
              "streetName": "East Burnside Street",
              "streetNotes": [ ]
            },
            {
              "absoluteDirection": "WEST",
              "angle": -1.5429374364857065,
              "area": false,
              "bogusName": false,
              "distance": 407.384,
              "edges": [ ],
              "elevation": [ ],
              "relativeDirection": "CONTINUE",
              "startLocation": {
                "latitude": 45.523001,
                "longitude": -122.6648816
              },
              "stayOn": false,
              "streetName": "Burnside Bridge",
              "streetNotes": [ ]
            },
            {
              "absoluteDirection": "WEST",
              "angle": -1.5423269695355575,
              "area": false,
              "bogusName": false,
              "distance": 256.851,
              "edges": [ ],
              "elevation": [ ],
              "relativeDirection": "CONTINUE",
              "startLocation": {
                "latitude": 45.523105400000006,
                "longitude": -122.67010870000001
              },
              "stayOn": false,
              "streetName": "West Burnside Street",
              "streetNotes": [ ]
            },
            {
              "absoluteDirection": "NORTH",
              "angle": -0.028022114817565644,
              "area": false,
              "bogusName": false,
              "distance": 460.622,
              "edges": [ ],
              "elevation": [ ],
              "relativeDirection": "RIGHT",
              "startLocation": {
                "latitude": 45.523177600000004,
                "longitude": -122.67338950000001
              },
              "stayOn": false,
              "streetName": "Northwest 3rd Avenue",
              "streetNotes": [ ]
            },
            {
              "absoluteDirection": "WEST",
              "angle": -1.1944859782105497,
              "area": false,
              "bogusName": false,
              "distance": 145.81199999999998,
              "edges": [ ],
              "elevation": [ ],
              "relativeDirection": "SLIGHTLY_LEFT",
              "startLocation": {
                "latitude": 45.527286600000004,
                "longitude": -122.67371650000001
              },
              "stayOn": false,
              "streetName": "Northwest Hoyt Street",
              "streetNotes": [ ]
            },
            {
              "absoluteDirection": "NORTH",
              "angle": -0.029032765206574367,
              "area": false,
              "bogusName": false,
              "distance": 77.353,
              "edges": [ ],
              "elevation": [ ],
              "relativeDirection": "RIGHT",
              "startLocation": {
                "latitude": 45.5273496,
                "longitude": -122.6755629
              },
              "stayOn": false,
              "streetName": "Northwest 5th Avenue",
              "streetNotes": [ ]
            },
            {
              "absoluteDirection": "WEST",
              "angle": -1.4107231165936804,
              "area": false,
              "bogusName": false,
              "distance": 80.53,
              "edges": [ ],
              "elevation": [ ],
              "relativeDirection": "LEFT",
              "startLocation": {
                "latitude": 45.528044900000005,
                "longitude": -122.6755935
              },
              "stayOn": false,
              "streetName": "Northwest Irving Street",
              "streetNotes": [ ]
            },
            {
              "absoluteDirection": "NORTH",
              "angle": -0.07553970510661134,
              "area": false,
              "bogusName": false,
              "distance": 465.426,
              "edges": [ ],
              "elevation": [ ],
              "relativeDirection": "RIGHT",
              "startLocation": {
                "latitude": 45.528051500000004,
                "longitude": -122.67662320000001
              },
              "stayOn": false,
              "streetName": "Northwest Station Way",
              "streetNotes": [ ]
            },
            {
              "absoluteDirection": "WEST",
              "angle": -1.3840041579257698,
              "area": false,
              "bogusName": false,
              "distance": 1620.1320000000003,
              "edges": [ ],
              "elevation": [ ],
              "relativeDirection": "LEFT",
              "startLocation": {
                "latitude": 45.531545200000004,
                "longitude": -122.679511
              },
              "stayOn": false,
              "streetName": "Northwest Northrup Street",
              "streetNotes": [ ]
            }
          ],
          "walkingBike": false,
          "walkingLeg": true
        }
      ],
      "nTransfers": 0,
      "nonTransitDistanceMeters": 4442.913999999999,
      "nonTransitTimeSeconds": 3451,
      "onStreetAllTheWay": true,
      "streetOnly": true,
      "systemNotices": [ ],
      "tooSloped": false,
      "transferPriorityCost": -1,
      "transitTimeSeconds": 0,
      "waitTimeOptimizedCost": -1,
      "waitingTimeSeconds": 0,
      "walkOnly": true,
      "walkingAllTheWay": true
    },
    {
      "arrivedAtDestinationWithRentedVehicle": false,
      "durationSeconds": 1553,
      "elevationGained": 0.0,
      "elevationLost": 0.0,
      "fare": {
        "details": {
          "regular": [
            {
              "fareId": {
                "feedId": "prt",
                "id": "8"
              },
              "price": {
                "cents": 200,
                "currency": {
                  "value": "USD"
                }
              },
              "routes": [
                {
                  "feedId": "prt",
                  "id": "20"
                }
              ]
            }
          ]
        },
        "fare": {
          "regular": {
            "cents": 200,
            "currency": {
              "value": "USD"
            }
          }
        }
      },
      "generalizedCost": 2895,
      "legs": [
        {
          "agencyTimeZoneOffset": -28800000,
          "arrivalDelay": 0,
          "departureDelay": 0,
          "distanceMeters": 87.019,
          "endTime": "2009-11-17T18:14:00.000+00:00",
          "flexibleTrip": false,
          "from": {
            "coordinate": {
              "latitude": 45.52337,
              "longitude": -122.653725
            },
            "name": "NE 12th & Couch",
            "stop": {
              "code": "6577",
              "coordinate": {
                "latitude": 45.52337,
                "longitude": -122.653725
              },
              "description": "Southbound stop in Portland (Stop ID 6577)",
              "fareZones": [
                {
                  "id": {
                    "feedId": "prt",
                    "id": "1"
                  }
                }
              ],
              "id": {
                "feedId": "prt",
                "id": "6577"
              },
              "name": "NE 12th & Couch",
              "partOfStation": false,
              "wheelchairBoarding": "NO_INFORMATION"
            },
            "vertexType": "TRANSIT"
          },
          "generalizedCost": 137,
          "interlineWithPreviousLeg": false,
          "legGeometry": {
            "length": 9,
            "points": "ahztGxxrkV@Sb@?`@@?a@?k@GGKY@A"
          },
          "mode": "WALK",
          "onStreetNonTransit": true,
          "pathway": false,
          "realTime": false,
          "rentedVehicle": false,
          "scheduled": false,
          "startTime": "2009-11-17T18:12:47.000+00:00",
          "streetNotes": [ ],
          "to": {
            "coordinate": {
              "latitude": 45.523103,
              "longitude": -122.653064
            },
            "name": "NE Sandy & 12th",
            "stop": {
              "code": "5055",
              "coordinate": {
                "latitude": 45.523103,
                "longitude": -122.653064
              },
              "description": "Westbound stop in Portland (Stop ID 5055)",
              "fareZones": [
                {
                  "id": {
                    "feedId": "prt",
                    "id": "1"
                  }
                }
              ],
              "id": {
                "feedId": "prt",
                "id": "5055"
              },
              "name": "NE Sandy & 12th",
              "partOfStation": false,
              "wheelchairBoarding": "NO_INFORMATION"
            },
            "stopIndex": 94,
            "stopSequence": 95,
            "vertexType": "TRANSIT"
          },
          "transitAlerts": [ ],
          "transitLeg": false,
          "walkSteps": [
            {
              "absoluteDirection": "SOUTH",
              "angle": -3.1191187064694192,
              "area": false,
              "bogusName": false,
              "distance": 39.059,
              "edges": [ ],
              "elevation": [ ],
              "relativeDirection": "DEPART",
              "startLocation": {
                "latitude": 45.52336838632084,
                "longitude": -122.65362253301092
              },
              "stayOn": false,
              "streetName": "Northeast 12th Avenue",
              "streetNotes": [ ]
            },
            {
              "absoluteDirection": "EAST",
              "angle": 1.5906288403465376,
              "area": false,
              "bogusName": true,
              "distance": 47.959999999999994,
              "edges": [ ],
              "elevation": [ ],
              "relativeDirection": "LEFT",
              "startLocation": {
                "latitude": 45.523017200000005,
                "longitude": -122.65363380000001
              },
              "stayOn": false,
              "streetName": "way 162042138 from 0",
              "streetNotes": [ ]
            }
          ],
          "walkingBike": false,
          "walkingLeg": true
        },
        {
          "agencyTimeZoneOffset": 0,
          "arrivalDelay": 0,
          "departureDelay": 0,
          "distanceMeters": 3729.9737283822847,
          "endTime": "2009-11-17T18:26:49.000+00:00",
          "flexibleTrip": false,
          "from": {
            "coordinate": {
              "latitude": 45.523103,
              "longitude": -122.653064
            },
            "name": "NE Sandy & 12th",
            "stop": {
              "code": "5055",
              "coordinate": {
                "latitude": 45.523103,
                "longitude": -122.653064
              },
              "description": "Westbound stop in Portland (Stop ID 5055)",
              "fareZones": [
                {
                  "id": {
                    "feedId": "prt",
                    "id": "1"
                  }
                }
              ],
              "id": {
                "feedId": "prt",
                "id": "5055"
              },
              "name": "NE Sandy & 12th",
              "partOfStation": false,
              "wheelchairBoarding": "NO_INFORMATION"
            },
            "stopIndex": 94,
            "stopSequence": 95,
            "vertexType": "TRANSIT"
          },
          "generalizedCost": 1369,
          "headsign": "Beaverton TC",
          "intermediateStops": [ ],
          "legGeometry": {
            "length": 95,
            "points": "weztGdtrkV?BPj@@jA?jEAhE?pD???VAjE?hE?dB?b@???`AAhE?dD???l@C`EAhEEhE?bAA|@?XAZ@\\AzACnGKbKAjC?bE???JEnE@fEDlE@hE@~A??@rBBzDBpE@~A???Z@tD@RBnEB|A???@BdB?lEBjA??BnBApF@dB?X?^@r@?f@@bCAx@EtB???VChAE|BGnD??AXKnEGnD???XGjD??AZEfCC`AEzB??AXCfAGxDE|AEtBIlC??APu@lJMhBI`@"
          },
          "mode": "BUS",
          "onStreetNonTransit": false,
          "pathway": false,
          "realTime": false,
          "scheduled": true,
          "serviceDate": {
            "day": 17,
            "minMax": false,
            "month": 11,
            "sequenceNumber": 20091117,
            "year": 2009
          },
          "startTime": "2009-11-17T18:14:00.000+00:00",
          "streetNotes": [ ],
          "to": {
            "coordinate": {
              "latitude": 45.523897,
              "longitude": -122.700681
            },
            "name": "W Burnside & NW 23rd Pl",
            "stop": {
              "code": "9555",
              "coordinate": {
                "latitude": 45.523897,
                "longitude": -122.700681
              },
              "description": "Westbound stop in Portland (Stop ID 9555)",
              "fareZones": [
                {
                  "id": {
                    "feedId": "prt",
                    "id": "1"
                  }
                }
              ],
              "id": {
                "feedId": "prt",
                "id": "9555"
              },
              "name": "W Burnside & NW 23rd Pl",
              "partOfStation": false,
              "wheelchairBoarding": "NO_INFORMATION"
            },
            "stopIndex": 109,
            "stopSequence": 110,
            "vertexType": "TRANSIT"
          },
          "transitAlerts": [ ],
          "transitLeg": true,
          "trip": {
            "alteration": "PLANNED",
            "bikesAllowed": "UNKNOWN",
            "blockId": "2002",
            "direction": "OUTBOUND",
            "id": {
              "feedId": "prt",
              "id": "200W1200"
            },
            "route": {
              "agency": {
                "fareUrl": "http://trimet.org/fares/index.htm",
                "id": {
                  "feedId": "prt",
                  "id": "prt"
                },
                "lang": "en",
                "name": "TriMet",
                "phone": "503-238-7433",
                "timezone": "America/Los_Angeles",
                "url": "http://trimet.org"
              },
              "bikesAllowed": "UNKNOWN",
              "id": {
                "feedId": "prt",
                "id": "20"
              },
              "longName": "Burnside/Stark",
              "mode": "BUS",
              "shortName": "20",
              "sortOrder": -999,
              "sortOrderSet": false,
              "type": 3,
              "url": "http://trimet.org/schedules/r020.htm"
            },
            "serviceId": {
              "feedId": "prt",
              "id": "W"
            },
            "shapeId": {
              "feedId": "prt",
              "id": "20.0.1"
            },
            "wheelchairAccessible": 0
          },
          "walkSteps": [ ],
          "walkingLeg": false
        },
        {
          "agencyTimeZoneOffset": -28800000,
          "arrivalDelay": 0,
          "departureDelay": 0,
          "distanceMeters": 913.815,
          "endTime": "2009-11-17T18:38:40.000+00:00",
          "flexibleTrip": false,
          "from": {
            "coordinate": {
              "latitude": 45.523897,
              "longitude": -122.700681
            },
            "name": "W Burnside & NW 23rd Pl",
            "stop": {
              "code": "9555",
              "coordinate": {
                "latitude": 45.523897,
                "longitude": -122.700681
              },
              "description": "Westbound stop in Portland (Stop ID 9555)",
              "fareZones": [
                {
                  "id": {
                    "feedId": "prt",
                    "id": "1"
                  }
                }
              ],
              "id": {
                "feedId": "prt",
                "id": "9555"
              },
              "name": "W Burnside & NW 23rd Pl",
              "partOfStation": false,
              "wheelchairBoarding": "NO_INFORMATION"
            },
            "stopIndex": 109,
            "stopSequence": 110,
            "vertexType": "TRANSIT"
          },
          "generalizedCost": 1388,
          "interlineWithPreviousLeg": false,
          "legGeometry": {
            "length": 39,
            "points": "ikztGh~{kVNDEVUzACPOUQO_@Yc@[QMMEOKOIECGCIAMCGCGAECECECOOMOGKIFMLk@BsABGDGBoCBkCDoC@mCBmCDoCDmCD?qA"
          },
          "mode": "WALK",
          "onStreetNonTransit": true,
          "pathway": false,
          "realTime": false,
          "rentedVehicle": false,
          "scheduled": false,
          "startTime": "2009-11-17T18:26:49.000+00:00",
          "streetNotes": [ ],
          "to": {
            "coordinate": {
              "latitude": 45.531,
              "longitude": -122.70029
            },
            "name": "NW Northrup St. & NW 24th Ave. (P3)",
            "vertexType": "NORMAL"
          },
          "transitAlerts": [ ],
          "transitLeg": false,
          "walkSteps": [
            {
              "absoluteDirection": "WEST",
              "angle": -1.247661800162498,
              "area": false,
              "bogusName": false,
              "distance": 54.628,
              "edges": [ ],
              "elevation": [ ],
              "relativeDirection": "DEPART",
              "startLocation": {
                "latitude": 45.523815597641374,
                "longitude": -122.70071990797962
              },
              "stayOn": false,
              "streetName": "West Burnside Street",
              "streetNotes": [ ]
            },
            {
              "absoluteDirection": "NORTHEAST",
              "angle": 0.7501559967245512,
              "area": false,
              "bogusName": false,
              "distance": 176.41,
              "edges": [ ],
              "elevation": [ ],
              "relativeDirection": "RIGHT",
              "startLocation": {
                "latitude": 45.5239733,
                "longitude": -122.701384
              },
              "stayOn": false,
              "streetName": "Northwest 24th Place",
              "streetNotes": [ ]
            },
            {
              "absoluteDirection": "NORTHWEST",
              "angle": -0.5889596407957216,
              "area": false,
              "bogusName": false,
              "distance": 15.262,
              "edges": [ ],
              "elevation": [ ],
              "relativeDirection": "LEFT",
              "startLocation": {
                "latitude": 45.5253583,
                "longitude": -122.70033570000001
              },
              "stayOn": false,
              "streetName": "Northwest Westover Road",
              "streetNotes": [ ]
            },
            {
              "absoluteDirection": "NORTH",
              "angle": -0.05815952978341337,
              "area": false,
              "bogusName": false,
              "distance": 635.654,
              "edges": [ ],
              "elevation": [ ],
              "relativeDirection": "SLIGHTLY_RIGHT",
              "startLocation": {
                "latitude": 45.525472400000005,
                "longitude": -122.7004445
              },
              "stayOn": false,
              "streetName": "Northwest 24th Avenue",
              "streetNotes": [ ]
            },
            {
              "absoluteDirection": "EAST",
              "angle": 1.5432591328990624,
              "area": false,
              "bogusName": false,
              "distance": 31.861,
              "edges": [ ],
              "elevation": [ ],
              "relativeDirection": "RIGHT",
              "startLocation": {
                "latitude": 45.531181000000004,
                "longitude": -122.70070630000001
              },
              "stayOn": false,
              "streetName": "Northwest Northrup Street",
              "streetNotes": [ ]
            }
          ],
          "walkingBike": false,
          "walkingLeg": true
        }
      ],
      "nTransfers": 0,
      "nonTransitDistanceMeters": 1000.8340000000001,
      "nonTransitTimeSeconds": 784,
      "onStreetAllTheWay": false,
      "streetOnly": false,
      "systemNotices": [ ],
      "tooSloped": false,
      "transferPriorityCost": 0,
      "transitTimeSeconds": 769,
      "waitTimeOptimizedCost": 0,
      "waitingTimeSeconds": 0,
      "walkOnly": false,
      "walkingAllTheWay": false
    },
    {
      "arrivedAtDestinationWithRentedVehicle": false,
      "durationSeconds": 1583,
      "elevationGained": 0.0,
      "elevationLost": 0.0,
      "fare": {
        "details": {
          "regular": [
            {
              "fareId": {
                "feedId": "prt",
                "id": "8"
              },
              "price": {
                "cents": 200,
                "currency": {
                  "value": "USD"
                }
              },
              "routes": [
                {
                  "feedId": "prt",
                  "id": "20"
                }
              ]
            }
          ]
        },
        "fare": {
          "regular": {
            "cents": 200,
            "currency": {
              "value": "USD"
            }
          }
        }
      },
      "generalizedCost": 2925,
      "legs": [
        {
          "agencyTimeZoneOffset": -28800000,
          "arrivalDelay": 0,
          "departureDelay": 0,
          "distanceMeters": 87.019,
          "endTime": "2009-11-17T18:29:00.000+00:00",
          "flexibleTrip": false,
          "from": {
            "coordinate": {
              "latitude": 45.52337,
              "longitude": -122.653725
            },
            "name": "NE 12th & Couch",
            "stop": {
              "code": "6577",
              "coordinate": {
                "latitude": 45.52337,
                "longitude": -122.653725
              },
              "description": "Southbound stop in Portland (Stop ID 6577)",
              "fareZones": [
                {
                  "id": {
                    "feedId": "prt",
                    "id": "1"
                  }
                }
              ],
              "id": {
                "feedId": "prt",
                "id": "6577"
              },
              "name": "NE 12th & Couch",
              "partOfStation": false,
              "wheelchairBoarding": "NO_INFORMATION"
            },
            "vertexType": "TRANSIT"
          },
          "generalizedCost": 137,
          "interlineWithPreviousLeg": false,
          "legGeometry": {
            "length": 9,
            "points": "ahztGxxrkV@Sb@?`@@?a@?k@GGKY@A"
          },
          "mode": "WALK",
          "onStreetNonTransit": true,
          "pathway": false,
          "realTime": false,
          "rentedVehicle": false,
          "scheduled": false,
          "startTime": "2009-11-17T18:27:47.000+00:00",
          "streetNotes": [ ],
          "to": {
            "coordinate": {
              "latitude": 45.523103,
              "longitude": -122.653064
            },
            "name": "NE Sandy & 12th",
            "stop": {
              "code": "5055",
              "coordinate": {
                "latitude": 45.523103,
                "longitude": -122.653064
              },
              "description": "Westbound stop in Portland (Stop ID 5055)",
              "fareZones": [
                {
                  "id": {
                    "feedId": "prt",
                    "id": "1"
                  }
                }
              ],
              "id": {
                "feedId": "prt",
                "id": "5055"
              },
              "name": "NE Sandy & 12th",
              "partOfStation": false,
              "wheelchairBoarding": "NO_INFORMATION"
            },
            "stopIndex": 94,
            "stopSequence": 95,
            "vertexType": "TRANSIT"
          },
          "transitAlerts": [ ],
          "transitLeg": false,
          "walkSteps": [
            {
              "absoluteDirection": "SOUTH",
              "angle": -3.1191187064694192,
              "area": false,
              "bogusName": false,
              "distance": 39.059,
              "edges": [ ],
              "elevation": [ ],
              "relativeDirection": "DEPART",
              "startLocation": {
                "latitude": 45.52336838632084,
                "longitude": -122.65362253301092
              },
              "stayOn": false,
              "streetName": "Northeast 12th Avenue",
              "streetNotes": [ ]
            },
            {
              "absoluteDirection": "EAST",
              "angle": 1.5906288403465376,
              "area": false,
              "bogusName": true,
              "distance": 47.959999999999994,
              "edges": [ ],
              "elevation": [ ],
              "relativeDirection": "LEFT",
              "startLocation": {
                "latitude": 45.523017200000005,
                "longitude": -122.65363380000001
              },
              "stayOn": false,
              "streetName": "way 162042138 from 0",
              "streetNotes": [ ]
            }
          ],
          "walkingBike": false,
          "walkingLeg": true
        },
        {
          "agencyTimeZoneOffset": 0,
          "arrivalDelay": 0,
          "departureDelay": 0,
          "distanceMeters": 3729.9737283822847,
          "endTime": "2009-11-17T18:42:19.000+00:00",
          "flexibleTrip": false,
          "from": {
            "coordinate": {
              "latitude": 45.523103,
              "longitude": -122.653064
            },
            "name": "NE Sandy & 12th",
            "stop": {
              "code": "5055",
              "coordinate": {
                "latitude": 45.523103,
                "longitude": -122.653064
              },
              "description": "Westbound stop in Portland (Stop ID 5055)",
              "fareZones": [
                {
                  "id": {
                    "feedId": "prt",
                    "id": "1"
                  }
                }
              ],
              "id": {
                "feedId": "prt",
                "id": "5055"
              },
              "name": "NE Sandy & 12th",
              "partOfStation": false,
              "wheelchairBoarding": "NO_INFORMATION"
            },
            "stopIndex": 94,
            "stopSequence": 95,
            "vertexType": "TRANSIT"
          },
          "generalizedCost": 1399,
          "headsign": "23rd Ave to Tichner",
          "intermediateStops": [ ],
          "legGeometry": {
            "length": 95,
            "points": "weztGdtrkV?BPj@@jA?jEAhE?pD???VAjE?hE?dB?b@???`AAhE?dD???l@C`EAhEEhE?bAA|@?XAZ@\\AzACnGKbKAjC?bE???JEnE@fEDlE@hE@~A??@rBBzDBpE@~A???Z@tD@RBnEB|A???@BdB?lEBjA??BnBApF@dB?X?^@r@?f@@bCAx@EtB???VChAE|BGnD??AXKnEGnD???XGjD??AZEfCC`AEzB??AXCfAGxDE|AEtBIlC??APu@lJMhBI`@"
          },
          "mode": "BUS",
          "onStreetNonTransit": false,
          "pathway": false,
          "realTime": false,
          "scheduled": true,
          "serviceDate": {
            "day": 17,
            "minMax": false,
            "month": 11,
            "sequenceNumber": 20091117,
            "year": 2009
          },
          "startTime": "2009-11-17T18:29:00.000+00:00",
          "streetNotes": [ ],
          "to": {
            "coordinate": {
              "latitude": 45.523897,
              "longitude": -122.700681
            },
            "name": "W Burnside & NW 23rd Pl",
            "stop": {
              "code": "9555",
              "coordinate": {
                "latitude": 45.523897,
                "longitude": -122.700681
              },
              "description": "Westbound stop in Portland (Stop ID 9555)",
              "fareZones": [
                {
                  "id": {
                    "feedId": "prt",
                    "id": "1"
                  }
                }
              ],
              "id": {
                "feedId": "prt",
                "id": "9555"
              },
              "name": "W Burnside & NW 23rd Pl",
              "partOfStation": false,
              "wheelchairBoarding": "NO_INFORMATION"
            },
            "stopIndex": 109,
            "stopSequence": 110,
            "vertexType": "TRANSIT"
          },
          "transitAlerts": [ ],
          "transitLeg": true,
          "trip": {
            "alteration": "PLANNED",
            "bikesAllowed": "UNKNOWN",
            "blockId": "2071",
            "direction": "OUTBOUND",
            "id": {
              "feedId": "prt",
              "id": "200W1210"
            },
            "route": {
              "agency": {
                "fareUrl": "http://trimet.org/fares/index.htm",
                "id": {
                  "feedId": "prt",
                  "id": "prt"
                },
                "lang": "en",
                "name": "TriMet",
                "phone": "503-238-7433",
                "timezone": "America/Los_Angeles",
                "url": "http://trimet.org"
              },
              "bikesAllowed": "UNKNOWN",
              "id": {
                "feedId": "prt",
                "id": "20"
              },
              "longName": "Burnside/Stark",
              "mode": "BUS",
              "shortName": "20",
              "sortOrder": -999,
              "sortOrderSet": false,
              "type": 3,
              "url": "http://trimet.org/schedules/r020.htm"
            },
            "serviceId": {
              "feedId": "prt",
              "id": "W"
            },
            "shapeId": {
              "feedId": "prt",
              "id": "20.0.6"
            },
            "wheelchairAccessible": 0
          },
          "walkSteps": [ ],
          "walkingLeg": false
        },
        {
          "agencyTimeZoneOffset": -28800000,
          "arrivalDelay": 0,
          "departureDelay": 0,
          "distanceMeters": 913.815,
          "endTime": "2009-11-17T18:54:10.000+00:00",
          "flexibleTrip": false,
          "from": {
            "coordinate": {
              "latitude": 45.523897,
              "longitude": -122.700681
            },
            "name": "W Burnside & NW 23rd Pl",
            "stop": {
              "code": "9555",
              "coordinate": {
                "latitude": 45.523897,
                "longitude": -122.700681
              },
              "description": "Westbound stop in Portland (Stop ID 9555)",
              "fareZones": [
                {
                  "id": {
                    "feedId": "prt",
                    "id": "1"
                  }
                }
              ],
              "id": {
                "feedId": "prt",
                "id": "9555"
              },
              "name": "W Burnside & NW 23rd Pl",
              "partOfStation": false,
              "wheelchairBoarding": "NO_INFORMATION"
            },
            "stopIndex": 109,
            "stopSequence": 110,
            "vertexType": "TRANSIT"
          },
          "generalizedCost": 1388,
          "interlineWithPreviousLeg": false,
          "legGeometry": {
            "length": 39,
            "points": "ikztGh~{kVNDEVUzACPOUQO_@Yc@[QMMEOKOIECGCIAMCGCGAECECECOOMOGKIFMLk@BsABGDGBoCBkCDoC@mCBmCDoCDmCD?qA"
          },
          "mode": "WALK",
          "onStreetNonTransit": true,
          "pathway": false,
          "realTime": false,
          "rentedVehicle": false,
          "scheduled": false,
          "startTime": "2009-11-17T18:42:19.000+00:00",
          "streetNotes": [ ],
          "to": {
            "coordinate": {
              "latitude": 45.531,
              "longitude": -122.70029
            },
            "name": "NW Northrup St. & NW 24th Ave. (P3)",
            "vertexType": "NORMAL"
          },
          "transitAlerts": [ ],
          "transitLeg": false,
          "walkSteps": [
            {
              "absoluteDirection": "WEST",
              "angle": -1.247661800162498,
              "area": false,
              "bogusName": false,
              "distance": 54.628,
              "edges": [ ],
              "elevation": [ ],
              "relativeDirection": "DEPART",
              "startLocation": {
                "latitude": 45.523815597641374,
                "longitude": -122.70071990797962
              },
              "stayOn": false,
              "streetName": "West Burnside Street",
              "streetNotes": [ ]
            },
            {
              "absoluteDirection": "NORTHEAST",
              "angle": 0.7501559967245512,
              "area": false,
              "bogusName": false,
              "distance": 176.41,
              "edges": [ ],
              "elevation": [ ],
              "relativeDirection": "RIGHT",
              "startLocation": {
                "latitude": 45.5239733,
                "longitude": -122.701384
              },
              "stayOn": false,
              "streetName": "Northwest 24th Place",
              "streetNotes": [ ]
            },
            {
              "absoluteDirection": "NORTHWEST",
              "angle": -0.5889596407957216,
              "area": false,
              "bogusName": false,
              "distance": 15.262,
              "edges": [ ],
              "elevation": [ ],
              "relativeDirection": "LEFT",
              "startLocation": {
                "latitude": 45.5253583,
                "longitude": -122.70033570000001
              },
              "stayOn": false,
              "streetName": "Northwest Westover Road",
              "streetNotes": [ ]
            },
            {
              "absoluteDirection": "NORTH",
              "angle": -0.05815952978341337,
              "area": false,
              "bogusName": false,
              "distance": 635.654,
              "edges": [ ],
              "elevation": [ ],
              "relativeDirection": "SLIGHTLY_RIGHT",
              "startLocation": {
                "latitude": 45.525472400000005,
                "longitude": -122.7004445
              },
              "stayOn": false,
              "streetName": "Northwest 24th Avenue",
              "streetNotes": [ ]
            },
            {
              "absoluteDirection": "EAST",
              "angle": 1.5432591328990624,
              "area": false,
              "bogusName": false,
              "distance": 31.861,
              "edges": [ ],
              "elevation": [ ],
              "relativeDirection": "RIGHT",
              "startLocation": {
                "latitude": 45.531181000000004,
                "longitude": -122.70070630000001
              },
              "stayOn": false,
              "streetName": "Northwest Northrup Street",
              "streetNotes": [ ]
            }
          ],
          "walkingBike": false,
          "walkingLeg": true
        }
      ],
      "nTransfers": 0,
      "nonTransitDistanceMeters": 1000.8340000000001,
      "nonTransitTimeSeconds": 784,
      "onStreetAllTheWay": false,
      "streetOnly": false,
      "systemNotices": [ ],
      "tooSloped": false,
      "transferPriorityCost": 0,
      "transitTimeSeconds": 799,
      "waitTimeOptimizedCost": 0,
      "waitingTimeSeconds": 0,
      "walkOnly": false,
      "walkingAllTheWay": false
    },
    {
      "arrivedAtDestinationWithRentedVehicle": false,
      "durationSeconds": 1553,
      "elevationGained": 0.0,
      "elevationLost": 0.0,
      "fare": {
        "details": {
          "regular": [
            {
              "fareId": {
                "feedId": "prt",
                "id": "8"
              },
              "price": {
                "cents": 200,
                "currency": {
                  "value": "USD"
                }
              },
              "routes": [
                {
                  "feedId": "prt",
                  "id": "20"
                }
              ]
            }
          ]
        },
        "fare": {
          "regular": {
            "cents": 200,
            "currency": {
              "value": "USD"
            }
          }
        }
      },
      "generalizedCost": 2895,
      "legs": [
        {
          "agencyTimeZoneOffset": -28800000,
          "arrivalDelay": 0,
          "departureDelay": 0,
          "distanceMeters": 87.019,
          "endTime": "2009-11-17T18:45:00.000+00:00",
          "flexibleTrip": false,
          "from": {
            "coordinate": {
              "latitude": 45.52337,
              "longitude": -122.653725
            },
            "name": "NE 12th & Couch",
            "stop": {
              "code": "6577",
              "coordinate": {
                "latitude": 45.52337,
                "longitude": -122.653725
              },
              "description": "Southbound stop in Portland (Stop ID 6577)",
              "fareZones": [
                {
                  "id": {
                    "feedId": "prt",
                    "id": "1"
                  }
                }
              ],
              "id": {
                "feedId": "prt",
                "id": "6577"
              },
              "name": "NE 12th & Couch",
              "partOfStation": false,
              "wheelchairBoarding": "NO_INFORMATION"
            },
            "vertexType": "TRANSIT"
          },
          "generalizedCost": 137,
          "interlineWithPreviousLeg": false,
          "legGeometry": {
            "length": 9,
            "points": "ahztGxxrkV@Sb@?`@@?a@?k@GGKY@A"
          },
          "mode": "WALK",
          "onStreetNonTransit": true,
          "pathway": false,
          "realTime": false,
          "rentedVehicle": false,
          "scheduled": false,
          "startTime": "2009-11-17T18:43:47.000+00:00",
          "streetNotes": [ ],
          "to": {
            "coordinate": {
              "latitude": 45.523103,
              "longitude": -122.653064
            },
            "name": "NE Sandy & 12th",
            "stop": {
              "code": "5055",
              "coordinate": {
                "latitude": 45.523103,
                "longitude": -122.653064
              },
              "description": "Westbound stop in Portland (Stop ID 5055)",
              "fareZones": [
                {
                  "id": {
                    "feedId": "prt",
                    "id": "1"
                  }
                }
              ],
              "id": {
                "feedId": "prt",
                "id": "5055"
              },
              "name": "NE Sandy & 12th",
              "partOfStation": false,
              "wheelchairBoarding": "NO_INFORMATION"
            },
            "stopIndex": 94,
            "stopSequence": 95,
            "vertexType": "TRANSIT"
          },
          "transitAlerts": [ ],
          "transitLeg": false,
          "walkSteps": [
            {
              "absoluteDirection": "SOUTH",
              "angle": -3.1191187064694192,
              "area": false,
              "bogusName": false,
              "distance": 39.059,
              "edges": [ ],
              "elevation": [ ],
              "relativeDirection": "DEPART",
              "startLocation": {
                "latitude": 45.52336838632084,
                "longitude": -122.65362253301092
              },
              "stayOn": false,
              "streetName": "Northeast 12th Avenue",
              "streetNotes": [ ]
            },
            {
              "absoluteDirection": "EAST",
              "angle": 1.5906288403465376,
              "area": false,
              "bogusName": true,
              "distance": 47.959999999999994,
              "edges": [ ],
              "elevation": [ ],
              "relativeDirection": "LEFT",
              "startLocation": {
                "latitude": 45.523017200000005,
                "longitude": -122.65363380000001
              },
              "stayOn": false,
              "streetName": "way 162042138 from 0",
              "streetNotes": [ ]
            }
          ],
          "walkingBike": false,
          "walkingLeg": true
        },
        {
          "agencyTimeZoneOffset": 0,
          "arrivalDelay": 0,
          "departureDelay": 0,
          "distanceMeters": 3729.9737283822847,
          "endTime": "2009-11-17T18:57:49.000+00:00",
          "flexibleTrip": false,
          "from": {
            "coordinate": {
              "latitude": 45.523103,
              "longitude": -122.653064
            },
            "name": "NE Sandy & 12th",
            "stop": {
              "code": "5055",
              "coordinate": {
                "latitude": 45.523103,
                "longitude": -122.653064
              },
              "description": "Westbound stop in Portland (Stop ID 5055)",
              "fareZones": [
                {
                  "id": {
                    "feedId": "prt",
                    "id": "1"
                  }
                }
              ],
              "id": {
                "feedId": "prt",
                "id": "5055"
              },
              "name": "NE Sandy & 12th",
              "partOfStation": false,
              "wheelchairBoarding": "NO_INFORMATION"
            },
            "stopIndex": 94,
            "stopSequence": 95,
            "vertexType": "TRANSIT"
          },
          "generalizedCost": 1369,
          "headsign": "Beaverton TC",
          "intermediateStops": [ ],
          "legGeometry": {
            "length": 95,
            "points": "weztGdtrkV?BPj@@jA?jEAhE?pD???VAjE?hE?dB?b@???`AAhE?dD???l@C`EAhEEhE?bAA|@?XAZ@\\AzACnGKbKAjC?bE???JEnE@fEDlE@hE@~A??@rBBzDBpE@~A???Z@tD@RBnEB|A???@BdB?lEBjA??BnBApF@dB?X?^@r@?f@@bCAx@EtB???VChAE|BGnD??AXKnEGnD???XGjD??AZEfCC`AEzB??AXCfAGxDE|AEtBIlC??APu@lJMhBI`@"
          },
          "mode": "BUS",
          "onStreetNonTransit": false,
          "pathway": false,
          "realTime": false,
          "scheduled": true,
          "serviceDate": {
            "day": 17,
            "minMax": false,
            "month": 11,
            "sequenceNumber": 20091117,
            "year": 2009
          },
          "startTime": "2009-11-17T18:45:00.000+00:00",
          "streetNotes": [ ],
          "to": {
            "coordinate": {
              "latitude": 45.523897,
              "longitude": -122.700681
            },
            "name": "W Burnside & NW 23rd Pl",
            "stop": {
              "code": "9555",
              "coordinate": {
                "latitude": 45.523897,
                "longitude": -122.700681
              },
              "description": "Westbound stop in Portland (Stop ID 9555)",
              "fareZones": [
                {
                  "id": {
                    "feedId": "prt",
                    "id": "1"
                  }
                }
              ],
              "id": {
                "feedId": "prt",
                "id": "9555"
              },
              "name": "W Burnside & NW 23rd Pl",
              "partOfStation": false,
              "wheelchairBoarding": "NO_INFORMATION"
            },
            "stopIndex": 109,
            "stopSequence": 110,
            "vertexType": "TRANSIT"
          },
          "transitAlerts": [ ],
          "transitLeg": true,
          "trip": {
            "alteration": "PLANNED",
            "bikesAllowed": "UNKNOWN",
            "blockId": "2037",
            "direction": "OUTBOUND",
            "id": {
              "feedId": "prt",
              "id": "200W1220"
            },
            "route": {
              "agency": {
                "fareUrl": "http://trimet.org/fares/index.htm",
                "id": {
                  "feedId": "prt",
                  "id": "prt"
                },
                "lang": "en",
                "name": "TriMet",
                "phone": "503-238-7433",
                "timezone": "America/Los_Angeles",
                "url": "http://trimet.org"
              },
              "bikesAllowed": "UNKNOWN",
              "id": {
                "feedId": "prt",
                "id": "20"
              },
              "longName": "Burnside/Stark",
              "mode": "BUS",
              "shortName": "20",
              "sortOrder": -999,
              "sortOrderSet": false,
              "type": 3,
              "url": "http://trimet.org/schedules/r020.htm"
            },
            "serviceId": {
              "feedId": "prt",
              "id": "W"
            },
            "shapeId": {
              "feedId": "prt",
              "id": "20.0.1"
            },
            "wheelchairAccessible": 0
          },
          "walkSteps": [ ],
          "walkingLeg": false
        },
        {
          "agencyTimeZoneOffset": -28800000,
          "arrivalDelay": 0,
          "departureDelay": 0,
          "distanceMeters": 913.815,
          "endTime": "2009-11-17T19:09:40.000+00:00",
          "flexibleTrip": false,
          "from": {
            "coordinate": {
              "latitude": 45.523897,
              "longitude": -122.700681
            },
            "name": "W Burnside & NW 23rd Pl",
            "stop": {
              "code": "9555",
              "coordinate": {
                "latitude": 45.523897,
                "longitude": -122.700681
              },
              "description": "Westbound stop in Portland (Stop ID 9555)",
              "fareZones": [
                {
                  "id": {
                    "feedId": "prt",
                    "id": "1"
                  }
                }
              ],
              "id": {
                "feedId": "prt",
                "id": "9555"
              },
              "name": "W Burnside & NW 23rd Pl",
              "partOfStation": false,
              "wheelchairBoarding": "NO_INFORMATION"
            },
            "stopIndex": 109,
            "stopSequence": 110,
            "vertexType": "TRANSIT"
          },
          "generalizedCost": 1388,
          "interlineWithPreviousLeg": false,
          "legGeometry": {
            "length": 39,
            "points": "ikztGh~{kVNDEVUzACPOUQO_@Yc@[QMMEOKOIECGCIAMCGCGAECECECOOMOGKIFMLk@BsABGDGBoCBkCDoC@mCBmCDoCDmCD?qA"
          },
          "mode": "WALK",
          "onStreetNonTransit": true,
          "pathway": false,
          "realTime": false,
          "rentedVehicle": false,
          "scheduled": false,
          "startTime": "2009-11-17T18:57:49.000+00:00",
          "streetNotes": [ ],
          "to": {
            "coordinate": {
              "latitude": 45.531,
              "longitude": -122.70029
            },
            "name": "NW Northrup St. & NW 24th Ave. (P3)",
            "vertexType": "NORMAL"
          },
          "transitAlerts": [ ],
          "transitLeg": false,
          "walkSteps": [
            {
              "absoluteDirection": "WEST",
              "angle": -1.247661800162498,
              "area": false,
              "bogusName": false,
              "distance": 54.628,
              "edges": [ ],
              "elevation": [ ],
              "relativeDirection": "DEPART",
              "startLocation": {
                "latitude": 45.523815597641374,
                "longitude": -122.70071990797962
              },
              "stayOn": false,
              "streetName": "West Burnside Street",
              "streetNotes": [ ]
            },
            {
              "absoluteDirection": "NORTHEAST",
              "angle": 0.7501559967245512,
              "area": false,
              "bogusName": false,
              "distance": 176.41,
              "edges": [ ],
              "elevation": [ ],
              "relativeDirection": "RIGHT",
              "startLocation": {
                "latitude": 45.5239733,
                "longitude": -122.701384
              },
              "stayOn": false,
              "streetName": "Northwest 24th Place",
              "streetNotes": [ ]
            },
            {
              "absoluteDirection": "NORTHWEST",
              "angle": -0.5889596407957216,
              "area": false,
              "bogusName": false,
              "distance": 15.262,
              "edges": [ ],
              "elevation": [ ],
              "relativeDirection": "LEFT",
              "startLocation": {
                "latitude": 45.5253583,
                "longitude": -122.70033570000001
              },
              "stayOn": false,
              "streetName": "Northwest Westover Road",
              "streetNotes": [ ]
            },
            {
              "absoluteDirection": "NORTH",
              "angle": -0.05815952978341337,
              "area": false,
              "bogusName": false,
              "distance": 635.654,
              "edges": [ ],
              "elevation": [ ],
              "relativeDirection": "SLIGHTLY_RIGHT",
              "startLocation": {
                "latitude": 45.525472400000005,
                "longitude": -122.7004445
              },
              "stayOn": false,
              "streetName": "Northwest 24th Avenue",
              "streetNotes": [ ]
            },
            {
              "absoluteDirection": "EAST",
              "angle": 1.5432591328990624,
              "area": false,
              "bogusName": false,
              "distance": 31.861,
              "edges": [ ],
              "elevation": [ ],
              "relativeDirection": "RIGHT",
              "startLocation": {
                "latitude": 45.531181000000004,
                "longitude": -122.70070630000001
              },
              "stayOn": false,
              "streetName": "Northwest Northrup Street",
              "streetNotes": [ ]
            }
          ],
          "walkingBike": false,
          "walkingLeg": true
        }
      ],
      "nTransfers": 0,
      "nonTransitDistanceMeters": 1000.8340000000001,
      "nonTransitTimeSeconds": 784,
      "onStreetAllTheWay": false,
      "streetOnly": false,
      "systemNotices": [ ],
      "tooSloped": false,
      "transferPriorityCost": 0,
      "transitTimeSeconds": 769,
      "waitTimeOptimizedCost": 0,
      "waitingTimeSeconds": 0,
      "walkOnly": false,
      "walkingAllTheWay": false
    },
    {
      "arrivedAtDestinationWithRentedVehicle": false,
      "durationSeconds": 1567,
      "elevationGained": 0.0,
      "elevationLost": 0.0,
      "fare": {
        "details": {
          "regular": [
            {
              "fareId": {
                "feedId": "prt",
                "id": "8"
              },
              "price": {
                "cents": 200,
                "currency": {
                  "value": "USD"
                }
              },
              "routes": [
                {
                  "feedId": "prt",
                  "id": "70"
                },
                {
                  "feedId": "prt",
                  "id": "77"
                }
              ]
            }
          ]
        },
        "fare": {
          "regular": {
            "cents": 200,
            "currency": {
              "value": "USD"
            }
          }
        }
      },
      "generalizedCost": 2957,
      "legs": [
        {
          "agencyTimeZoneOffset": -28800000,
          "arrivalDelay": 0,
          "departureDelay": 0,
          "distanceMeters": 20.74,
          "endTime": "2009-11-17T18:46:00.000+00:00",
          "flexibleTrip": false,
          "from": {
            "coordinate": {
              "latitude": 45.52337,
              "longitude": -122.653725
            },
            "name": "NE 12th & Couch",
            "stop": {
              "code": "6577",
              "coordinate": {
                "latitude": 45.52337,
                "longitude": -122.653725
              },
              "description": "Southbound stop in Portland (Stop ID 6577)",
              "fareZones": [
                {
                  "id": {
                    "feedId": "prt",
                    "id": "1"
                  }
                }
              ],
              "id": {
                "feedId": "prt",
                "id": "6577"
              },
              "name": "NE 12th & Couch",
              "partOfStation": false,
              "wheelchairBoarding": "NO_INFORMATION"
            },
            "vertexType": "TRANSIT"
          },
          "generalizedCost": 33,
          "interlineWithPreviousLeg": false,
          "legGeometry": {
            "length": 4,
            "points": "ahztGxxrkV@Sb@??W"
          },
          "mode": "WALK",
          "onStreetNonTransit": true,
          "pathway": false,
          "realTime": false,
          "rentedVehicle": false,
          "scheduled": false,
          "startTime": "2009-11-17T18:45:44.000+00:00",
          "streetNotes": [ ],
          "to": {
            "coordinate": {
              "latitude": 45.52318,
              "longitude": -122.653507
            },
            "name": "NE 12th & Sandy",
            "stop": {
              "code": "6592",
              "coordinate": {
                "latitude": 45.52318,
                "longitude": -122.653507
              },
              "description": "Northbound stop in Portland (Stop ID 6592)",
              "fareZones": [
                {
                  "id": {
                    "feedId": "prt",
                    "id": "1"
                  }
                }
              ],
              "id": {
                "feedId": "prt",
                "id": "6592"
              },
              "name": "NE 12th & Sandy",
              "partOfStation": false,
              "wheelchairBoarding": "NO_INFORMATION"
            },
            "stopIndex": 34,
            "stopSequence": 35,
            "vertexType": "TRANSIT"
          },
          "transitAlerts": [ ],
          "transitLeg": false,
          "walkSteps": [
            {
              "absoluteDirection": "SOUTH",
              "angle": -3.1191187064694192,
              "area": false,
              "bogusName": false,
              "distance": 20.74,
              "edges": [ ],
              "elevation": [ ],
              "relativeDirection": "DEPART",
              "startLocation": {
                "latitude": 45.52336838632084,
                "longitude": -122.65362253301092
              },
              "stayOn": false,
              "streetName": "Northeast 12th Avenue",
              "streetNotes": [ ]
            }
          ],
          "walkingBike": false,
          "walkingLeg": true
        },
        {
          "agencyTimeZoneOffset": 0,
          "arrivalDelay": 0,
          "departureDelay": 0,
          "distanceMeters": 1667.1475209896525,
          "endTime": "2009-11-17T18:52:12.000+00:00",
          "flexibleTrip": false,
          "from": {
            "coordinate": {
              "latitude": 45.52318,
              "longitude": -122.653507
            },
            "name": "NE 12th & Sandy",
            "stop": {
              "code": "6592",
              "coordinate": {
                "latitude": 45.52318,
                "longitude": -122.653507
              },
              "description": "Northbound stop in Portland (Stop ID 6592)",
              "fareZones": [
                {
                  "id": {
                    "feedId": "prt",
                    "id": "1"
                  }
                }
              ],
              "id": {
                "feedId": "prt",
                "id": "6592"
              },
              "name": "NE 12th & Sandy",
              "partOfStation": false,
              "wheelchairBoarding": "NO_INFORMATION"
            },
            "stopIndex": 34,
            "stopSequence": 35,
            "vertexType": "TRANSIT"
          },
          "generalizedCost": 972,
          "headsign": "Rose Qtr TC",
          "intermediateStops": [ ],
          "legGeometry": {
            "length": 46,
            "points": "{fztG`xrkVwA?mCAmC?oCA}C?sDC??aBAm@@k@AY?uABU@I@IBQFb@fC}@d@OFO@q@???Q?]?gGA??[??nJ???b@?vK?rA???tBCfD???^?nE?V@Z?PH\\Nb@`@~@Rf@"
          },
          "mode": "BUS",
          "onStreetNonTransit": false,
          "pathway": false,
          "realTime": false,
          "scheduled": true,
          "serviceDate": {
            "day": 17,
            "minMax": false,
            "month": 11,
            "sequenceNumber": 20091117,
            "year": 2009
          },
          "startTime": "2009-11-17T18:46:00.000+00:00",
          "streetNotes": [ ],
          "to": {
            "coordinate": {
              "latitude": 45.531159,
              "longitude": -122.66293
            },
            "name": "NE Multnomah & 3rd",
            "stop": {
              "code": "11492",
              "coordinate": {
                "latitude": 45.531159,
                "longitude": -122.66293
              },
              "description": "Westbound stop in Portland (Stop ID 11492)",
              "fareZones": [
                {
                  "id": {
                    "feedId": "prt",
                    "id": "0"
                  }
                }
              ],
              "id": {
                "feedId": "prt",
                "id": "11492"
              },
              "name": "NE Multnomah & 3rd",
              "partOfStation": false,
              "wheelchairBoarding": "NO_INFORMATION"
            },
            "stopIndex": 41,
            "stopSequence": 42,
            "vertexType": "TRANSIT"
          },
          "transitAlerts": [ ],
          "transitLeg": true,
          "trip": {
            "alteration": "PLANNED",
            "bikesAllowed": "UNKNOWN",
            "blockId": "7002",
            "direction": "OUTBOUND",
            "id": {
              "feedId": "prt",
              "id": "700W1170"
            },
            "route": {
              "agency": {
                "fareUrl": "http://trimet.org/fares/index.htm",
                "id": {
                  "feedId": "prt",
                  "id": "prt"
                },
                "lang": "en",
                "name": "TriMet",
                "phone": "503-238-7433",
                "timezone": "America/Los_Angeles",
                "url": "http://trimet.org"
              },
              "bikesAllowed": "UNKNOWN",
              "id": {
                "feedId": "prt",
                "id": "70"
              },
              "longName": "12th Ave",
              "mode": "BUS",
              "shortName": "70",
              "sortOrder": -999,
              "sortOrderSet": false,
              "type": 3,
              "url": "http://trimet.org/schedules/r070.htm"
            },
            "serviceId": {
              "feedId": "prt",
              "id": "W"
            },
            "shapeId": {
              "feedId": "prt",
              "id": "70.0.7"
            },
            "wheelchairAccessible": 0
          },
          "walkSteps": [ ],
          "walkingLeg": false
        },
        {
          "agencyTimeZoneOffset": 0,
          "arrivalDelay": 0,
          "departureDelay": 0,
          "distanceMeters": 3526.7741793792093,
          "endTime": "2009-11-17T19:08:50.000+00:00",
          "flexibleTrip": false,
          "from": {
            "coordinate": {
              "latitude": 45.531159,
              "longitude": -122.66293
            },
            "name": "NE Multnomah & 3rd",
            "stop": {
              "code": "11492",
              "coordinate": {
                "latitude": 45.531159,
                "longitude": -122.66293
              },
              "description": "Westbound stop in Portland (Stop ID 11492)",
              "fareZones": [
                {
                  "id": {
                    "feedId": "prt",
                    "id": "0"
                  }
                }
              ],
              "id": {
                "feedId": "prt",
                "id": "11492"
              },
              "name": "NE Multnomah & 3rd",
              "partOfStation": false,
              "wheelchairBoarding": "NO_INFORMATION"
            },
            "stopIndex": 83,
            "stopSequence": 84,
            "vertexType": "TRANSIT"
          },
          "generalizedCost": 1598,
          "headsign": "Montgomery Park",
          "intermediateStops": [ ],
          "legGeometry": {
            "length": 96,
            "points": "kx{tG~qtkV`@bANb@FV@R?P?pE?jA@h@AnAbBl@LFJN\\f@LT??NXJPPVJFf@Vf@Pp@Nd@NRLB@RNXZR\\vAhC@BhAhD`AhClAbDBrDCnG@n@@^@d@HdAP`CBjEDvD???LqCFmCDYBGDEBGJkAzAQR??KNa@b@MJuBBY?OHW@u@~@aD`EcBhBBrD@xC??@l@BlE@lD???XBjEBpD???VBlE?dA@t@?b@?h@BfEBrD???VBhEFtKDvJ??@\\DnJ???d@FtKmCBo@@"
          },
          "mode": "BUS",
          "onStreetNonTransit": false,
          "pathway": false,
          "realTime": false,
          "scheduled": true,
          "serviceDate": {
            "day": 17,
            "minMax": false,
            "month": 11,
            "sequenceNumber": 20091117,
            "year": 2009
          },
          "startTime": "2009-11-17T18:56:09.000+00:00",
          "streetNotes": [ ],
          "to": {
            "coordinate": {
              "latitude": 45.532159,
              "longitude": -122.698634
            },
            "name": "NW 23rd & Overton",
            "stop": {
              "code": "8981",
              "coordinate": {
                "latitude": 45.532159,
                "longitude": -122.698634
              },
              "description": "Northbound stop in Portland (Stop ID 8981)",
              "fareZones": [
                {
                  "id": {
                    "feedId": "prt",
                    "id": "1"
                  }
                }
              ],
              "id": {
                "feedId": "prt",
                "id": "8981"
              },
              "name": "NW 23rd & Overton",
              "partOfStation": false,
              "wheelchairBoarding": "NO_INFORMATION"
            },
            "stopIndex": 93,
            "stopSequence": 94,
            "vertexType": "TRANSIT"
          },
          "transitAlerts": [ ],
          "transitLeg": true,
          "trip": {
            "alteration": "PLANNED",
            "bikesAllowed": "UNKNOWN",
            "blockId": "7702",
            "direction": "INBOUND",
            "id": {
              "feedId": "prt",
              "id": "771W1180"
            },
            "route": {
              "agency": {
                "fareUrl": "http://trimet.org/fares/index.htm",
                "id": {
                  "feedId": "prt",
                  "id": "prt"
                },
                "lang": "en",
                "name": "TriMet",
                "phone": "503-238-7433",
                "timezone": "America/Los_Angeles",
                "url": "http://trimet.org"
              },
              "bikesAllowed": "UNKNOWN",
              "id": {
                "feedId": "prt",
                "id": "77"
              },
              "longName": "Broadway/Halsey",
              "mode": "BUS",
              "shortName": "77",
              "sortOrder": -999,
              "sortOrderSet": false,
              "type": 3,
              "url": "http://trimet.org/schedules/r077.htm"
            },
            "serviceId": {
              "feedId": "prt",
              "id": "W"
            },
            "shapeId": {
              "feedId": "prt",
              "id": "77.1.3"
            },
            "wheelchairAccessible": 0
          },
          "walkSteps": [ ],
          "walkingLeg": false
        },
        {
          "agencyTimeZoneOffset": -28800000,
          "arrivalDelay": 0,
          "departureDelay": 0,
          "distanceMeters": 231.459,
          "endTime": "2009-11-17T19:11:51.000+00:00",
          "flexibleTrip": false,
          "from": {
            "coordinate": {
              "latitude": 45.532159,
              "longitude": -122.698634
            },
            "name": "NW 23rd & Overton",
            "stop": {
              "code": "8981",
              "coordinate": {
                "latitude": 45.532159,
                "longitude": -122.698634
              },
              "description": "Northbound stop in Portland (Stop ID 8981)",
              "fareZones": [
                {
                  "id": {
                    "feedId": "prt",
                    "id": "1"
                  }
                }
              ],
              "id": {
                "feedId": "prt",
                "id": "8981"
              },
              "name": "NW 23rd & Overton",
              "partOfStation": false,
              "wheelchairBoarding": "NO_INFORMATION"
            },
            "stopIndex": 93,
            "stopSequence": 94,
            "vertexType": "TRANSIT"
          },
          "generalizedCost": 353,
          "interlineWithPreviousLeg": false,
          "legGeometry": {
            "length": 10,
            "points": "}~{tGnq{kV?LVAF?J?L?rBCLA?RDpH"
          },
          "mode": "WALK",
          "onStreetNonTransit": true,
          "pathway": false,
          "realTime": false,
          "rentedVehicle": false,
          "scheduled": false,
          "startTime": "2009-11-17T19:08:50.000+00:00",
          "streetNotes": [ ],
          "to": {
            "coordinate": {
              "latitude": 45.531,
              "longitude": -122.70029
            },
            "name": "NW Northrup St. & NW 24th Ave. (P3)",
            "vertexType": "NORMAL"
          },
          "transitAlerts": [ ],
          "transitLeg": false,
          "walkSteps": [
            {
              "absoluteDirection": "SOUTH",
              "angle": 3.117146926361324,
              "area": false,
              "bogusName": false,
              "distance": 104.452,
              "edges": [ ],
              "elevation": [ ],
              "relativeDirection": "DEPART",
              "startLocation": {
                "latitude": 45.53215782420268,
                "longitude": -122.69870264831422
              },
              "stayOn": false,
              "streetName": "Northwest 23rd Avenue",
              "streetNotes": [ ]
            },
            {
              "absoluteDirection": "WEST",
              "angle": -1.576477897189337,
              "area": false,
              "bogusName": false,
              "distance": 127.007,
              "edges": [ ],
              "elevation": [ ],
              "relativeDirection": "RIGHT",
              "startLocation": {
                "latitude": 45.531218800000005,
                "longitude": -122.69866750000001
              },
              "stayOn": false,
              "streetName": "Northwest Northrup Street",
              "streetNotes": [ ]
            }
          ],
          "walkingBike": false,
          "walkingLeg": true
        }
      ],
      "nTransfers": 1,
      "nonTransitDistanceMeters": 252.199,
      "nonTransitTimeSeconds": 197,
      "onStreetAllTheWay": false,
      "streetOnly": false,
      "systemNotices": [ ],
      "tooSloped": false,
      "transferPriorityCost": 0,
      "transitTimeSeconds": 1133,
      "waitTimeOptimizedCost": 2502,
      "waitingTimeSeconds": 237,
      "walkOnly": false,
      "walkingAllTheWay": false
    },
    {
      "arrivedAtDestinationWithRentedVehicle": false,
      "durationSeconds": 1940,
      "elevationGained": 0.0,
      "elevationLost": 0.0,
      "fare": {
        "details": {
          "regular": [
            {
              "fareId": {
                "feedId": "prt",
                "id": "8"
              },
              "price": {
                "cents": 200,
                "currency": {
                  "value": "USD"
                }
              },
              "routes": [
                {
                  "feedId": "prt",
                  "id": "15"
                }
              ]
            }
          ]
        },
        "fare": {
          "regular": {
            "cents": 200,
            "currency": {
              "value": "USD"
            }
          }
        }
      },
      "generalizedCost": 3290,
      "legs": [
        {
          "agencyTimeZoneOffset": -28800000,
          "arrivalDelay": 0,
          "departureDelay": 0,
          "distanceMeters": 718.722,
          "endTime": "2009-11-17T19:02:00.000+00:00",
          "flexibleTrip": false,
          "from": {
            "coordinate": {
              "latitude": 45.52337,
              "longitude": -122.653725
            },
            "name": "NE 12th & Couch",
            "stop": {
              "code": "6577",
              "coordinate": {
                "latitude": 45.52337,
                "longitude": -122.653725
              },
              "description": "Southbound stop in Portland (Stop ID 6577)",
              "fareZones": [
                {
                  "id": {
                    "feedId": "prt",
                    "id": "1"
                  }
                }
              ],
              "id": {
                "feedId": "prt",
                "id": "6577"
              },
              "name": "NE 12th & Couch",
              "partOfStation": false,
              "wheelchairBoarding": "NO_INFORMATION"
            },
            "vertexType": "TRANSIT"
          },
          "generalizedCost": 1087,
          "interlineWithPreviousLeg": false,
          "legGeometry": {
            "length": 24,
            "points": "ahztGxxrkV@Sb@?`@@T?T@NBRIrA?lC@lC?R?zB@`C?J?J?J@tB?nC?|B?N@?R?|@Q?"
          },
          "mode": "WALK",
          "onStreetNonTransit": true,
          "pathway": false,
          "realTime": false,
          "rentedVehicle": false,
          "scheduled": false,
          "startTime": "2009-11-17T18:52:44.000+00:00",
          "streetNotes": [ ],
          "to": {
            "coordinate": {
              "latitude": 45.517299,
              "longitude": -122.654067
            },
            "name": "SE Morrison & 12th",
            "stop": {
              "code": "4014",
              "coordinate": {
                "latitude": 45.517299,
                "longitude": -122.654067
              },
              "description": "Westbound stop in Portland (Stop ID 4014)",
              "fareZones": [
                {
                  "id": {
                    "feedId": "prt",
                    "id": "1"
                  }
                }
              ],
              "id": {
                "feedId": "prt",
                "id": "4014"
              },
              "name": "SE Morrison & 12th",
              "partOfStation": false,
              "wheelchairBoarding": "NO_INFORMATION"
            },
            "stopIndex": 52,
            "stopSequence": 53,
            "vertexType": "TRANSIT"
          },
          "transitAlerts": [ ],
          "transitLeg": false,
          "walkSteps": [
            {
              "absoluteDirection": "SOUTH",
              "angle": -3.1191187064694192,
              "area": false,
              "bogusName": false,
              "distance": 51.525,
              "edges": [ ],
              "elevation": [ ],
              "relativeDirection": "DEPART",
              "startLocation": {
                "latitude": 45.52336838632084,
                "longitude": -122.65362253301092
              },
              "stayOn": false,
              "streetName": "Northeast 12th Avenue",
              "streetNotes": [ ]
            },
            {
              "absoluteDirection": "SOUTH",
              "angle": -3.0798698707609136,
              "area": false,
              "bogusName": false,
              "distance": 634.751,
              "edges": [ ],
              "elevation": [ ],
              "relativeDirection": "CONTINUE",
              "startLocation": {
                "latitude": 45.5229051,
                "longitude": -122.6536312
              },
              "stayOn": false,
              "streetName": "Southeast 12th Avenue",
              "streetNotes": [ ]
            },
            {
              "absoluteDirection": "WEST",
              "angle": -1.5753805308488518,
              "area": false,
              "bogusName": false,
              "distance": 32.446,
              "edges": [ ],
              "elevation": [ ],
              "relativeDirection": "RIGHT",
              "startLocation": {
                "latitude": 45.5172031,
                "longitude": -122.6536511
              },
              "stayOn": false,
              "streetName": "Southeast Morrison Street",
              "streetNotes": [ ]
            }
          ],
          "walkingBike": false,
          "walkingLeg": true
        },
        {
          "agencyTimeZoneOffset": 0,
          "arrivalDelay": 0,
          "departureDelay": 0,
          "distanceMeters": 4569.033127779713,
          "endTime": "2009-11-17T19:21:00.000+00:00",
          "flexibleTrip": false,
          "from": {
            "coordinate": {
              "latitude": 45.517299,
              "longitude": -122.654067
            },
            "name": "SE Morrison & 12th",
            "stop": {
              "code": "4014",
              "coordinate": {
                "latitude": 45.517299,
                "longitude": -122.654067
              },
              "description": "Westbound stop in Portland (Stop ID 4014)",
              "fareZones": [
                {
                  "id": {
                    "feedId": "prt",
                    "id": "1"
                  }
                }
              ],
              "id": {
                "feedId": "prt",
                "id": "4014"
              },
              "name": "SE Morrison & 12th",
              "partOfStation": false,
              "wheelchairBoarding": "NO_INFORMATION"
            },
            "stopIndex": 52,
            "stopSequence": 53,
            "vertexType": "TRANSIT"
          },
          "generalizedCost": 1740,
          "headsign": "NW 27th & Thurman",
          "intermediateStops": [ ],
          "legGeometry": {
            "length": 120,
            "points": "oaytG|zrkV?tBAjE?nD???X?hE?xC??Ah@?pE?~C???J?`@?vAAvBEbE?jEAlE?`BAbB@d@??@tAAj@Cx@Cb@Cp@_@dEcAtFoA`IS~@i@`BmAzDi@zAc@pAi@~C??Id@u@jEm@bD??If@u@jEk@bD??If@u@|DW`B??CPs@|Du@lElBz@??VJbCfAk@dD??Id@w@rEWvAId@AF??Q~@s@`Ei@~C??Ib@u@dEWzA??]jB]MQSe@WOKOKIIQe@GWE]GnD??AXKnEGnD???XGjD??AZEfCC`AEzB??AXCfAGxDE|AEtBIlC??APkAh@o@?sCB{BD??S?mCDmCDyBB??U?mCDmCDyBB"
          },
          "mode": "BUS",
          "onStreetNonTransit": false,
          "pathway": false,
          "realTime": false,
          "scheduled": true,
          "serviceDate": {
            "day": 17,
            "minMax": false,
            "month": 11,
            "sequenceNumber": 20091117,
            "year": 2009
          },
          "startTime": "2009-11-17T19:02:00.000+00:00",
          "streetNotes": [ ],
          "to": {
            "coordinate": {
              "latitude": 45.529681,
              "longitude": -122.698529
            },
            "name": "NW 23rd & Lovejoy",
            "stop": {
              "code": "7163",
              "coordinate": {
                "latitude": 45.529681,
                "longitude": -122.698529
              },
              "description": "Northbound stop in Portland (Stop ID 7163)",
              "fareZones": [
                {
                  "id": {
                    "feedId": "prt",
                    "id": "1"
                  }
                }
              ],
              "id": {
                "feedId": "prt",
                "id": "7163"
              },
              "name": "NW 23rd & Lovejoy",
              "partOfStation": false,
              "wheelchairBoarding": "NO_INFORMATION"
            },
            "stopIndex": 73,
            "stopSequence": 74,
            "vertexType": "TRANSIT"
          },
          "transitAlerts": [ ],
          "transitLeg": true,
          "trip": {
            "alteration": "PLANNED",
            "bikesAllowed": "UNKNOWN",
            "blockId": "1550",
            "direction": "OUTBOUND",
            "id": {
              "feedId": "prt",
              "id": "150W1430"
            },
            "route": {
              "agency": {
                "fareUrl": "http://trimet.org/fares/index.htm",
                "id": {
                  "feedId": "prt",
                  "id": "prt"
                },
                "lang": "en",
                "name": "TriMet",
                "phone": "503-238-7433",
                "timezone": "America/Los_Angeles",
                "url": "http://trimet.org"
              },
              "bikesAllowed": "UNKNOWN",
              "id": {
                "feedId": "prt",
                "id": "15"
              },
              "longName": "Belmont/NW 23rd",
              "mode": "BUS",
              "shortName": "15",
              "sortOrder": -999,
              "sortOrderSet": false,
              "type": 3,
              "url": "http://trimet.org/schedules/r015.htm"
            },
            "serviceId": {
              "feedId": "prt",
              "id": "W"
            },
            "shapeId": {
              "feedId": "prt",
              "id": "15.0.23"
            },
            "wheelchairAccessible": 0
          },
          "walkSteps": [ ],
          "walkingLeg": false
        },
        {
          "agencyTimeZoneOffset": -28800000,
          "arrivalDelay": 0,
          "departureDelay": 0,
          "distanceMeters": 297.11,
          "endTime": "2009-11-17T19:25:04.000+00:00",
          "flexibleTrip": false,
          "from": {
            "coordinate": {
              "latitude": 45.529681,
              "longitude": -122.698529
            },
            "name": "NW 23rd & Lovejoy",
            "stop": {
              "code": "7163",
              "coordinate": {
                "latitude": 45.529681,
                "longitude": -122.698529
              },
              "description": "Northbound stop in Portland (Stop ID 7163)",
              "fareZones": [
                {
                  "id": {
                    "feedId": "prt",
                    "id": "1"
                  }
                }
              ],
              "id": {
                "feedId": "prt",
                "id": "7163"
              },
              "name": "NW 23rd & Lovejoy",
              "partOfStation": false,
              "wheelchairBoarding": "NO_INFORMATION"
            },
            "stopIndex": 73,
            "stopSequence": 74,
            "vertexType": "TRANSIT"
          },
          "generalizedCost": 462,
          "interlineWithPreviousLeg": false,
          "legGeometry": {
            "length": 15,
            "points": "oo{tGxp{kVG@?NM?M?_CD?B?FM?G@K?GBwADK?DpH"
          },
          "mode": "WALK",
          "onStreetNonTransit": true,
          "pathway": false,
          "realTime": false,
          "rentedVehicle": false,
          "scheduled": false,
          "startTime": "2009-11-17T19:21:00.000+00:00",
          "streetNotes": [ ],
          "to": {
            "coordinate": {
              "latitude": 45.531,
              "longitude": -122.70029
            },
            "name": "NW Northrup St. & NW 24th Ave. (P3)",
            "vertexType": "NORMAL"
          },
          "transitAlerts": [ ],
          "transitLeg": false,
          "walkSteps": [
            {
              "absoluteDirection": "WEST",
              "angle": -1.5896261859144973,
              "area": false,
              "bogusName": true,
              "distance": 6.44,
              "edges": [ ],
              "elevation": [ ],
              "relativeDirection": "DEPART",
              "startLocation": {
                "latitude": 45.529726790620664,
                "longitude": -122.69853023095405
              },
              "stayOn": false,
              "streetName": "way 158083864 from 0",
              "streetNotes": [ ]
            },
            {
              "absoluteDirection": "NORTH",
              "angle": -0.02639098155686617,
              "area": false,
              "bogusName": false,
              "distance": 87.181,
              "edges": [ ],
              "elevation": [ ],
              "relativeDirection": "RIGHT",
              "startLocation": {
                "latitude": 45.5297257,
                "longitude": -122.69861290000001
              },
              "stayOn": false,
              "streetName": "Northwest 23rd Avenue",
              "streetNotes": [ ]
            },
            {
              "absoluteDirection": "WEST",
              "angle": -1.5917857716676513,
              "area": false,
              "bogusName": false,
              "distance": 4.768,
              "edges": [ ],
              "elevation": [ ],
              "relativeDirection": "LEFT",
              "startLocation": {
                "latitude": 45.5305094,
                "longitude": -122.69864600000001
              },
              "stayOn": false,
              "streetName": "Northwest Marshall Street",
              "streetNotes": [ ]
            },
            {
              "absoluteDirection": "NORTH",
              "angle": -0.023560834241705943,
              "area": false,
              "bogusName": true,
              "distance": 7.274,
              "edges": [ ],
              "elevation": [ ],
              "relativeDirection": "RIGHT",
              "startLocation": {
                "latitude": 45.5305085,
                "longitude": -122.6987072
              },
              "stayOn": false,
              "streetName": "way 158083033 from 0",
              "streetNotes": [ ]
            },
            {
              "absoluteDirection": "NORTH",
              "angle": -0.014157951861867555,
              "area": false,
              "bogusName": false,
              "distance": 64.974,
              "edges": [ ],
              "elevation": [ ],
              "relativeDirection": "CONTINUE",
              "startLocation": {
                "latitude": 45.5305739,
                "longitude": -122.69870940000001
              },
              "stayOn": false,
              "streetName": "Northwest 23rd Avenue",
              "streetNotes": [ ]
            },
            {
              "absoluteDirection": "NORTH",
              "angle": -0.07909846198417768,
              "area": false,
              "bogusName": true,
              "distance": 7.294,
              "edges": [ ],
              "elevation": [ ],
              "relativeDirection": "CONTINUE",
              "startLocation": {
                "latitude": 45.531153,
                "longitude": -122.69876060000001
              },
              "stayOn": false,
              "streetName": "way 158083032 from 0",
              "streetNotes": [ ]
            },
            {
              "absoluteDirection": "WEST",
              "angle": -1.598333529851037,
              "area": false,
              "bogusName": false,
              "distance": 119.179,
              "edges": [ ],
              "elevation": [ ],
              "relativeDirection": "LEFT",
              "startLocation": {
                "latitude": 45.5312184,
                "longitude": -122.698768
              },
              "stayOn": false,
              "streetName": "Northwest Northrup Street",
              "streetNotes": [ ]
            }
          ],
          "walkingBike": false,
          "walkingLeg": true
        }
      ],
      "nTransfers": 0,
      "nonTransitDistanceMeters": 1015.832,
      "nonTransitTimeSeconds": 800,
      "onStreetAllTheWay": false,
      "streetOnly": false,
      "systemNotices": [ ],
      "tooSloped": false,
<<<<<<< HEAD
      "transferPriorityCost": 0,
      "transitTimeSeconds": 1204,
      "waitTimeOptimizedCost": 0,
=======
      "transitTimeSeconds": 1140,
      "waitTimeAdjustedGeneralizedCost": 0,
>>>>>>> 90e8f897
      "waitingTimeSeconds": 0,
      "walkOnly": false,
      "walkingAllTheWay": false
    }
  ]
]


org.opentripplanner.routing.algorithm.mapping.TransitSnapshotTest.test_trip_planning_with_walk_only=[
  [
    {
      "arrivedAtDestinationWithRentedVehicle": false,
      "durationSeconds": 3804,
      "elevationGained": 0.0,
      "elevationLost": 0.0,
      "fare": {
        "details": { },
        "fare": { }
      },
      "generalizedCost": 7384,
      "legs": [
        {
          "agencyTimeZoneOffset": -28800000,
          "arrivalDelay": 0,
          "departureDelay": 0,
          "distanceMeters": 4875.788999999999,
          "endTime": "2009-11-17T19:03:24.000+00:00",
          "flexibleTrip": false,
          "from": {
            "coordinate": {
              "latitude": 45.51932,
              "longitude": -122.648567
            },
            "name": "SE Stark    St. & SE 17th Ave. (P0)",
            "orig": "SE Stark    St. & SE 17th Ave. (P0)",
            "vertexType": "NORMAL"
          },
          "generalizedCost": 7384,
          "interlineWithPreviousLeg": false,
          "legGeometry": {
            "length": 252,
            "points": "unytGpxqkVA??dACpB@P?f@?p@?j@?dAAhE?jE?vD?P?RK?GFCDCFADABADADAF?D?FADCF?B?B?@?D@DADABCBC?A?C?AA??GICAAAA?A?A?AACAC?A@ABABC@CDCBCBC@CBABABCJ?J?@?@MR?hE?fEAdB?dB?lE?`A?T?pBA|D?J?x@?r@y@??bBuA?y@AU?{@?O?}@?E?y@?_@Aa@?u@?W??J@N?hA@x@Ap@ATETGpJCjEA|CArAAxAAxAAdBEzHClF?@Ax@GTAjBAZ?R@hC@h@Q@cBBM?M?_CDsA@Y?Q@O?K?Q?mBB[?C?W@[?]@E?IDI@]DO@SBM?S@G@A?GDEJQ|@AL?L@nA?j@@L?V?d@@~@@NI?E?W@Q?Q?m@@Q@AF?DAJBzB?V?NANM@K?GBEDEHIJUX_@f@KNQRSVGFCBQPIHGDGBIBK@W@a@?mA@E?C@C@A?CBQTKJEHIJeC~CYZo@v@g@d@IJAFAD?L@vC@hB@p@?X?T@P?N@P@nA?j@AX?L@`B@dA?R?RBbD?T?NBbD?R?P@|D@jB?x@@J?N?B?P?LBjD@N@fD?T?LBdD?R?PF`K?RDlJ?R?PFlJ?J"
          },
          "mode": "WALK",
          "onStreetNonTransit": true,
          "pathway": false,
          "realTime": false,
          "rentedVehicle": false,
          "scheduled": false,
          "startTime": "2009-11-17T18:00:00.000+00:00",
          "streetNotes": [ ],
          "to": {
            "coordinate": {
              "latitude": 45.53122,
              "longitude": -122.69659
            },
            "name": "NW Northrup St. & NW 22nd Ave. (P2)",
            "orig": "NW Northrup St. & NW 22nd Ave. (P2)",
            "vertexType": "NORMAL"
          },
          "transitAlerts": [ ],
          "transitLeg": false,
          "walkSteps": [
            {
              "absoluteDirection": "NORTH",
              "angle": 0.005027264987678128,
              "area": false,
              "bogusName": false,
              "distance": 0.69,
              "edges": [ ],
              "elevation": [ ],
              "relativeDirection": "DEPART",
              "startLocation": {
                "latitude": 45.51931999240744,
                "longitude": -122.64856484453956
              },
              "stayOn": false,
              "streetName": "Southeast 17th Avenue",
              "streetNotes": [ ]
            },
            {
              "absoluteDirection": "WEST",
              "angle": -1.563502376862697,
              "area": false,
              "bogusName": false,
              "distance": 402.49899999999997,
              "edges": [ ],
              "elevation": [ ],
              "relativeDirection": "LEFT",
              "startLocation": {
                "latitude": 45.5193262,
                "longitude": -122.6485648
              },
              "stayOn": false,
              "streetName": "Southeast Stark Street",
              "streetNotes": [ ]
            },
            {
              "absoluteDirection": "NORTH",
              "angle": -0.021995448871088733,
              "area": false,
              "bogusName": true,
              "distance": 7.084,
              "edges": [ ],
              "elevation": [ ],
              "relativeDirection": "RIGHT",
              "startLocation": {
                "latitude": 45.5193421,
                "longitude": -122.65373050000001
              },
              "stayOn": false,
              "streetName": "way 226431264 from 0",
              "streetNotes": [ ]
            },
            {
              "absoluteDirection": "NORTHWEST",
              "angle": -0.815473399597555,
              "area": false,
              "bogusName": true,
              "distance": 55.955,
              "edges": [ ],
              "elevation": [ ],
              "relativeDirection": "LEFT",
              "startLocation": {
                "latitude": 45.5194058,
                "longitude": -122.6537325
              },
              "stayOn": true,
              "streetName": "way 226431263 from 21",
              "streetNotes": [ ]
            },
            {
              "absoluteDirection": "NORTH",
              "angle": 0.24897432162446365,
              "area": false,
              "bogusName": true,
              "distance": 68.713,
              "edges": [ ],
              "elevation": [ ],
              "relativeDirection": "RIGHT",
              "startLocation": {
                "latitude": 45.5196271,
                "longitude": -122.65431720000001
              },
              "stayOn": true,
              "streetName": "way 226431263 from 23",
              "streetNotes": [ ]
            },
            {
              "absoluteDirection": "WEST",
              "angle": -1.5660263134574557,
              "area": false,
              "bogusName": false,
              "distance": 516.483,
              "edges": [ ],
              "elevation": [ ],
              "relativeDirection": "LEFT",
              "startLocation": {
                "latitude": 45.5200623,
                "longitude": -122.6546522
              },
              "stayOn": false,
              "streetName": "Southeast Oak Street",
              "streetNotes": [ ]
            },
            {
              "absoluteDirection": "NORTH",
              "angle": -0.006329690506327446,
              "area": false,
              "bogusName": true,
              "distance": 70.838,
              "edges": [ ],
              "elevation": [ ],
              "relativeDirection": "RIGHT",
              "startLocation": {
                "latitude": 45.5200842,
                "longitude": -122.66128140000001
              },
              "stayOn": false,
              "streetName": "way 257064467 from 1",
              "streetNotes": [ ]
            },
            {
              "absoluteDirection": "NORTH",
              "angle": 0.00450681094739917,
              "area": false,
              "bogusName": false,
              "distance": 284.735,
              "edges": [ ],
              "elevation": [ ],
              "relativeDirection": "RIGHT",
              "startLocation": {
                "latitude": 45.520373600000006,
                "longitude": -122.66178300000001
              },
              "stayOn": false,
              "streetName": "Southeast Martin Luther King, Junior Boulevard",
              "streetNotes": [ ]
            },
            {
              "absoluteDirection": "WEST",
              "angle": -1.623532134494845,
              "area": false,
              "bogusName": false,
              "distance": 243.448,
              "edges": [ ],
              "elevation": [ ],
              "relativeDirection": "LEFT",
              "startLocation": {
                "latitude": 45.5229343,
                "longitude": -122.66176650000001
              },
              "stayOn": false,
              "streetName": "East Burnside Street",
              "streetNotes": [ ]
            },
            {
              "absoluteDirection": "WEST",
              "angle": -1.5429374364857065,
              "area": false,
              "bogusName": false,
              "distance": 407.384,
              "edges": [ ],
              "elevation": [ ],
              "relativeDirection": "CONTINUE",
              "startLocation": {
                "latitude": 45.523001,
                "longitude": -122.6648816
              },
              "stayOn": false,
              "streetName": "Burnside Bridge",
              "streetNotes": [ ]
            },
            {
              "absoluteDirection": "WEST",
              "angle": -1.5423269695355575,
              "area": false,
              "bogusName": false,
              "distance": 256.851,
              "edges": [ ],
              "elevation": [ ],
              "relativeDirection": "CONTINUE",
              "startLocation": {
                "latitude": 45.523105400000006,
                "longitude": -122.67010870000001
              },
              "stayOn": false,
              "streetName": "West Burnside Street",
              "streetNotes": [ ]
            },
            {
              "absoluteDirection": "NORTH",
              "angle": -0.028022114817565644,
              "area": false,
              "bogusName": false,
              "distance": 460.622,
              "edges": [ ],
              "elevation": [ ],
              "relativeDirection": "RIGHT",
              "startLocation": {
                "latitude": 45.523177600000004,
                "longitude": -122.67338950000001
              },
              "stayOn": false,
              "streetName": "Northwest 3rd Avenue",
              "streetNotes": [ ]
            },
            {
              "absoluteDirection": "WEST",
              "angle": -1.1944859782105497,
              "area": false,
              "bogusName": false,
              "distance": 145.81199999999998,
              "edges": [ ],
              "elevation": [ ],
              "relativeDirection": "SLIGHTLY_LEFT",
              "startLocation": {
                "latitude": 45.527286600000004,
                "longitude": -122.67371650000001
              },
              "stayOn": false,
              "streetName": "Northwest Hoyt Street",
              "streetNotes": [ ]
            },
            {
              "absoluteDirection": "NORTH",
              "angle": -0.029032765206574367,
              "area": false,
              "bogusName": false,
              "distance": 77.353,
              "edges": [ ],
              "elevation": [ ],
              "relativeDirection": "RIGHT",
              "startLocation": {
                "latitude": 45.5273496,
                "longitude": -122.6755629
              },
              "stayOn": false,
              "streetName": "Northwest 5th Avenue",
              "streetNotes": [ ]
            },
            {
              "absoluteDirection": "WEST",
              "angle": -1.4107231165936804,
              "area": false,
              "bogusName": false,
              "distance": 80.53,
              "edges": [ ],
              "elevation": [ ],
              "relativeDirection": "LEFT",
              "startLocation": {
                "latitude": 45.528044900000005,
                "longitude": -122.6755935
              },
              "stayOn": false,
              "streetName": "Northwest Irving Street",
              "streetNotes": [ ]
            },
            {
              "absoluteDirection": "NORTH",
              "angle": -0.07553970510661134,
              "area": false,
              "bogusName": false,
              "distance": 465.426,
              "edges": [ ],
              "elevation": [ ],
              "relativeDirection": "RIGHT",
              "startLocation": {
                "latitude": 45.528051500000004,
                "longitude": -122.67662320000001
              },
              "stayOn": false,
              "streetName": "Northwest Station Way",
              "streetNotes": [ ]
            },
            {
              "absoluteDirection": "WEST",
              "angle": -1.3840041579257698,
              "area": false,
              "bogusName": false,
              "distance": 1331.3660000000002,
              "edges": [ ],
              "elevation": [ ],
              "relativeDirection": "LEFT",
              "startLocation": {
                "latitude": 45.531545200000004,
                "longitude": -122.679511
              },
              "stayOn": false,
              "streetName": "Northwest Northrup Street",
              "streetNotes": [ ]
            }
          ],
          "walkingBike": false,
          "walkingLeg": true
        }
      ],
      "nTransfers": 0,
      "nonTransitDistanceMeters": 4875.788999999999,
      "nonTransitTimeSeconds": 3804,
      "onStreetAllTheWay": true,
      "streetOnly": true,
      "systemNotices": [ ],
      "tooSloped": false,
      "transferPriorityCost": -1,
      "transitTimeSeconds": 0,
      "waitTimeOptimizedCost": -1,
      "waitingTimeSeconds": 0,
      "walkOnly": true,
      "walkingAllTheWay": true
    }
  ]
]


org.opentripplanner.routing.algorithm.mapping.TransitSnapshotTest.test_trip_planning_with_walk_only_stop=[
  [
    {
      "arrivedAtDestinationWithRentedVehicle": false,
      "durationSeconds": 3230,
      "elevationGained": 0.0,
      "elevationLost": 0.0,
      "fare": {
        "details": { },
        "fare": { }
      },
      "generalizedCost": 6283,
      "legs": [
        {
          "agencyTimeZoneOffset": -28800000,
          "arrivalDelay": 0,
          "departureDelay": 0,
          "distanceMeters": 4154.147999999998,
          "endTime": "2009-11-17T18:53:50.000+00:00",
          "flexibleTrip": false,
          "from": {
            "coordinate": {
              "latitude": 45.52337,
              "longitude": -122.653725
            },
            "name": "NE 12th & Couch",
            "orig": "NE 12th & Couch",
            "stop": {
              "code": "6577",
              "coordinate": {
                "latitude": 45.52337,
                "longitude": -122.653725
              },
              "description": "Southbound stop in Portland (Stop ID 6577)",
              "fareZones": [
                {
                  "id": {
                    "feedId": "prt",
                    "id": "1"
                  }
                }
              ],
              "id": {
                "feedId": "prt",
                "id": "6577"
              },
              "name": "NE 12th & Couch",
              "partOfStation": false,
              "wheelchairBoarding": "NO_INFORMATION"
            },
            "vertexType": "TRANSIT"
          },
          "generalizedCost": 6283,
          "interlineWithPreviousLeg": false,
          "legGeometry": {
            "length": 202,
            "points": "ahztGxxrkV@Sb@?`@@T??V?vCAT?R?`D?T?RA`D?R?R?t@?n@?z@?T?R?jB?@?r@?R?R?tA?\\?l@?R?T?VAd@?jA?N?N?J?Z?jA?z@?P?Z?J@N?hA@x@Ap@ATETGpJCjEA|CArAAxAAxAAdBEzHClF?@Ax@GTAjBAZ?R@hC@h@Q@cBBM?M?_CDsA@Y?Q@O?K?Q?mBB[?C?W@[?]@E?IDI@]DO@SBM?S@G@A?GDEJQ|@AL?L@nA?j@@L?V?d@@~@@NI?E?W@Q?Q?m@@Q@AF?DAJBzB?V?NANM@K?GBEDEHIJUX_@f@KNQRSVGFCBQPIHGDGBIBK@W@a@?mA@E?C@C@A?CBQTKJEHIJeC~CYZo@v@g@d@IJAFAD?L@vC@hB@p@?X?T@P?N@P@nA?j@AX?L@`B@dA?R?RBbD?T?NBbD?R?P@|D@jB?x@@J?N?B?P?LBjD@N@fD?T?LBdD?R?PF`K?RDlJ?R?PFlJ?J"
          },
          "mode": "WALK",
          "onStreetNonTransit": true,
          "pathway": false,
          "realTime": false,
          "rentedVehicle": false,
          "scheduled": false,
          "startTime": "2009-11-17T18:00:00.000+00:00",
          "streetNotes": [ ],
          "to": {
            "coordinate": {
              "latitude": 45.53122,
              "longitude": -122.69659
            },
            "name": "NW Northrup St. & NW 22nd Ave. (P2)",
            "orig": "NW Northrup St. & NW 22nd Ave. (P2)",
            "vertexType": "NORMAL"
          },
          "transitAlerts": [ ],
          "transitLeg": false,
          "walkSteps": [
            {
              "absoluteDirection": "SOUTH",
              "angle": -3.1191187064694192,
              "area": false,
              "bogusName": false,
              "distance": 51.525,
              "edges": [ ],
              "elevation": [ ],
              "relativeDirection": "DEPART",
              "startLocation": {
                "latitude": 45.52336838632084,
                "longitude": -122.65362253301092
              },
              "stayOn": false,
              "streetName": "Northeast 12th Avenue",
              "streetNotes": [ ]
            },
            {
              "absoluteDirection": "WEST",
              "angle": -1.5608232952160197,
              "area": false,
              "bogusName": false,
              "distance": 877.279,
              "edges": [ ],
              "elevation": [ ],
              "relativeDirection": "RIGHT",
              "startLocation": {
                "latitude": 45.5229051,
                "longitude": -122.6536312
              },
              "stayOn": false,
              "streetName": "East Burnside Street",
              "streetNotes": [ ]
            },
            {
              "absoluteDirection": "WEST",
              "angle": -1.5429374364857065,
              "area": false,
              "bogusName": false,
              "distance": 407.384,
              "edges": [ ],
              "elevation": [ ],
              "relativeDirection": "CONTINUE",
              "startLocation": {
                "latitude": 45.523001,
                "longitude": -122.6648816
              },
              "stayOn": false,
              "streetName": "Burnside Bridge",
              "streetNotes": [ ]
            },
            {
              "absoluteDirection": "WEST",
              "angle": -1.5423269695355575,
              "area": false,
              "bogusName": false,
              "distance": 256.851,
              "edges": [ ],
              "elevation": [ ],
              "relativeDirection": "CONTINUE",
              "startLocation": {
                "latitude": 45.523105400000006,
                "longitude": -122.67010870000001
              },
              "stayOn": false,
              "streetName": "West Burnside Street",
              "streetNotes": [ ]
            },
            {
              "absoluteDirection": "NORTH",
              "angle": -0.028022114817565644,
              "area": false,
              "bogusName": false,
              "distance": 460.622,
              "edges": [ ],
              "elevation": [ ],
              "relativeDirection": "RIGHT",
              "startLocation": {
                "latitude": 45.523177600000004,
                "longitude": -122.67338950000001
              },
              "stayOn": false,
              "streetName": "Northwest 3rd Avenue",
              "streetNotes": [ ]
            },
            {
              "absoluteDirection": "WEST",
              "angle": -1.1944859782105497,
              "area": false,
              "bogusName": false,
              "distance": 145.81199999999998,
              "edges": [ ],
              "elevation": [ ],
              "relativeDirection": "SLIGHTLY_LEFT",
              "startLocation": {
                "latitude": 45.527286600000004,
                "longitude": -122.67371650000001
              },
              "stayOn": false,
              "streetName": "Northwest Hoyt Street",
              "streetNotes": [ ]
            },
            {
              "absoluteDirection": "NORTH",
              "angle": -0.029032765206574367,
              "area": false,
              "bogusName": false,
              "distance": 77.353,
              "edges": [ ],
              "elevation": [ ],
              "relativeDirection": "RIGHT",
              "startLocation": {
                "latitude": 45.5273496,
                "longitude": -122.6755629
              },
              "stayOn": false,
              "streetName": "Northwest 5th Avenue",
              "streetNotes": [ ]
            },
            {
              "absoluteDirection": "WEST",
              "angle": -1.4107231165936804,
              "area": false,
              "bogusName": false,
              "distance": 80.53,
              "edges": [ ],
              "elevation": [ ],
              "relativeDirection": "LEFT",
              "startLocation": {
                "latitude": 45.528044900000005,
                "longitude": -122.6755935
              },
              "stayOn": false,
              "streetName": "Northwest Irving Street",
              "streetNotes": [ ]
            },
            {
              "absoluteDirection": "NORTH",
              "angle": -0.07553970510661134,
              "area": false,
              "bogusName": false,
              "distance": 465.426,
              "edges": [ ],
              "elevation": [ ],
              "relativeDirection": "RIGHT",
              "startLocation": {
                "latitude": 45.528051500000004,
                "longitude": -122.67662320000001
              },
              "stayOn": false,
              "streetName": "Northwest Station Way",
              "streetNotes": [ ]
            },
            {
              "absoluteDirection": "WEST",
              "angle": -1.3840041579257698,
              "area": false,
              "bogusName": false,
              "distance": 1331.3660000000002,
              "edges": [ ],
              "elevation": [ ],
              "relativeDirection": "LEFT",
              "startLocation": {
                "latitude": 45.531545200000004,
                "longitude": -122.679511
              },
              "stayOn": false,
              "streetName": "Northwest Northrup Street",
              "streetNotes": [ ]
            }
          ],
          "walkingBike": false,
          "walkingLeg": true
        }
      ],
      "nTransfers": 0,
      "nonTransitDistanceMeters": 4154.147999999998,
      "nonTransitTimeSeconds": 3230,
      "onStreetAllTheWay": true,
      "streetOnly": true,
      "systemNotices": [ ],
      "tooSloped": false,
      "transferPriorityCost": -1,
      "transitTimeSeconds": 0,
      "waitTimeOptimizedCost": -1,
      "waitingTimeSeconds": 0,
      "walkOnly": true,
      "walkingAllTheWay": true
    }
  ]
]


org.opentripplanner.routing.algorithm.mapping.TransitSnapshotTest.test_trip_planning_with_walk_only_stop_collection=[
  [
    {
      "arrivedAtDestinationWithRentedVehicle": false,
      "durationSeconds": 2361,
      "elevationGained": 0.0,
      "elevationLost": 0.0,
      "fare": {
        "details": { },
        "fare": { }
      },
      "generalizedCost": 4557,
      "legs": [
        {
          "agencyTimeZoneOffset": -28800000,
          "arrivalDelay": 0,
          "departureDelay": 0,
          "distanceMeters": 2989.7960000000003,
          "endTime": "2009-11-17T18:39:21.000+00:00",
          "flexibleTrip": false,
          "from": {
            "coordinate": {
              "latitude": 45.530244,
              "longitude": -122.667794
            },
            "name": "Interstate/Rose Quarter MAX Station",
            "orig": "Rose Quarter Transit Center",
            "stop": {
              "code": "11508",
              "coordinate": {
                "latitude": 45.530244,
                "longitude": -122.667794
              },
              "description": "Northbound stop in Portland (Stop ID 11508)",
              "fareZones": [
                {
                  "id": {
                    "feedId": "prt",
                    "id": "0"
                  }
                }
              ],
              "id": {
                "feedId": "prt",
                "id": "11508"
              },
              "name": "Interstate/Rose Quarter MAX Station",
              "parentStation": {
                "code": "79-tc",
                "coordinate": {
                  "latitude": 45.530205,
                  "longitude": -122.666118
                },
                "id": {
                  "feedId": "prt",
                  "id": "79-tc"
                },
                "name": "Rose Quarter Transit Center",
                "priority": "ALLOWED"
              },
              "partOfStation": true,
              "wheelchairBoarding": "NO_INFORMATION"
            },
            "vertexType": "TRANSIT"
          },
          "generalizedCost": 4557,
          "interlineWithPreviousLeg": false,
          "legGeometry": {
            "length": 173,
            "points": "_s{tGvpukV??c@tADDFDDDHHYx@Wt@{@lBS^MROZ]h@Y`@[`@k@r@kAtASVEDa@f@EDm@l@s@p@JVA@GOCBzEfKxF`M|AfDJRLPVb@DBBBBBDBB@CRE\\C?A@A@ABAB?DAHATC\\AXAVCZATAPAPATG`AATAPAL?J?F?F?D?F@x@AJ@D@B@DAB?RK@I??TBlBCJ?D?BAFAB?DADABEFCDA@CDC?c@@{@@O?K??LCDC??LC?G?E@GBE?KCI?EFC@?N?F?D?BABA@AD?D?B?D@B@BABAB?D?DADABABABC@A@I@IZCFIJ?L@`B@dA?R?RBbD?T?NBbD?R?P@|D@jB?x@@J?N?B?P?LBjD@N@fD?T?LBdD?R?PF`K?RDlJ?R?PFlJ?RDbH@xA?D?P?RDpH"
          },
          "mode": "WALK",
          "onStreetNonTransit": true,
          "pathway": false,
          "realTime": false,
          "rentedVehicle": false,
          "scheduled": false,
          "startTime": "2009-11-17T18:00:00.000+00:00",
          "streetNotes": [ ],
          "to": {
            "coordinate": {
              "latitude": 45.531,
              "longitude": -122.70029
            },
            "name": "NW Northrup St. & NW 24th Ave. (P3)",
            "orig": "NW Northrup St. & NW 24th Ave. (P3)",
            "vertexType": "NORMAL"
          },
          "transitAlerts": [ ],
          "transitLeg": false,
          "walkSteps": [
            {
              "absoluteDirection": "NORTHWEST",
              "angle": -1.0117505068799668,
              "area": false,
              "bogusName": false,
              "distance": 39.035,
              "edges": [ ],
              "elevation": [ ],
              "relativeDirection": "DEPART",
              "startLocation": {
                "latitude": 45.53024090735772,
                "longitude": -122.66779676192563
              },
              "stayOn": false,
              "streetName": "Interstate/Rose Quarter Northbound Yellow Line MAX Platform",
              "streetNotes": [ ]
            },
            {
              "absoluteDirection": "SOUTHWEST",
              "angle": -2.5578844637953133,
              "area": false,
              "bogusName": true,
              "distance": 20.608,
              "edges": [ ],
              "elevation": [ ],
              "relativeDirection": "LEFT",
              "startLocation": {
                "latitude": 45.530427100000004,
                "longitude": -122.66822160000001
              },
              "stayOn": false,
              "streetName": "way 125785939 from 4",
              "streetNotes": [ ]
            },
            {
              "absoluteDirection": "NORTHWEST",
              "angle": -1.0040390128191803,
              "area": false,
              "bogusName": false,
              "distance": 410.023,
              "edges": [ ],
              "elevation": [ ],
              "relativeDirection": "RIGHT",
              "startLocation": {
                "latitude": 45.5302724,
                "longitude": -122.66836730000001
              },
              "stayOn": false,
              "streetName": "North Interstate Avenue",
              "streetNotes": [ ]
            },
            {
              "absoluteDirection": "SOUTHWEST",
              "angle": -2.1939957467118765,
              "area": false,
              "bogusName": true,
              "distance": 40.36,
              "edges": [ ],
              "elevation": [ ],
              "relativeDirection": "LEFT",
              "startLocation": {
                "latitude": 45.532912800000005,
                "longitude": -122.67197920000001
              },
              "stayOn": false,
              "streetName": "way 117315127 from 2",
              "streetNotes": [ ]
            },
            {
              "absoluteDirection": "NORTHWEST",
              "angle": -0.5513565900563633,
              "area": false,
              "bogusName": true,
              "distance": 2.245,
              "edges": [ ],
              "elevation": [ ],
              "relativeDirection": "RIGHT",
              "startLocation": {
                "latitude": 45.532907900000005,
                "longitude": -122.67202800000001
              },
              "stayOn": true,
              "streetName": "way 117315115 from 0",
              "streetNotes": [ ]
            },
            {
              "absoluteDirection": "SOUTHWEST",
              "angle": -2.244625586005241,
              "area": false,
              "bogusName": false,
              "distance": 543.668,
              "edges": [ ],
              "elevation": [ ],
              "relativeDirection": "LEFT",
              "startLocation": {
                "latitude": 45.5329251,
                "longitude": -122.67204310000001
              },
              "stayOn": false,
              "streetName": "Broadway Bridge",
              "streetNotes": [ ]
            },
            {
              "absoluteDirection": "SOUTHWEST",
              "angle": -2.6328128620177256,
              "area": false,
              "bogusName": false,
              "distance": 14.158,
              "edges": [ ],
              "elevation": [ ],
              "relativeDirection": "CONTINUE",
              "startLocation": {
                "latitude": 45.5298506,
                "longitude": -122.67746670000001
              },
              "stayOn": false,
              "streetName": "Northwest Broadway",
              "streetNotes": [ ]
            },
            {
              "absoluteDirection": "NORTH",
              "angle": -0.3605525651149334,
              "area": false,
              "bogusName": false,
              "distance": 23.666,
              "edges": [ ],
              "elevation": [ ],
              "relativeDirection": "UTURN_RIGHT",
              "startLocation": {
                "latitude": 45.5297871,
                "longitude": -122.67780010000001
              },
              "stayOn": true,
              "streetName": "Northwest Broadway",
              "streetNotes": [ ]
            },
            {
              "absoluteDirection": "NORTHWEST",
              "angle": -0.824039902719837,
              "area": false,
              "bogusName": false,
              "distance": 298.376,
              "edges": [ ],
              "elevation": [ ],
              "relativeDirection": "SLIGHTLY_LEFT",
              "startLocation": {
                "latitude": 45.529817200000004,
                "longitude": -122.6778163
              },
              "stayOn": false,
              "streetName": "Northwest Lovejoy Street",
              "streetNotes": [ ]
            },
            {
              "absoluteDirection": "NORTH",
              "angle": -0.02530676616508235,
              "area": false,
              "bogusName": false,
              "distance": 71.22,
              "edges": [ ],
              "elevation": [ ],
              "relativeDirection": "RIGHT",
              "startLocation": {
                "latitude": 45.5302432,
                "longitude": -122.6813836
              },
              "stayOn": false,
              "streetName": "Northwest 10th Avenue",
              "streetNotes": [ ]
            },
            {
              "absoluteDirection": "WEST",
              "angle": -1.6009032896942996,
              "area": false,
              "bogusName": false,
              "distance": 5.54,
              "edges": [ ],
              "elevation": [ ],
              "relativeDirection": "LEFT",
              "startLocation": {
                "latitude": 45.5308835,
                "longitude": -122.68140700000001
              },
              "stayOn": false,
              "streetName": "Northwest Marshall Street",
              "streetNotes": [ ]
            },
            {
              "absoluteDirection": "NORTHWEST",
              "angle": -0.43945025938890175,
              "area": false,
              "bogusName": true,
              "distance": 5.888,
              "edges": [ ],
              "elevation": [ ],
              "relativeDirection": "RIGHT",
              "startLocation": {
                "latitude": 45.530882000000005,
                "longitude": -122.6814781
              },
              "stayOn": false,
              "streetName": "way 117751890 from 1",
              "streetNotes": [ ]
            },
            {
              "absoluteDirection": "WEST",
              "angle": -1.2367914711217416,
              "area": false,
              "bogusName": false,
              "distance": 7.364,
              "edges": [ ],
              "elevation": [ ],
              "relativeDirection": "LEFT",
              "startLocation": {
                "latitude": 45.5309273,
                "longitude": -122.6815085
              },
              "stayOn": false,
              "streetName": "Tanner Springs Park",
              "streetNotes": [ ]
            },
            {
              "absoluteDirection": "NORTH",
              "angle": -0.023281899787656588,
              "area": false,
              "bogusName": false,
              "distance": 116.77899999999998,
              "edges": [ ],
              "elevation": [ ],
              "relativeDirection": "RIGHT",
              "startLocation": {
                "latitude": 45.530944000000005,
                "longitude": -122.6815772
              },
              "stayOn": false,
              "streetName": "Tanner Springs Park Trail",
              "streetNotes": [ ]
            },
            {
              "absoluteDirection": "WEST",
              "angle": -1.5979804349450852,
              "area": false,
              "bogusName": false,
              "distance": 1390.866,
              "edges": [ ],
              "elevation": [ ],
              "relativeDirection": "LEFT",
              "startLocation": {
                "latitude": 45.5315117,
                "longitude": -122.68244770000001
              },
              "stayOn": false,
              "streetName": "Northwest Northrup Street",
              "streetNotes": [ ]
            }
          ],
          "walkingBike": false,
          "walkingLeg": true
        }
      ],
      "nTransfers": 0,
      "nonTransitDistanceMeters": 2989.7960000000003,
      "nonTransitTimeSeconds": 2361,
      "onStreetAllTheWay": true,
      "streetOnly": true,
      "systemNotices": [ ],
      "tooSloped": false,
      "transferPriorityCost": -1,
      "transitTimeSeconds": 0,
      "waitTimeOptimizedCost": -1,
      "waitingTimeSeconds": 0,
      "walkOnly": true,
      "walkingAllTheWay": true
    }
  ]
]<|MERGE_RESOLUTION|>--- conflicted
+++ resolved
@@ -5297,14 +5297,9 @@
       "streetOnly": false,
       "systemNotices": [ ],
       "tooSloped": false,
-<<<<<<< HEAD
       "transferPriorityCost": 0,
-      "transitTimeSeconds": 1204,
+      "transitTimeSeconds": 1140,
       "waitTimeOptimizedCost": 0,
-=======
-      "transitTimeSeconds": 1140,
-      "waitTimeAdjustedGeneralizedCost": 0,
->>>>>>> 90e8f897
       "waitingTimeSeconds": 0,
       "walkOnly": false,
       "walkingAllTheWay": false
