{
  "transitServiceStart": "-P3M",
  "transitServiceEnd":  "P1Y",
  "osmCacheDataInMem" : true,
  "localFileNamePatterns" : {
    "osm" : "(i?)\\.osm\\.pbf$",
    "dem" : "(i?)\\.dem\\.tiff?$",
    "gtfs" : "(?i)gtfs",
    "netex" : "(?i)netex"
  },

  "osmDefaults": {
    "timeZone": "Europe/Rome",
    "osmTagMapping": "default"
  },
  "osm": [{
    "source" : "gs://my-bucket/otp-work-dir/norway.osm.pbf",
    "timeZone" : "Europe/Oslo",
    "osmTagMapping" : "norway"
  }],
  "demDefaults": {
    "elevationUnitMultiplier" : 1.0
  },
  "dem": [{
    "source" : "gs://my-bucket/otp-work-dir/norway.dem.tiff",
    "elevationUnitMultiplier" : 2.5
  }],
  "netexDefaults" : {
    "feedId" : "EN",
    "sharedFilePattern" : "_stops.xml",
    "sharedGroupFilePattern" : "_(\\w{3})_shared_data.xml",
    "groupFilePattern" : "(\\w{3})_.*\\.xml",
    "ignoreFilePattern" : "(temp|tmp)",
    "ferryIdsNotAllowedForBicycle" : ["RUT:B107", "RUT:B209"]
  },
  "gtfsDefaults" : {
    "stationTransferPreference" : "recommended",
    "removeRepeatedStops" : true,
    "discardMinTransferTimes": false,
    "blockBasedInterlining": true,
    "maxInterlineDistance": 200
  },
  "islandPruning" : {
    "islandWithStopsMaxSize": 2,
    "islandWithoutStopsMaxSize": 10,
    "adaptivePruningFactor": 50.0,
    "adaptivePruningDistance": 250
  },
  "transitFeeds" : [
    {
      "type" : "gtfs",
      "feedId" : "SE",
      "source" : "gs://BUCKET/OTP_GCS_WORK_DIR/sweeden-gtfs.obj"
    },
    {
      "type" : "netex",
      "feedId" : "NO",
      "source" : "gs://BUCKET/OTP_GCS_WORK_DIR/norway-netex.obj",
      "sharedFilePattern" : "_stops.xml",
      "sharedGroupFilePattern" : "_(\\w{3})_shared_data.xml",
      "groupFilePattern" : "(\\w{3})_.*\\.xml",
      "ignoreFilePattern" : "(temp|tmp)"
      //"ferryIdsNotAllowedForBicycle" : ["RUT:B107", "RUT:B209"]
    }
  ],
  "transferRequests": [
    {
      "modes": "WALK"
    },
    {
      "modes": "WALK",
      "wheelchairAccessibility": {
        "enabled": true
      }
    }
  ],
<<<<<<< HEAD
  "stopConsolidationFile": "consolidated-stops.csv"
=======
  "emissions": {
    "carAvgCo2PerKm": 170,
    "carAvgOccupancy": 1.3
  }
>>>>>>> 70bf18a8
}<|MERGE_RESOLUTION|>--- conflicted
+++ resolved
@@ -74,12 +74,9 @@
       }
     }
   ],
-<<<<<<< HEAD
-  "stopConsolidationFile": "consolidated-stops.csv"
-=======
+  "stopConsolidationFile": "consolidated-stops.csv",
   "emissions": {
     "carAvgCo2PerKm": 170,
     "carAvgOccupancy": 1.3
   }
->>>>>>> 70bf18a8
 }