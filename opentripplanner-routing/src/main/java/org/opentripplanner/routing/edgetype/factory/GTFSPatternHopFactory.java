--- conflicted
+++ resolved
@@ -342,91 +342,8 @@
                 tripPattern = new TableTripPattern(trip, stopPattern);
                 makePatternVerticesAndEdges(graph, tripPattern, trip, stopTimes);
                 patterns.put(stopPattern, tripPattern);
-<<<<<<< HEAD
             } 
             tripPattern.addTrip(trip, stopTimes);
-=======
-                if (blockId != null && !blockId.equals("")) {
-                    addTripToInterliningMap(trip, stopTimes, tripPattern);
-                }
-            } else {
-                int insertionPoint = tripPattern.getDepartureTimeInsertionPoint(stopTimes.get(0)
-                        .getDepartureTime());
-                if (insertionPoint < 0) {
-                    insertionPoint = -(insertionPoint + 1);
-                    // There's already a departure at this time on this trip pattern. This means
-                    // that either (a) this will have all the same stop times as that one, and thus
-                    // will be a duplicate of it, or (b) it will have different stops, and thus
-                    // break the assumption that trips are non-overlapping.
-                    if (!tripPattern.stopTimesIdentical(stopTimes, insertionPoint)) {
-                        _log.warn(GraphBuilderAnnotation.register(graph,
-                                Variety.TRIP_DUPLICATE_DEPARTURE, trip.getId(),
-                                tripPattern.getTrip(insertionPoint)));
-                        simple = true;
-                        createSimpleHops(graph, trip, stopTimes);
-                    } else {
-                        _log.warn(GraphBuilderAnnotation.register(graph, Variety.TRIP_DUPLICATE,
-                                trip.getId(), tripPattern.getTrip(insertionPoint)));
-                        simple = true;
-                    }
-                } else {
-                    // try to insert this trip at this location
-                    StopTime st1 = null;
-                    int i;
-                    for (i = 0; i < stopTimes.size() - 1; i++) {
-                        StopTime st0 = stopTimes.get(i);
-                        st1 = stopTimes.get(i + 1);
-
-                        int dwellTime = st0.getDepartureTime() - st0.getArrivalTime();
-                        int runningTime = st1.getArrivalTime() - st0.getDepartureTime();
-
-                        if (runningTime < 0) {
-                            _log.warn(GraphBuilderAnnotation.register(graph,
-                                    Variety.NEGATIVE_HOP_TIME, st0, st1));
-                            // back out hops and give up
-                            for (i = i - 1; i >= 0; --i) {
-                                tripPattern.removeHop(i, insertionPoint);
-                            }
-                            simple = true;
-                            break;
-                        }
-                        if (dwellTime < 0) {
-                            _log.warn(GraphBuilderAnnotation.register(graph,
-                                    Variety.NEGATIVE_DWELL_TIME, st0));
-                            dwellTime = 0;
-                        }
-
-                        try {
-                            tripPattern.addHop(i, insertionPoint, st0.getDepartureTime(),
-                                    runningTime, st1.getArrivalTime(), dwellTime,
-                                    st0.getStopHeadsign(), trip);
-                        } catch (TripOvertakingException e) {
-                            _log.warn(GraphBuilderAnnotation.register(graph,
-                                    Variety.TRIP_OVERTAKING, e.overtaker, e.overtaken, e.stopIndex));
-                            // back out trips and revert to the simple method
-                            for (i = i - 1; i >= 0; --i) {
-                                tripPattern.removeHop(i, insertionPoint);
-                            }
-                            createSimpleHops(graph, trip, stopTimes);
-                            simple = true;
-                            break;
-                        }
-                    }
-                }
-                if (!simple) {
-                    if (blockId != null && !blockId.equals("")) {
-                        addTripToInterliningMap(trip, stopTimes, tripPattern);
-                    }
-                    tripPattern.setTripFlags(insertionPoint,
-                            ((trip.getWheelchairAccessible() == 1) ? TableTripPattern.FLAG_WHEELCHAIR_ACCESSIBLE
-                                    : 0)
-                                    | (((trip.getRoute().getBikesAllowed() == 2 && trip
-                                    .getTripBikesAllowed() != 1) || trip
-                                    .getTripBikesAllowed() == 2) ? TableTripPattern.FLAG_BIKES_ALLOWED
-                                            : 0));
-                }
-            }
->>>>>>> 738c3d5d
 
             /* record which block trips belong to so they can be linked up later */
             String blockId = trip.getBlockId();
@@ -578,11 +495,8 @@
             createdEdges.add(alight);
         }
 
-<<<<<<< HEAD
-=======
         pattern.setStops(stops);
 
->>>>>>> 738c3d5d
         pattern.setTripFlags(((trip.getWheelchairAccessible() == 1) ? TableTripPattern.FLAG_WHEELCHAIR_ACCESSIBLE : 0)
         | (((trip.getRoute().getBikesAllowed() == 2 && trip.getTripBikesAllowed() != 1)
             || trip.getTripBikesAllowed() == 2) ? TableTripPattern.FLAG_BIKES_ALLOWED : 0));
@@ -631,7 +545,7 @@
 //                }
             }
             int runningTime = st1.getArrivalTime() - st0.getDepartureTime();
-<<<<<<< HEAD
+
             if (runningTime < 0) {            
                 _log.warn(GraphBuilderAnnotation.register(graph, Variety.NEGATIVE_HOP_TIME, st0, st1));
                 // negative hops are usually caused by incorrect coding of midnight crossings
@@ -642,10 +556,7 @@
 //                    st1.setArrivalTime(st0.getDepartureTime());
 //                }
             }
-            double hopDistance = DistanceLibrary.fastDistance(
-=======
             double hopDistance = distanceLibrary.fastDistance(
->>>>>>> 738c3d5d
                    st0.getStop().getLon(), st0.getStop().getLat(),
                    st1.getStop().getLon(), st1.getStop().getLat());
             double hopSpeed = hopDistance/runningTime;
@@ -873,25 +784,9 @@
 
             TransitStopDepart stopDepart = stopDepartNodes.get(s0);
             TransitStopArrive stopArrive = stopArriveNodes.get(s1);
-<<<<<<< HEAD
             Edge board = new PatternBoard(stopDepart, psv0depart, tripPattern, hopIndex, mode);
             Edge alight = new PatternAlight(psv1arrive, stopArrive, tripPattern, hopIndex, mode);
         }        
-=======
-
-            Edge board = new PatternBoard(stopDepart, psv0depart, tripPattern, i, mode);
-            Edge alight = new PatternAlight(psv1arrive, stopArrive, tripPattern, i, mode);
-            createdEdges.add(board);
-            createdEdges.add(alight);
-        }
-
-        tripPattern.setTripFlags(0, 
-                                ((trip.getWheelchairAccessible() == 1) ? TableTripPattern.FLAG_WHEELCHAIR_ACCESSIBLE : 0)
-                                | (((trip.getRoute().getBikesAllowed() == 2 && trip.getTripBikesAllowed() != 1)
-                                    || trip.getTripBikesAllowed() == 2) ? TableTripPattern.FLAG_BIKES_ALLOWED : 0));
-
-        return tripPattern;
->>>>>>> 738c3d5d
     }
     
     
