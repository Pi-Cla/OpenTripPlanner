--- conflicted
+++ resolved
@@ -90,16 +90,6 @@
 For each layer, the configuration includes:
 
 - `name` which is used in the url to fetch tiles, and as the layer name in the vector tiles.
-<<<<<<< HEAD
-- `type` which tells the type of the layer. Currently supported
-  - `Stop`
-  - `Station`
-  - `VehicleRental`: all rental places: stations and free-floating vehicles
-  - `VehicleRentalVehicle`: free-floating rental vehicles
-  - `VehicleRentalStation`: rental stations
-  - `VehicleParking`
-  - `VehicleParkingGroup`
-=======
 - `type` which tells the type of the layer. Currently supported:
     - `Stop`
     - `Station`
@@ -107,7 +97,7 @@
     - `VehicleRentalVehicle`: free-floating rental vehicles
     - `VehicleRentalStation`: rental stations
     - `VehicleParking`
->>>>>>> bfd97262
+    - `VehicleParkingGroup`
 - `mapper` which describes the mapper converting the properties from the OTP model entities to the
   vector tile properties. Currently `Digitransit` is supported for all layer types.
 - `minZoom` and `maxZoom` which describe the zoom levels the layer is active for.
