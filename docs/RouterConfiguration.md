<!--
  NOTE! Part of this document is generated. Make sure you edit the template, not the generated doc.

   - Template directory is:  /doc-templates
   - Generated directory is: /docs 
-->

# Router configuration

This section covers all options that can be set for each router using the `router-config.json` file.
These options can be applied by the OTP server without rebuilding the graph.

## Configure using command-line arguments

Certain settings can be provided on the command line, when starting OpenTripPlanner. See
the `CommandLineParameters` class
for [a full list of arguments](https://github.com/opentripplanner/OpenTripPlanner/blob/dev-2.x/src/main/java/org/opentripplanner/standalone/config/CommandLineParameters.java)
.

## Routing defaults

There are many trip planning options used in the OTP web API, and more exist internally that are not
exposed via the API. You may want to change the default value for some of these parameters, i.e. the
value which will be applied unless it is overridden in a web API request.

A full list of them can be found in the [RouteRequest](RouteRequest.md).


## Parameter Summary

<!-- PARAMETERS-TABLE BEGIN -->
<!-- NOTE! This section is auto-generated. Do not change, change doc in code instead. -->

| Config Parameter                                                                          |          Type         | Summary                                                                                           |  Req./Opt. | Default Value | Since |
|-------------------------------------------------------------------------------------------|:---------------------:|---------------------------------------------------------------------------------------------------|:----------:|---------------|:-----:|
| [configVersion](#configVersion)                                                           |        `string`       | Deployment version of the *router-config.json*.                                                   | *Optional* |               |  2.1  |
| [requestLogFile](#requestLogFile)                                                         |        `string`       | The path of the log file for the requests.                                                        | *Optional* |               |  2.0  |
| [streetRoutingTimeout](#streetRoutingTimeout)                                             |       `duration`      | The maximum time a street routing request is allowed to take before returning a timeout.          | *Optional* | `"PT5S"`      |   na  |
| [flex](sandbox/Flex.md)                                                                   |        `object`       | Configuration for flex routing.                                                                   | *Optional* |               |  2.1  |
| [routingDefaults](RouteRequest.md)                                                        |        `object`       | The default parameters for the routing query.                                                     | *Optional* |               |  2.0  |
| timetableUpdates                                                                          |        `object`       | Global configuration for timetable updaters.                                                      | *Optional* |               |  2.2  |
| [transit](#transit)                                                                       |        `object`       | Configuration for transit searches with RAPTOR.                                                   | *Optional* |               |   na  |
|    [iterationDepartureStepInSeconds](#transit_iterationDepartureStepInSeconds)            |       `integer`       | Step for departure times between each RangeRaptor iterations.                                     | *Optional* | `60`          |   na  |
|    [maxNumberOfTransfers](#transit_maxNumberOfTransfers)                                  |       `integer`       | This parameter is used to allocate enough memory space for Raptor.                                | *Optional* | `12`          |   na  |
|    [scheduledTripBinarySearchThreshold](#transit_scheduledTripBinarySearchThreshold)      |       `integer`       | This threshold is used to determine when to perform a binary trip schedule search.                | *Optional* | `50`          |   na  |
|    [searchThreadPoolSize](#transit_searchThreadPoolSize)                                  |       `integer`       | Split a travel search in smaller jobs and run them in parallel to improve performance.            | *Optional* | `0`           |   na  |
|    [transferCacheMaxSize](#transit_transferCacheMaxSize)                                  |       `integer`       | The maximum number of distinct transfers parameters to cache pre-calculated transfers for.        | *Optional* | `25`          |   na  |
|    [dynamicSearchWindow](#transit_dynamicSearchWindow)                                    |        `object`       | The dynamic search window coefficients used to calculate the EDT, LAT and SW.                     | *Optional* |               |   na  |
|       [maxWinTimeMinutes](#transit_dynamicSearchWindow_maxWinTimeMinutes)                 |       `integer`       | Upper limit for the search-window calculation.                                                    | *Optional* | `180`         |   na  |
|       [minTransitTimeCoefficient](#transit_dynamicSearchWindow_minTransitTimeCoefficient) |        `double`       | The coefficient to multiply with `minTransitTime`.                                                | *Optional* | `0.5`         |   na  |
|       [minWaitTimeCoefficient](#transit_dynamicSearchWindow_minWaitTimeCoefficient)       |        `double`       | The coefficient to multiply with `minWaitTime`.                                                   | *Optional* | `0.5`         |   na  |
|       [minWinTimeMinutes](#transit_dynamicSearchWindow_minWinTimeMinutes)                 |       `integer`       | The constant minimum number of minutes for a raptor-search-window.                                | *Optional* | `40`          |   na  |
|       [stepMinutes](#transit_dynamicSearchWindow_stepMinutes)                             |       `integer`       | Used to set the steps the search-window is rounded to.                                            | *Optional* | `10`          |   na  |
|    [pagingSearchWindowAdjustments](#transit_pagingSearchWindowAdjustments)                |      `duration[]`     | The provided array of durations is used to increase the search-window for the next/previous page. | *Optional* |               |   na  |
|    [stopTransferCost](#transit_stopTransferCost)                                          | `enum map of integer` | Use this to set a stop transfer cost for the given transfer priority                              | *Optional* |               |   na  |
| transmodelApi                                                                             |        `object`       | Configuration for the Transmodel GraphQL API.                                                     | *Optional* |               |   na  |
|    [hideFeedId](#transmodelApi_hideFeedId)                                                |       `boolean`       | Hide the FeedId in all API output, and add it to input.                                           | *Optional* | `false`       |   na  |
|    [tracingHeaderTags](#transmodelApi_tracingHeaderTags)                                  |       `string[]`      | Used to group requests when monitoring OTP.                                                       | *Optional* |               |   na  |
| [updaters](UpdaterConfig.md)                                                              |       `object[]`      | Configuration for the updaters that import various types of data into OTP.                        | *Optional* |               |  1.5  |
| [vectorTileLayers](sandbox/MapboxVectorTilesApi.md)                                       |       `object[]`      | Configuration of the individual layers for the Mapbox vector tiles.                               | *Optional* |               |  2.0  |
| vehicleRentalServiceDirectory                                                             |        `object`       | Configuration for the vehicle rental service directory.                                           | *Optional* |               |  2.0  |
|    language                                                                               |        `string`       | Language code.                                                                                    | *Optional* |               |   na  |
|    sourcesName                                                                            |        `string`       | Json tag name for updater sources.                                                                | *Optional* | `"systems"`   |   na  |
|    updaterNetworkName                                                                     |        `string`       | Json tag name for the network name for each source.                                               | *Optional* | `"id"`        |   na  |
|    updaterUrlName                                                                         |        `string`       | Json tag name for endpoint urls for each source.                                                  | *Optional* | `"url"`       |   na  |
|    url                                                                                    |         `uri`         | Endpoint for the VehicleRentalServiceDirectory                                                    | *Required* |               |   na  |
|    [headers](#vehicleRentalServiceDirectory_headers)                                      |    `map of string`    | Http headers.                                                                                     | *Optional* |               |   na  |

<!-- PARAMETERS-TABLE END -->


## Parameter Details

<!-- PARAMETERS-DETAILS BEGIN -->
<!-- NOTE! This section is auto-generated. Do not change, change doc in code instead. -->

<h3 id="configVersion">configVersion</h3>

**Since version:** `2.1` ∙ **Type:** `string` ∙ **Cardinality:** `Optional`   
**Path:** / 

Deployment version of the *router-config.json*.

The config-version is a parameter which each OTP deployment may set to be able to query the
OTP server and verify that it uses the correct version of the config. The version should be
injected into the config in the (continuous) deployment pipeline. How this is done, is up to
the deployment.

The config-version has no effect on OTP, and is provided as is on the API. There is no syntax
or format check on the version and it can be any string.

Be aware that OTP uses the config embedded in the loaded graph if no new config is provided.


<h3 id="requestLogFile">requestLogFile</h3>

**Since version:** `2.0` ∙ **Type:** `string` ∙ **Cardinality:** `Optional`   
**Path:** / 

The path of the log file for the requests.

You can log some characteristics of trip planning requests in a file for later analysis. Some
transit agencies and operators find this information useful for identifying existing or unmet
transportation demand. Logging will be performed only if you specify a log file name in the router
config.

Each line in the resulting log file will look like this:

```
2016-04-19T18:23:13.486 0:0:0:0:0:0:0:1 ARRIVE 2016-04-07T00:17 WALK,BUS,CABLE_CAR,TRANSIT,BUSISH 45.559737193889966 -122.64999389648438 45.525592487765635 -122.39044189453124 6095 3 5864 3 6215 3
```

The fields separated by whitespace are (in order):

1. Date and time the request was received
2. IP address of the user
3. Arrive or depart search
4. The arrival or departure time
5. A comma-separated list of all transport modes selected
6. Origin latitude and longitude
7. Destination latitude and longitude

Finally, for each itinerary returned to the user, there is a travel duration in seconds and the
number of transit vehicles used in that itinerary.


<h3 id="streetRoutingTimeout">streetRoutingTimeout</h3>

**Since version:** `na` ∙ **Type:** `duration` ∙ **Cardinality:** `Optional` ∙ **Default value:** `"PT5S"`   
**Path:** / 

The maximum time a street routing request is allowed to take before returning a timeout.

In OTP1 path searches sometimes took a long time to complete. With the new Raptor algorithm this is not
the case anymore. The street part of the routing may still take a long time if searching very long
distances. You can set the street routing timeout to avoid tying up server resources on pointless
searches and ensure that your users receive a timely response. You can also limit the max distance
to search for WALK, BIKE and CAR. When a search times out, a WARN level log entry is made with
information that can help identify problematic searches and improve our routing methods. There are
no timeouts for the transit part of the routing search, instead configure a reasonable dynamic
search-window.

The search aborts after this duration and any paths found are returned to the client.


<h3 id="transit">transit</h3>

**Since version:** `na` ∙ **Type:** `object` ∙ **Cardinality:** `Optional`   
**Path:** / 

Configuration for transit searches with RAPTOR.

Some of these parameters for tuning transit routing are only available through configuration and
cannot be set in the routing request. These parameters work together with the default routing
request and the actual routing request.


<h3 id="transit_iterationDepartureStepInSeconds">iterationDepartureStepInSeconds</h3>

**Since version:** `na` ∙ **Type:** `integer` ∙ **Cardinality:** `Optional` ∙ **Default value:** `60`   
**Path:** /transit 

Step for departure times between each RangeRaptor iterations.

This is a performance optimization parameter. A transit network usually uses minute resolution for
the timetables, so to match that, set this variable to 60 seconds. Setting it to less than 60 will
not give better result, but degrade performance. Setting it to 120 seconds will improve performance,
but you might get a slack of 60 seconds somewhere in the result.


<h3 id="transit_maxNumberOfTransfers">maxNumberOfTransfers</h3>

**Since version:** `na` ∙ **Type:** `integer` ∙ **Cardinality:** `Optional` ∙ **Default value:** `12`   
**Path:** /transit 

This parameter is used to allocate enough memory space for Raptor.

Set it to the maximum number of transfers for any given itinerary expected to be found within the
entire transit network. The memory overhead of setting this higher than the maximum number of
transfers is very little so it is better to set it too high than to low.


<h3 id="transit_scheduledTripBinarySearchThreshold">scheduledTripBinarySearchThreshold</h3>

**Since version:** `na` ∙ **Type:** `integer` ∙ **Cardinality:** `Optional` ∙ **Default value:** `50`   
**Path:** /transit 

This threshold is used to determine when to perform a binary trip schedule search.

This reduce the number of trips departure time lookups and comparisons. When testing with data from
Entur and all of Norway as a Graph, the optimal value was about 50. If you calculate the departure
time every time or want to fine tune the performance, changing this may improve the performance a
few percents.


<h3 id="transit_searchThreadPoolSize">searchThreadPoolSize</h3>

**Since version:** `na` ∙ **Type:** `integer` ∙ **Cardinality:** `Optional` ∙ **Default value:** `0`   
**Path:** /transit 

Split a travel search in smaller jobs and run them in parallel to improve performance.

Use this parameter to set the total number of executable threads available across all searches.
Multiple searches can run in parallel - this parameter have no effect with regard to that. If 0,
no extra threads are started and the search is done in one thread.


<h3 id="transit_transferCacheMaxSize">transferCacheMaxSize</h3>

**Since version:** `na` ∙ **Type:** `integer` ∙ **Cardinality:** `Optional` ∙ **Default value:** `25`   
**Path:** /transit 

The maximum number of distinct transfers parameters to cache pre-calculated transfers for.

 If too low, requests may be slower. If too high, more memory may be used then required.

<h3 id="transit_dynamicSearchWindow">dynamicSearchWindow</h3>

**Since version:** `na` ∙ **Type:** `object` ∙ **Cardinality:** `Optional`   
**Path:** /transit 

The dynamic search window coefficients used to calculate the EDT, LAT and SW.

The dynamic search window coefficients is used to calculate EDT(*earliest-departure-time*),
LAT(*latest-arrival-time*) and SW(*raptor-search-window*) request parameters using heuristics. The
heuristics perform a Raptor search (one-iteration) to find a trip which we use to find a lower
bound for the travel duration time - the "minTransitTime". The heuristic search is used for other
purposes too, and is very fast.

At least the EDT or the LAT must be passed into Raptor to perform a Range Raptor search. If
unknown/missing the parameters(EDT, LAT, DW) are dynamically calculated. The dynamic coefficients
affect the performance and should be tuned to match the deployment.

The request parameters are calculated like this:

```
    DW  = round_N(C + T * minTransitTime + W * minWaitTime)
    LAT = EDT + DW + minTransitTime
    EDT = LAT - (DW + minTransitTime)
```

The `round_N(...)` method rounds the input to the closest multiplication of N.

The 3 coefficients above are:

 - `C` is parameter: `minWinTimeMinutes`
 - `T` is parameter: `minTransitTimeCoefficient`
 - `W` is parameter: `minWaitTimeCoefficient`
 - `N` is parameter: `stepMinutes`

In addition there is an upper bound on the calculation of the search window:
`maxWinTimeMinutes`.


<h3 id="transit_dynamicSearchWindow_maxWinTimeMinutes">maxWinTimeMinutes</h3>

**Since version:** `na` ∙ **Type:** `integer` ∙ **Cardinality:** `Optional` ∙ **Default value:** `180`   
**Path:** /transit/dynamicSearchWindow 

Upper limit for the search-window calculation.

Long search windows consumes a lot of resources and may take a long time. Use this parameter to
tune the desired maximum search time.

This is the parameter that affect the response time most, the downside is that a search is only
guaranteed to be pareto-optimal within a search-window.

The default is 3 hours. The unit is minutes.


<h3 id="transit_dynamicSearchWindow_minTransitTimeCoefficient">minTransitTimeCoefficient</h3>

**Since version:** `na` ∙ **Type:** `double` ∙ **Cardinality:** `Optional` ∙ **Default value:** `0.5`   
**Path:** /transit/dynamicSearchWindow 

The coefficient to multiply with `minTransitTime`.

Use a value between `0.0` and `3.0`. Using `0.0` will eliminate the `minTransitTime` from the dynamic raptor-search-window calculation.

<h3 id="transit_dynamicSearchWindow_minWaitTimeCoefficient">minWaitTimeCoefficient</h3>

**Since version:** `na` ∙ **Type:** `double` ∙ **Cardinality:** `Optional` ∙ **Default value:** `0.5`   
**Path:** /transit/dynamicSearchWindow 

The coefficient to multiply with `minWaitTime`.

Use a value between `0.0` and `1.0`. Using `0.0` will eliminate the `minWaitTime` from the dynamic raptor-search-window calculation.

<h3 id="transit_dynamicSearchWindow_minWinTimeMinutes">minWinTimeMinutes</h3>

**Since version:** `na` ∙ **Type:** `integer` ∙ **Cardinality:** `Optional` ∙ **Default value:** `40`   
**Path:** /transit/dynamicSearchWindow 

The constant minimum number of minutes for a raptor-search-window. 

Use a value between 20 and 180 minutes in a normal deployment.

<h3 id="transit_dynamicSearchWindow_stepMinutes">stepMinutes</h3>

**Since version:** `na` ∙ **Type:** `integer` ∙ **Cardinality:** `Optional` ∙ **Default value:** `10`   
**Path:** /transit/dynamicSearchWindow 

Used to set the steps the search-window is rounded to.

The search window is rounded off to the closest multiplication of `stepMinutes`. If `stepMinutes` =
10 minutes, the search-window can be 10, 20, 30 ... minutes. It the computed search-window is 5
minutes and 17 seconds it will be rounded up to 10 minutes.


Use a value between `1` and `60`. This should be less than the `min-raptor-search-window`
coefficient.


<h3 id="transit_pagingSearchWindowAdjustments">pagingSearchWindowAdjustments</h3>

**Since version:** `na` ∙ **Type:** `duration[]` ∙ **Cardinality:** `Optional`   
**Path:** /transit 

The provided array of durations is used to increase the search-window for the next/previous page.

The search window is expanded when the current page return few options. If ZERO result is returned
the first duration in the list is used, if ONE result is returned then the second duration is used
and so on. The duration is added to the existing search-window and inserted into the next and
previous page cursor. See JavaDoc for [TransitTuningParameters#pagingSearchWindowAdjustments](https://github.com/opentripplanner/OpenTripPlanner/blob/dev-2.x/src/main/java/org/opentripplanner/routing/algorithm/raptor/transit/TransitTuningParameters.java)" +
for more info."


<h3 id="transit_stopTransferCost">stopTransferCost</h3>

**Since version:** `na` ∙ **Type:** `enum map of integer` ∙ **Cardinality:** `Optional`   
**Path:** /transit   
**Enum keys:** `discouraged` | `allowed` | `recommended` | `preferred`

Use this to set a stop transfer cost for the given transfer priority

The cost is applied to boarding and alighting at all stops. All stops have a transfer cost priority
set, the default is `allowed`. The `stopTransferCost` parameter is optional, but if listed all
values must be set.

If not set the `stopTransferCost` is ignored. This is only available for NeTEx imported Stops.

The cost is a scalar, but is equivalent to the felt cost of riding a transit trip for 1 second.

| Config key    | Description                                                                                   | Type |
|---------------|-----------------------------------------------------------------------------------------------|:----:|
| `discouraged` | Use a very high cost like `72 000` to eliminate transfers at the stop if not the only option. | int  |
| `allowed`     | Allowed, but not recommended. Use something like `150`.                                       | int  |
| `recommended` | Use a small cost penalty like `60`.                                                           | int  |
| `preferred`   | The best place to do transfers. Should be set to `0`(zero).                                   | int  |

Use values in a range from `0` to `100 000`. **All key/value pairs are required if the
`stopTransferCost` is listed.**


<h3 id="transmodelApi_hideFeedId">hideFeedId</h3>

**Since version:** `na` ∙ **Type:** `boolean` ∙ **Cardinality:** `Optional` ∙ **Default value:** `false`   
**Path:** /transmodelApi 

Hide the FeedId in all API output, and add it to input.

Only turn this feature on if you have unique ids across all feeds, without the feedId prefix.

<h3 id="transmodelApi_tracingHeaderTags">tracingHeaderTags</h3>

**Since version:** `na` ∙ **Type:** `string[]` ∙ **Cardinality:** `Optional`   
**Path:** /transmodelApi 

Used to group requests when monitoring OTP.

<h3 id="vehicleRentalServiceDirectory_headers">headers</h3>

**Since version:** `na` ∙ **Type:** `map of string` ∙ **Cardinality:** `Optional`   
**Path:** /vehicleRentalServiceDirectory 

Http headers.


<!-- PARAMETERS-DETAILS END -->


## Router Config Example

<!-- JSON-EXAMPLE BEGIN -->
<!-- NOTE! This section is auto-generated. Do not change, change doc in code instead. -->

```JSON
// router-config.json
{
  "configVersion" : "v2.2.0-EN000121",
  "streetRoutingTimeout" : "5s",
  "routingDefaults" : {
    "walkSpeed" : 1.3,
    "bikeSpeed" : 5,
    "carSpeed" : 40,
    "numItineraries" : 12,
    "transferPenalty" : 0,
    "walkReluctance" : 4.0,
    "bikeReluctance" : 5.0,
    "bikeWalkingReluctance" : 10.0,
    "bikeStairsReluctance" : 150.0,
    "carReluctance" : 10.0,
    "stairsReluctance" : 1.65,
    "turnReluctance" : 1.0,
    "elevatorBoardTime" : 90,
    "elevatorBoardCost" : 90,
    "elevatorHopTime" : 20,
    "elevatorHopCost" : 20,
    "bikeRentalPickupCost" : 120,
    "bikeRentalDropoffTime" : 30,
    "bikeRentalDropoffCost" : 30,
    "bikeParkTime" : 60,
    "bikeParkCost" : 120,
    "carDropoffTime" : 120,
    "waitReluctance" : 1.0,
    "walkBoardCost" : 600,
    "bikeBoardCost" : 600,
    "otherThanPreferredRoutesPenalty" : 300,
    "transferSlack" : 120,
    "preferredVehicleParkingTags" : [
      "covered"
    ],
    "unpreferredVehicleParkingTagCost" : 360,
    "requiredVehicleParkingTags" : [
      "garage"
    ],
    "bannedVehicleParkingTags" : [
      "lamp-post"
    ],
    "boardSlackForMode" : {
      "AIRPLANE" : "35m"
    },
    "alightSlackForMode" : {
      "AIRPLANE" : "15m"
    },
    "transitReluctanceForMode" : {
      "RAIL" : 0.85
    },
    "maxAccessEgressDurationForMode" : {
      "BIKE_RENTAL" : "20m"
    },
    "itineraryFilters" : {
      "transitGeneralizedCostLimit" : {
        "costLimitFunction" : "900 + 1.5 x",
        "intervalRelaxFactor" : 0.4
      },
      "bikeRentalDistanceRatio" : 0.3,
      "accessibilityScore" : true,
      "minBikeParkingDistance" : 300
    },
    "carDecelerationSpeed" : 2.9,
    "carAccelerationSpeed" : 2.9,
    "ignoreRealtimeUpdates" : false,
    "geoidElevation" : false,
    "maxJourneyDuration" : "36h",
    "unpreferred" : {
      "agencies" : [
        "HSL:123"
      ],
      "routes" : [
        "HSL:456"
      ]
    },
<<<<<<< HEAD
=======
    "unpreferredCost" : "600 + 2.0 x",
>>>>>>> b2dcf7a2
    "transferOptimization" : {
      "optimizeTransferWaitTime" : true,
      "minSafeWaitTimeFactor" : 5.0,
      "backTravelWaitTimeFactor" : 1.0,
      "extraStopBoardAlightCostsFactor" : 8.0
    },
    "wheelchairAccessibility" : {
      "trip" : {
        "onlyConsiderAccessible" : false,
        "unknownCost" : 600,
        "inaccessibleCost" : 3600
      },
      "stop" : {
        "onlyConsiderAccessible" : false,
        "unknownCost" : 600,
        "inaccessibleCost" : 3600
      }
    }
  },
  "flex" : {
    "maxTransferDuration" : "5m",
    "maxFlexTripDuration" : "45m",
    "maxAccessWalkDuration" : "15m",
    "maxEgressWalkDuration" : "15m"
  },
  "transit" : {
    "maxNumberOfTransfers" : 12,
    "dynamicSearchWindow" : {
      "minTransitTimeCoefficient" : 0.5,
      "minWaitTimeCoefficient" : 0.5,
      "minWinTimeMinutes" : 60,
      "maxWinTimeMinutes" : 300
    },
    "stopTransferCost" : {
      "DISCOURAGED" : 1500,
      "ALLOWED" : 75,
      "RECOMMENDED" : 30,
      "PREFERRED" : 0
    }
  },
  "vehicleRentalServiceDirectory" : {
    "url" : "https://entur.no/bikeRentalServiceDirectory",
    "sourcesName" : "systems",
    "updaterUrlName" : "url",
    "updaterNetworkName" : "id",
    "headers" : {
      "ET-Client-Name" : "MY_ORG_CLIENT_NAME"
    }
  },
  "transmodelApi" : {
    "hideFeedId" : true
  },
  "vectorTileLayers" : [
    {
      "name" : "stops",
      "type" : "Stop",
      "mapper" : "Digitransit",
      "maxZoom" : 20,
      "minZoom" : 14,
      "cacheMaxSeconds" : 600
    },
    {
      "name" : "stations",
      "type" : "Station",
      "mapper" : "Digitransit",
      "maxZoom" : 20,
      "minZoom" : 12,
      "cacheMaxSeconds" : 600
    },
    {
      "name" : "rentalPlaces",
      "type" : "VehicleRental",
      "mapper" : "Digitransit",
      "maxZoom" : 20,
      "minZoom" : 14,
      "cacheMaxSeconds" : 60,
      "expansionFactor" : 0.25
    },
    {
      "name" : "rentalVehicle",
      "type" : "VehicleRentalVehicle",
      "mapper" : "Digitransit",
      "maxZoom" : 20,
      "minZoom" : 14,
      "cacheMaxSeconds" : 60
    },
    {
      "name" : "rentalStation",
      "type" : "VehicleRentalStation",
      "mapper" : "Digitransit",
      "maxZoom" : 20,
      "minZoom" : 14,
      "cacheMaxSeconds" : 600
    },
    {
      "name" : "vehicleParking",
      "type" : "VehicleParking",
      "mapper" : "Digitransit",
      "maxZoom" : 20,
      "minZoom" : 14,
      "cacheMaxSeconds" : 60,
      "expansionFactor" : 0.25
    }
  ],
  "updaters" : [
    {
      "type" : "real-time-alerts",
      "frequencySec" : 30,
      "url" : "http://developer.trimet.org/ws/V1/FeedSpecAlerts/appID/0123456789ABCDEF",
      "feedId" : "TriMet",
      "headers" : {
        "Some-Header" : "A-Value"
      }
    },
    {
      "type" : "vehicle-rental",
      "network" : "socialbicycles_coast",
      "sourceType" : "gbfs",
      "language" : "en",
      "frequencySec" : 60,
      "allowKeepingRentedBicycleAtDestination" : false,
      "geofencingZones" : false,
      "url" : "http://coast.socialbicycles.com/opendata/gbfs.json",
      "headers" : {
        "Auth" : "<any-token>",
        "<key>" : "<value>"
      }
    },
    {
      "type" : "vehicle-parking",
      "sourceType" : "hsl-park",
      "feedId" : "hslpark",
      "timeZone" : "Europe/Helsinki",
      "facilitiesFrequencySec" : 3600,
      "facilitiesUrl" : "https://p.hsl.fi/api/v1/facilities.json?limit=-1",
      "utilizationsFrequencySec" : 600,
      "utilizationsUrl" : "https://p.hsl.fi/api/v1/utilizations.json?limit=-1",
      "hubsUrl" : "https://p.hsl.fi/api/v1/hubs.json?limit=-1"
    },
    {
      "type" : "vehicle-parking",
      "sourceType" : "park-api",
      "feedId" : "parkapi",
      "timeZone" : "Europe/Berlin",
      "frequencySec" : 600,
      "url" : "https://foo.bar",
      "headers" : {
        "Cache-Control" : "max-age=604800"
      },
      "tags" : [
        "source:parkapi"
      ]
    },
    {
      "type" : "vehicle-parking",
      "feedId" : "bikely",
      "sourceType" : "bikely",
      "url" : "https://api.safebikely.com/api/v1/s/locations",
      "headers" : {
        "X-Bikely-Token" : "${BIKELY_TOKEN}",
        "Authorization" : "${BIKELY_AUTHORIZATION}"
      }
    },
    {
      "type" : "stop-time-updater",
      "frequencySec" : 60,
      "backwardsDelayPropagationType" : "REQUIRED_NO_DATA",
      "url" : "http://developer.trimet.org/ws/V1/TripUpdate/appID/0123456789ABCDEF",
      "feedId" : "TriMet",
      "headers" : {
        "Authorization" : "A-Token"
      }
    },
    {
      "type" : "vehicle-positions",
      "url" : "https://s3.amazonaws.com/kcm-alerts-realtime-prod/vehiclepositions.pb",
      "feedId" : "1",
      "frequencySec" : 60,
      "headers" : {
        "Header-Name" : "Header-Value"
      }
    },
    {
      "type" : "websocket-gtfs-rt-updater"
    },
    {
      "type" : "siri-azure-sx-updater",
      "topic" : "some_topic",
      "servicebus-url" : "service_bus_url",
      "feedId" : "feed_id",
      "customMidnight" : 4,
      "history" : {
        "url" : "endpoint_url",
        "fromDateTime" : "-P1D",
        "toDateTime" : "P1D",
        "timeout" : 300000
      }
    }
  ]
}
```

<!-- JSON-EXAMPLE END --><|MERGE_RESOLUTION|>--- conflicted
+++ resolved
@@ -417,16 +417,6 @@
     "bikeBoardCost" : 600,
     "otherThanPreferredRoutesPenalty" : 300,
     "transferSlack" : 120,
-    "preferredVehicleParkingTags" : [
-      "covered"
-    ],
-    "unpreferredVehicleParkingTagCost" : 360,
-    "requiredVehicleParkingTags" : [
-      "garage"
-    ],
-    "bannedVehicleParkingTags" : [
-      "lamp-post"
-    ],
     "boardSlackForMode" : {
       "AIRPLANE" : "35m"
     },
@@ -461,10 +451,7 @@
         "HSL:456"
       ]
     },
-<<<<<<< HEAD
-=======
     "unpreferredCost" : "600 + 2.0 x",
->>>>>>> b2dcf7a2
     "transferOptimization" : {
       "optimizeTransferWaitTime" : true,
       "minSafeWaitTimeFactor" : 5.0,
