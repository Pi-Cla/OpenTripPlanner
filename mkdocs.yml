# This file configures the generation of static documentation by MkDocs
# based on Markdown source files in the 'docs' directory of the OTP repo.
# This static documentation is built and served by Readthedocs
# at opentripplanner.readthedocs.org

site_name: OpenTripPlanner 2
site_url: https://docs.opentripplanner.org
repo_url: https://github.com/opentripplanner/OpenTripPlanner
docs_dir: docs
site_dir: target/mkdocs
strict: true

plugins:
    - "no-sitemap"
    - search

theme:
    name: material
    features:
        - toc.integrate
        - content.code.copy
        - search.suggest
        - search.highlight
    palette:
        primary: blue
        accent: blue
        scheme: default


extra:
    version:
        provider: mike

markdown_extensions:
    - pymdownx.highlight:
          anchor_linenums: true
    - pymdownx.inlinehilite
    - pymdownx.snippets
    - pymdownx.superfences
    - admonition

# MkDocs will automatically discover pages if you don't list them here.
# In that case subdirectories can be used to organize pages.
# The list below organizes them into categories and controls the order.

nav:
- Home: 'index.md'
- About:
    - Product Overview: 'Product-Overview.md'
    - Governance: 'Governance.md'
    - History: 'History.md'
    - Presentations: 'Presentations.md'
    - Deployments: 'Deployments.md'
    - Changelog: 'Changelog.md'
    - Visual Identity: 'Visual-Identity.md'
- 'Usage':
    - Basic Tutorial: 'Basic-Tutorial.md'
    - Data Sources: 'Data-Sources.md'
    - Getting OTP: 'Getting-OTP.md'
    - Container Image: 'Container-Image.md'
    - System Requirements and Suggestions: 'System-Requirements.md'
    - Preparing OSM Data: 'Preparing-OSM.md'
    - Netex and SIRI: 'Netex-Norway.md'
    - Troubleshooting: 'Troubleshooting-Routing.md'
    - Comparing OTP2 to OTP1: 'Version-Comparison.md'
- APIs:
    - Introduction: 'apis/Apis.md'
    - GraphQL Tutorial: 'apis/GraphQL-Tutorial.md'
    - GTFS GraphQL API: 'apis/GTFS-GraphQL-API.md'
- Configuration:
    - Introduction: 'Configuration.md'
    - Build: 'BuildConfiguration.md'
    - Router: 'RouterConfiguration.md'
    - "Route Request": 'RouteRequest.md'
    - "Realtime Updaters": 'UpdaterConfig.md'
- Features explained:
    - "Routing modes": 'RoutingModes.md'
    - "In-station navigation": 'In-Station-Navigation.md'
    - "Boarding Locations": 'BoardingLocations.md'
    - "Stop Area Relations": 'StopAreas.md'
    - "Street Graph Pruning": 'IslandPruning.md'
    - Accessibility: 'Accessibility.md'
    - "Logging": "Logging.md"
- Development:
    - "Developers' Guide": 'Developers-Guide.md'
    - Localization: 'Localization.md'
    - Bibliography: 'Bibliography.md'
    - Codestyle: 'Codestyle.md'
    - Sandbox Development: 'SandboxExtension.md'
    - Release Checklist: 'ReleaseChecklist.md'
- Sandbox:
    - About: 'SandboxExtension.md'
    - Actuator API: 'sandbox/ActuatorAPI.md'
    - Direct Transfer Analyzer: 'sandbox/transferanalyzer.md'
    - Google Cloud Storage: 'sandbox/GoogleCloudStorage.md'
    - Transmodel(NeTEx) GraphQL API: 'sandbox/TransmodelApi.md'
    - SIRI Updaters: 'sandbox/SiriUpdater.md'
    - SIRI Updater (Azure): 'sandbox/SiriAzureUpdater.md'
    - Vehicle Rental Service Directory API support: 'sandbox/VehicleRentalServiceDirectory.md'
    - Smoove Bike Rental Updator Support: 'sandbox/SmooveBikeRental.md'
    - Mapbox Vector Tiles API: 'sandbox/MapboxVectorTilesApi.md'
    - Flex Routing: 'sandbox/Flex.md'
    - Report API: 'sandbox/ReportApi.md'
    - Interactive OTP Launcher: 'sandbox/InteractiveOtpMain.md'
    - Park and Ride API: 'sandbox/ParkAndRideApi.md'
    - Data Overlay: 'sandbox/DataOverlay.md'
    - Vehicle Parking Updaters: 'sandbox/VehicleParking.md'
    - Vehicle-to-stop Heuristics: 'sandbox/VehicleToStopHeuristics.md'
    - Geocoder API: 'sandbox/GeocoderAPI.md'
    - Travel Time Isochrones: 'sandbox/TravelTime.md'
    - IBI Accessibility Score: 'sandbox/IBIAccessibilityScore.md'
    - Fares: 'sandbox/Fares.md'
    - Ride Hailing: 'sandbox/RideHailing.md'
<<<<<<< HEAD
    - Stop Consolidation: 'sandbox/StopConsolidation.md'
=======
    - Emissions: 'sandbox/Emissions.md'
>>>>>>> 07898d78
<|MERGE_RESOLUTION|>--- conflicted
+++ resolved
@@ -111,8 +111,5 @@
     - IBI Accessibility Score: 'sandbox/IBIAccessibilityScore.md'
     - Fares: 'sandbox/Fares.md'
     - Ride Hailing: 'sandbox/RideHailing.md'
-<<<<<<< HEAD
-    - Stop Consolidation: 'sandbox/StopConsolidation.md'
-=======
     - Emissions: 'sandbox/Emissions.md'
->>>>>>> 07898d78
+    - Stop Consolidation: 'sandbox/StopConsolidation.md'