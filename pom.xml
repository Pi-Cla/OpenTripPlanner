<?xml version="1.0" encoding="UTF-8"?>
<project xmlns="http://maven.apache.org/POM/4.0.0" xmlns:xsi="http://www.w3.org/2001/XMLSchema-instance" xsi:schemaLocation="http://maven.apache.org/POM/4.0.0 http://maven.apache.org/maven-v4_0_0.xsd">
    <modelVersion>4.0.0</modelVersion>

    <name>OpenTripPlanner</name>
    <description>The OpenTripPlanner multimodal journey planning system</description>
    <url>http://opentripplanner.org</url>

    <groupId>org.opentripplanner</groupId>
    <artifactId>otp</artifactId>
    <version>1.4.0-SNAPSHOT</version>
    <packaging>jar</packaging>

    <licenses>
        <license>
            <name>GNU Lesser General Public License</name>
            <url>https://www.gnu.org/licenses/lgpl-3.0.txt</url>
        </license>
    </licenses>

    <!-- Developer entries are provided only for Steering Committee members.
       For other contributors, see https://github.com/opentripplanner/OpenTripPlanner/graphs/contributors -->
    <developers>
        <developer>
            <name>Andrew Byrd</name>
            <email>andrew@fastmail.net</email>
            <organization>Conveyal</organization>
            <organizationUrl>http://conveyal.com/</organizationUrl>
        </developer>
        <developer>
            <name>David Emory</name>
            <email>david.emory@gmail.com</email>
            <organization>Conveyal</organization>
            <organizationUrl>http://conveyal.com/</organizationUrl>
        </developer>
        <developer>
            <name>Matt Conway</name>
            <email>matt@indicatrix.org</email>
            <organization>Conveyal</organization>
            <organizationUrl>http://conveyal.com/</organizationUrl>
        </developer>
        <developer>
            <name>David Novalis Turner</name>
            <email>novalis@novalis.org</email>
            <organization>Ex-OpenPlans</organization>
            <organizationUrl>http://openplans.org/</organizationUrl>
        </developer>
        <developer>
            <name>Laurent Grégoire</name>
            <email>laurent.gregoire@protonmail.ch</email>
            <organization>Mecatran</organization>
            <organizationUrl>http://www.mecatran.com/</organizationUrl>
        </developer>
        <developer>
            <name>Frank Purcell</name>
            <email>fxpurcell@gmail.com</email>
            <organization>Portland TriMet</organization>
            <organizationUrl>https://trimet.org/</organizationUrl>
        </developer>
        <developer>
            <name>Tuukka Hastrup</name>
            <email>tuukka.hastrup@hsl.fi</email>
            <organization>Helsingin Seudun Liikenne</organization>
            <organizationUrl>https://www.hsl.fi/</organizationUrl>
        </developer>
        <developer>
            <name>Jasper Hartong</name>
            <email>jasper@calendar42.com</email>
            <organization>Calendar42</organization>
            <organizationUrl>http://site.calendar42.com/</organizationUrl>
        </developer>
    </developers>

    <scm>
        <connection>scm:git:http://github.com/opentripplanner/OpenTripPlanner.git</connection>
        <developerConnection>scm:git:ssh://git@github.com/opentripplanner/OpenTripPlanner.git</developerConnection>
        <url>http://github.com/opentripplanner/OpenTripPlanner</url>
    </scm>

    <properties>
        <geotools.version>10.5</geotools.version>
        <jackson.version>2.5.3</jackson.version>
        <project.build.sourceEncoding>UTF-8</project.build.sourceEncoding>
        <aws.version>1.9.39</aws.version>
    </properties>

    <distributionManagement>
        <!-- We are using Sonatype Nexus Staging instead of Maven Release plugin.
             Only a snapshot repo should be configured. Releases are done from that snapshot staging repo. -->
        <snapshotRepository>
            <id>ossrh</id>
            <url>https://oss.sonatype.org/content/repositories/snapshots</url>
        </snapshotRepository>
    </distributionManagement>

    <build>
        <!-- Filtering will perform substitution on maven-version.properties, see git commit id plugin below. -->
        <resources>
            <resource>
                <directory>src/main/resources</directory>
                <filtering>true</filtering>
            </resource>
            <resource>
                <directory>src/client</directory>
                <targetPath>client</targetPath>
                <filtering>false</filtering>
            </resource>
        </resources>
        <testResources>
            <testResource>
                <directory>src/test/resources</directory>
            </testResource>
            <testResource>
                <!-- Shell scripts to start up OTP, need to be filtered to insert the JAR file name. -->
                <!-- These are treated as testResources rather than resources to keep them out of the JAR. -->
                <!-- The staging repo will reject a JAR containing them as they use traversal paths (../..). -->
                <directory>src/scripts</directory>
                <filtering>true</filtering>
                <!-- Copy the scripts up into the root of the repo, not /target/classes -->
                <targetPath>../..</targetPath>
            </testResource>
        </testResources>
        <pluginManagement>
            <plugins>
                <!-- m2eclipse lifecycle mapping configuration. This controls which Maven build goals should
                be performed during incremental builds within the Eclipse IDE. There are sensible defaults
                for most plugins, but some others require manual configuration with <action><ignore /> or
                <action><execute /> filters. This section only affects incremental builds within Eclipse,
                not command-line Maven builds. That's why it's a pluginManagement without an accompanying plugin. -->
                <plugin>
                    <groupId>org.eclipse.m2e</groupId>
                    <artifactId>lifecycle-mapping</artifactId>
                    <version>1.0.0</version>
                    <configuration>
                        <lifecycleMappingMetadata>
                            <pluginExecutions>
                                <pluginExecution>
                                    <pluginExecutionFilter>
                                        <groupId>org.apache.maven.plugins</groupId>
                                        <artifactId>maven-dependency-plugin</artifactId>
                                        <versionRange>[1.0,)</versionRange>
                                        <goals>
                                            <goal>copy-dependencies</goal>
                                        </goals>
                                    </pluginExecutionFilter>
                                    <action>
                                        <ignore />
                                    </action>
                                </pluginExecution>
                                <pluginExecution>
                                    <pluginExecutionFilter>
                                        <groupId>pl.project13.maven</groupId>
                                        <artifactId>git-commit-id-plugin</artifactId>
                                        <versionRange>[1.0,)</versionRange>
                                        <goals>
                                            <goal>revision</goal>
                                        </goals>
                                    </pluginExecutionFilter>
                                    <action>
                                        <execute />
                                    </action>
                                </pluginExecution>
                            </pluginExecutions>
                        </lifecycleMappingMetadata>
                    </configuration>
                </plugin>
            </plugins>
        </pluginManagement>

        <plugins>
            <plugin>
                <groupId>org.apache.maven.plugins</groupId>
                <artifactId>maven-compiler-plugin</artifactId>
                <version>3.1</version>
                <configuration>
                    <!-- Target Java versions -->
                    <source>1.8</source>
                    <target>1.8</target>
                </configuration>
            </plugin>
            <plugin>
                <!-- Recommended way to deploy to OSSRH , which allows deferred manual release to Central. -->
                <groupId>org.sonatype.plugins</groupId>
                <artifactId>nexus-staging-maven-plugin</artifactId>
                <version>1.6.7</version>
                <extensions>true</extensions>
                <configuration>
                    <serverId>ossrh</serverId>
                    <nexusUrl>https://oss.sonatype.org/</nexusUrl>
                    <autoReleaseAfterClose>true</autoReleaseAfterClose>
                </configuration>
            </plugin>
            <plugin>
                <groupId>com.webcohesion.enunciate</groupId>
                <artifactId>enunciate-maven-plugin</artifactId>
                <version>2.4.0</version>
                <executions>
                    <execution>
                        <!-- override default binding to process-sources phase (enunciate generates web services). -->
                        <phase>site</phase>
                        <goals>
                            <goal>docs</goal>
                        </goals>
                    </execution>
                </executions>
                <configuration>
                    <docsDir>${project.build.directory}/site/enunciate</docsDir>
                </configuration>
            </plugin>
            <plugin>
                <!-- This plugin must be configured both here (for attach-javadoc during release)
                and in "reports" (for site generation), preferably with identical version numbers. -->
                <groupId>org.apache.maven.plugins</groupId>
                <artifactId>maven-javadoc-plugin</artifactId>
                <version>2.10.3</version>
                <configuration>
                    <!-- Turn off Java 8 strict Javadoc checking -->
                    <additionalparam>-Xdoclint:none</additionalparam>
                </configuration>
                <executions>
                    <!-- Compress Javadoc into JAR and include that JAR when deploying. -->
                    <execution>
                        <id>attach-javadocs</id>
                        <goals>
                            <goal>jar</goal>
                        </goals>
                    </execution>
                </executions>
            </plugin>
            <plugin>
                <groupId>org.apache.maven.plugins</groupId>
                <artifactId>maven-source-plugin</artifactId>
                <executions>
                    <execution>
                        <id>attach-sources</id>
                        <goals>
                            <goal>jar-no-fork</goal>
                        </goals>
                    </execution>
                </executions>
            </plugin>
            <plugin>
                <groupId>org.apache.maven.plugins</groupId>
                <artifactId>maven-gpg-plugin</artifactId>
                <version>1.5</version>
                <executions>
                    <execution>
                        <id>sign-artifacts</id>
                        <!-- We sign in the verify phase, which means it will happen for install and deploy but not package. -->
                        <phase>verify</phase>
                        <goals>
                            <goal>sign</goal>
                        </goals>
                    </execution>
                </executions>
            </plugin>
            <plugin>
                <groupId>org.apache.maven.plugins</groupId>
                <artifactId>maven-surefire-plugin</artifactId>
                <version>2.21.0</version>
                <configuration>
                    <argLine>-Xmx2G</argLine>
                    <!-- Jenkins needs XML test reports to determine whether the build is stable. -->
                    <disableXmlReport>false</disableXmlReport>
                </configuration>
            </plugin>
            <plugin>
                <!-- Get current Git commit information for use in MavenVersion class.
                  Commit information is stored in Maven variables, which are then substituted
                  into the properties file. The plugin has a mode to generate a git.properties file,
                  but we need the Maven project version as well, so we perform substitution. -->
                <groupId>pl.project13.maven</groupId>
                <artifactId>git-commit-id-plugin</artifactId>
                <version>2.1.15</version>
                <executions>
                    <execution>
                        <goals>
                            <goal>revision</goal>
                        </goals>
                    </execution>
                </executions>
                <configuration>
                    <verbose>false</verbose>
                    <dotGitDirectory>${project.basedir}.git</dotGitDirectory>
                    <failOnNoGitDirectory>false</failOnNoGitDirectory>
                    <failOnUnableToExtractRepoInfo>false</failOnUnableToExtractRepoInfo>
                </configuration>
            </plugin>

            <!-- There used to be a dependency-plugin:copy-dependencies plugin entry
              here, but the shade-plugin will explode the dependencies even if they aren't
              manually copied in. -->

            <plugin>
                <!-- We want to create a standalone jar that can be run on the command
                  line. Java does not really allow this - you cannot place jars inside of jars.
                  You must either provide all the dependency jars to the user (usually lib/
                  under the directory containing the runnable jar) or explode all the jars
                  and repackage them into a single jar. The problem is that while class files
                  are nicely organized into the package namespace and should not collide, the
                  META-INF directories of the jars will collide. Maven's standard assembly
                  plugin does not account for this and will just clobber metadata. This then
                  causes runtime errors, particularly with Spring. Instead, we use the shade
                  plugin which has transformers that will for example append files of the same
                  name rather than overwrite them in the combined JAR. NB: Don't use a version
                  of the shade plugin older than 1.3.2, as it fixed MSHADE-76 (files not merged
                  properly if some input files are missing a terminating newline) -->
                <groupId>org.apache.maven.plugins</groupId>
                <artifactId>maven-shade-plugin</artifactId>
                <version>2.2</version>
                <executions>
                    <execution>
                        <phase>package</phase>
                        <goals>
                            <goal>shade</goal>
                        </goals>
                        <configuration>
                            <filters>
                                <filter>
                                    <!-- exclude signatures from merged JAR to avoid invalid signature messages -->
                                    <artifact>*:*</artifact>
                                    <excludes>
                                        <exclude>META-INF/*.SF</exclude>
                                        <exclude>META-INF/*.DSA</exclude>
                                        <exclude>META-INF/*.RSA</exclude>
                                    </excludes>
                                </filter>
                            </filters>
                            <!-- The shaded JAR will not be the main artifact for the project, it will be attached
                              for deployment in the way source and docs are. -->
                            <shadedArtifactAttached>true</shadedArtifactAttached>
                            <shadedClassifierName>shaded</shadedClassifierName>
                            <!-- MinimizeJar removes unused classes, (classes not imported explicitly by name).
                              We have eliminated most Jersey auto-scanning, but there is still some need for include
                              filters to force-include classes that are dynamically loaded by name/auto-scanned. -->
                            <!-- This roughly halves the size of the OTP JAR, bringing it down to around 20 MB.
                              <minimizeJar>true</minimizeJar>
                              <filters> <filter> <artifact>com.sun.jersey:*</artifact> <includes> <include>**</include>
                              </includes> </filter> <filter> <artifact>org.opentripplanner:*</artifact>
                              <includes> <include>**</include> </includes> </filter> </filters> -->
                            <transformers>
                                <transformer implementation="org.apache.maven.plugins.shade.resource.ServicesResourceTransformer" />
                                <transformer implementation="org.apache.maven.plugins.shade.resource.ManifestResourceTransformer">
                                    <manifestEntries>
                                        <Main-Class>org.opentripplanner.standalone.OTPMain</Main-Class>
                                        <!-- The ImageIO lines allow some image reader plugins to work
                                             https://stackoverflow.com/questions/7051603/jai-vendorname-null#18495658 -->
                                        <Specification-Title>Java Advanced Imaging Image I/O
                                            Tools
                                        </Specification-Title>
                                        <Specification-Version>1.1</Specification-Version>
                                        <Specification-Vendor>Sun Microsystems, Inc.</Specification-Vendor>
                                        <Implementation-Title>com.sun.media.imageio</Implementation-Title>
                                        <Implementation-Version>1.1</Implementation-Version>
                                        <Implementation-Vendor>Sun Microsystems, Inc.</Implementation-Vendor>
                                        <Extension-Name>com.sun.media.imageio</Extension-Name>
                                    </manifestEntries>
                                </transformer>
                            </transformers>
                        </configuration>
                    </execution>
                </executions>
            </plugin>
        </plugins>
    </build>

    <reporting>
        <!--
        Reporting plugin versions cannot be managed with entries in <build><plugins><pluginmanagement>
        but would need a separate <reporting><plugins><pluginmanagement> section.
        -->
        <plugins>
            <plugin>
                <groupId>org.apache.maven.plugins</groupId>
                <artifactId>maven-project-info-reports-plugin</artifactId>
                <version>2.7</version>
                <reportSets>
                    <reportSet>
                        <reports>
                            <!-- empty: disable project-info reports -->
                        </reports>
                    </reportSet>
                </reportSets>
            </plugin>
            <plugin>
                <!-- This plugin must be configured both here (for site generation) and in "build"
                (for attach-javadoc during release), preferably with identical version numbers. -->
                <groupId>org.apache.maven.plugins</groupId>
                <artifactId>maven-javadoc-plugin</artifactId>
                <version>2.10.3</version>
                <configuration>
                    <!-- Turn off Java 8 strict Javadoc checking -->
                    <additionalparam>-Xdoclint:none</additionalparam>
                </configuration>
                <reportSets>
                    <reportSet>
                        <reports>
                            <!-- enable only aggregate-level javadoc generation -->
                            <report>aggregate</report>
                        </reports>
                    </reportSet>
                </reportSets>
            </plugin>
        </plugins>
    </reporting>

    <repositories>
        <!-- Hack to force maven to check central first. Maven central is inherited from the superpom,
          but ends up at the end of the list. Though most of the time the artifact is in central,
          Maven tries to download from every other repository and fails before checking central.
          Do not change the id from central2 to central, otherwise the entry will be ignored. -->
        <repository>
            <id>central2</id>
            <name>check central first to avoid a lot of not found warnings</name>
            <url>https://repo1.maven.org/maven2</url>
        </repository>
        <repository>
            <id>download.java.net</id>
            <name>Java.net Repository for Maven</name>
            <url>http://download.java.net/maven/2/</url>
        </repository>
        <repository>
            <id>osgeo</id>
            <name>Open Source Geospatial Foundation Repository</name>
            <url>http://download.osgeo.org/webdav/geotools/</url>
        </repository>
        <repository>
            <id>axis</id>
            <name>axis</name>
            <url>https://people.apache.org/repo/m1-ibiblio-rsync-repository/org.apache.axis2/</url>
        </repository>
        <repository>
          <id>sonatype-oss</id>
          <name>Sonatype OSS</name>
          <url>https://oss.sonatype.org/content/repositories/snapshots/</url>
        </repository>
        <repository>
            <id>conveyal</id>
            <name>Conveyal Maven Repository</name>
            <url>https://maven.conveyal.com/</url>
        </repository>
        <repository>
            <id>onebusaway-releases</id>
<<<<<<< HEAD
            <name>Onebusaway Release Repo</name>
=======
            <name>Onebusaway Releases Repo</name>
>>>>>>> c36e6a6a
            <url>http://nexus.onebusaway.org/content/repositories/releases/</url>
        </repository>
    </repositories>

    <dependencies>
        <!-- Amazon AWS client libraries -->
        <dependency>
            <groupId>com.amazonaws</groupId>
            <artifactId>aws-java-sdk-s3</artifactId>
            <version>${aws.version}</version>
        </dependency>
        <dependency>
            <groupId>com.amazonaws</groupId>
            <artifactId>aws-java-sdk-ec2</artifactId>
            <version>${aws.version}</version>
        </dependency>
        <dependency>
            <groupId>com.amazonaws</groupId>
            <artifactId>aws-java-sdk-sqs</artifactId>
            <version>${aws.version}</version>
        </dependency>
        <!-- Fast drop-in serialization including compound value types (structs) for Java -->
        <dependency>
            <groupId>de.ruedigermoeller</groupId>
            <artifactId>fst</artifactId>
            <version>2.34</version>
        </dependency>
        <!-- Logging library, implements slf4j logging API -->
        <dependency>
            <groupId>ch.qos.logback</groupId>
            <artifactId>logback-classic</artifactId>
            <version>1.0.13</version>
        </dependency>
        <!-- Jersey uses java.util logging, redirect it to slf4j API (we use the Logback implementation) -->
        <dependency>
            <groupId>org.slf4j</groupId>
            <artifactId>jul-to-slf4j</artifactId>
            <version>1.7.6</version>
        </dependency>
        <!-- AWS SDK uses Java commons logging. Redirect it to the slf4j API (we use the Logback implementation) -->
        <!-- Why does this work? It seems like we'd need to declare JCL "provided" to avoid using the true JCL. -->
        <dependency>
            <groupId>org.slf4j</groupId>
            <artifactId>jcl-over-slf4j</artifactId>
            <version>1.7.6</version>
        </dependency>
        <!-- Guava provides improved collections, among other things. -->
        <dependency>
            <groupId>com.google.guava</groupId>
            <artifactId>guava</artifactId>
            <version>18.0</version>
        </dependency>
        <!-- Trove provides optimized map/set collections for native types (int, long...) -->
        <dependency>
            <groupId>net.sf.trove4j</groupId>
            <artifactId>trove4j</artifactId>
            <version>3.0.3</version>
        </dependency>

        <!-- GEOTOOLS AND JTS TOPOLOGY: geometry, rasters and projections. -->
        <!-- GEOTOOLS includes JTS as a transitive dependency. -->
        <dependency>
            <groupId>org.geotools</groupId>
            <artifactId>gt-geojson</artifactId>
            <version>${geotools.version}</version>
        </dependency>
        <dependency>
            <groupId>org.geotools</groupId>
            <artifactId>gt-referencing</artifactId>
            <version>${geotools.version}</version>
        </dependency>
        <dependency>
            <groupId>org.geotools</groupId>
            <artifactId>gt-referencing3D</artifactId>
            <version>${geotools.version}</version>
        </dependency>
        <dependency>
            <groupId>org.geotools</groupId>
            <artifactId>gt-coverage</artifactId>
            <version>${geotools.version}</version>
        </dependency>
        <dependency>
            <groupId>org.geotools</groupId>
            <artifactId>gt-arcgrid</artifactId>
            <version>${geotools.version}</version>
        </dependency>
        <dependency>
            <groupId>org.geotools</groupId>
            <artifactId>gt-shapefile</artifactId>
            <version>${geotools.version}</version>
        </dependency>
        <dependency>
            <groupId>org.geotools</groupId>
            <artifactId>gt-geotiff</artifactId>
            <version>${geotools.version}</version>
        </dependency>
        <dependency>
            <groupId>org.geotools</groupId>
            <artifactId>gt-wfs</artifactId>
            <version>${geotools.version}</version>
        </dependency>
        <!-- provides EPSG database for projections (shapefile loading) -->
        <dependency>
            <groupId>org.geotools</groupId>
            <artifactId>gt-epsg-hsql</artifactId>
            <version>${geotools.version}</version>
        </dependency>

        <!-- TODO: this should be replaced by Jackson serialization -->
        <dependency>
            <groupId>de.grundid.opendatalab</groupId>
            <artifactId>geojson-jackson</artifactId>
            <version>1.2</version>
            <!-- We explicitely exclude jackson-core/databind as we use a more recent
                 version than the one geojson-jackson depends on, and the two seems to
                 be somehow incompatible. -->
            <exclusions>
                <exclusion>
                    <groupId>com.fasterxml.jackson.core</groupId>
                    <artifactId>jackson-core</artifactId>
                </exclusion>
                <exclusion>
                    <groupId>com.fasterxml.jackson.core</groupId>
                    <artifactId>jackson-databind</artifactId>
                </exclusion>
            </exclusions>
        </dependency>

        <dependency>
            <groupId>com.conveyal</groupId>
            <artifactId>jackson2-geojson</artifactId>
            <version>0.8</version>
        </dependency>

        <!-- TESTING -->
        <dependency>
            <groupId>junit</groupId>
            <artifactId>junit</artifactId>
            <version>4.11</version>
            <scope>test</scope>
        </dependency>
        <dependency>
            <groupId>org.mockito</groupId>
            <artifactId>mockito-all</artifactId>
            <version>1.10.19</version>
            <scope>test</scope>
        </dependency>

        <!-- Jersey annontation-driven REST web services (JAX-RS implementation) -->
        <dependency>
            <groupId>org.glassfish.jersey.core</groupId>
            <artifactId>jersey-server</artifactId>
            <version>2.18</version>
        </dependency>
        <dependency>
            <groupId>org.glassfish.jersey.media</groupId>
            <artifactId>jersey-media-multipart</artifactId>
            <version>2.18</version>
        </dependency>
        <!-- Deploy Jersey apps in stand-alone Grizzly server instead of a servlet container. -->
        <dependency>
            <groupId>org.glassfish.jersey.containers</groupId>
            <artifactId>jersey-container-grizzly2-http</artifactId>
            <version>2.18</version>
        </dependency>

        <!-- Jackson modules. -->
        <dependency>
           <groupId>com.fasterxml.jackson.core</groupId>
           <artifactId>jackson-core</artifactId>
            <version>${jackson.version}</version>
        </dependency>
        <dependency>
           <groupId>com.fasterxml.jackson.core</groupId>
           <artifactId>jackson-databind</artifactId>
            <version>${jackson.version}</version>
        </dependency>
        <!-- Jackson modules to serialize Jersey response objects to JSON. -->
        <dependency>
            <groupId>com.fasterxml.jackson.jaxrs</groupId>
            <artifactId>jackson-jaxrs-json-provider</artifactId>
            <version>${jackson.version}</version>
        </dependency>
        <!-- Jackson modules to serialize Jersey response objects to XML. -->
        <dependency>
            <groupId>com.fasterxml.jackson.jaxrs</groupId>
            <artifactId>jackson-jaxrs-xml-provider</artifactId>
            <version>${jackson.version}</version>
        </dependency>

        <!-- Asynchronous Websocket-capable client, for message-driven incremental GTFS-RT -->
        <!-- AsyncHttpClient Websockets need a newer version of Grizzly than Jersey does. -->
        <dependency>
            <groupId>com.ning</groupId>
            <artifactId>async-http-client</artifactId>
            <version>1.8.12</version>
        </dependency>

        <!-- OTHER DEPENDENCIES -->
        <dependency>
            <groupId>javax.servlet</groupId>
            <artifactId>servlet-api</artifactId>
            <version>2.5</version>
            <scope>provided</scope> <!-- this dependency is provided by the servlet container -->
        </dependency>
        <dependency>
            <groupId>javax.annotation</groupId>
            <artifactId>jsr250-api</artifactId>
            <version>1.0</version>
        </dependency>
        <dependency>
            <groupId>javax.inject</groupId>
            <artifactId>javax.inject</artifactId>
            <version>1</version>
        </dependency>
        <!-- OBA GTFS loader -->
        <dependency>
            <groupId>org.onebusaway</groupId>
            <artifactId>onebusaway-gtfs</artifactId>
<<<<<<< HEAD
            <version>1.3.38</version>
=======
            <version>1.3.41</version>
>>>>>>> c36e6a6a
        </dependency>
        <!-- Processing is used for the debug GUI (though we could probably use just Java2D) -->
        <dependency>
            <groupId>org.processing</groupId>
            <artifactId>core</artifactId>
            <version>1.0.7</version>
        </dependency>
        <!-- Google Protocol Buffers compact binary serialization format -->
        <dependency>
            <groupId>com.google.protobuf</groupId>
            <artifactId>protobuf-java</artifactId>
            <version>2.6.1</version>
            <type>jar</type>
            <scope>compile</scope>
        </dependency>
        <!-- Joda Time is a widely used replacement for flaky Java time classes. -->
        <dependency>
            <groupId>joda-time</groupId>
            <artifactId>joda-time</artifactId>
            <version>2.1</version>
        </dependency>
        <!-- PNGJ is used for making Analyst TimeGrids-->
        <dependency>
            <groupId>ar.com.hjg</groupId>
            <artifactId>pngj</artifactId>
            <version>2.0.1</version>
        </dependency>
        <!-- FlexJSON deserializes JSON in Nominatim/Yahoo/Google geocoder modules. -->
        <!-- Could be done with Jackson JSON trees. -->
        <dependency>
            <groupId>net.sf.flexjson</groupId>
            <artifactId>flexjson</artifactId>
            <version>2.0</version>
        </dependency>
        <!-- Apache Axis: Used in NEDDownloader to fetch elevation tiles. -->
        <dependency>
            <groupId>org.apache.axis</groupId>
            <artifactId>axis</artifactId>
            <version>1.4</version>
        </dependency>
        <!-- Apache Axis: Used in NEDDownloader to fetch elevation tiles. -->
        <dependency>
            <groupId>org.apache.axis</groupId>
            <artifactId>axis-jaxrpc</artifactId>
            <version>1.4</version>
        </dependency>
        <dependency>
            <groupId>org.apache.commons</groupId>
            <artifactId>commons-compress</artifactId>
            <version>1.17</version>
        </dependency>
        <dependency>
            <groupId>commons-discovery</groupId>
            <artifactId>commons-discovery</artifactId>
            <version>0.4</version>
        </dependency>
        <!-- Used in DegreeGridNEDTileSource to fetch tiles from Amazon S3 -->
        <dependency>
            <groupId>net.java.dev.jets3t</groupId>
            <artifactId>jets3t</artifactId>
            <version>0.8.1</version>
        </dependency>
        <!-- OpenStreetMap protobuf (PBF) definitions -->
        <dependency>
            <groupId>crosby.binary</groupId>
            <artifactId>osmpbf</artifactId>
            <version>1.3.4-SNAPSHOT</version>
        </dependency>
        <!-- Command line parameter parsing -->
        <dependency>
            <groupId>com.beust</groupId>
            <artifactId>jcommander</artifactId>
            <version>1.30</version>
        </dependency>
        <!-- CSV parser -->
        <dependency>
            <groupId>net.sourceforge.javacsv</groupId>
            <artifactId>javacsv</artifactId>
            <version>2.0</version>
        </dependency>
        <dependency>
            <groupId>org.apache.httpcomponents</groupId>
            <artifactId>httpclient</artifactId>
            <version>4.5.5</version>
        </dependency>
        <dependency>
          <groupId>commons-codec</groupId>
          <artifactId>commons-codec</artifactId>
          <version>1.11</version>
        </dependency>
        <dependency>
            <groupId>org.apache.commons</groupId>
            <artifactId>commons-math3</artifactId>
            <version>3.6.1</version>
        </dependency>

        <!-- Lucene for sophisticated text search -->
        <dependency>
            <groupId>org.apache.lucene</groupId>
            <artifactId>lucene-core</artifactId>
            <version>4.7.1</version>
        </dependency>
        <dependency>
            <groupId>org.apache.lucene</groupId>
            <artifactId>lucene-queries</artifactId>
            <version>4.7.1</version>
        </dependency>
        <dependency>
            <groupId>org.apache.lucene</groupId>
            <artifactId>lucene-analyzers-common</artifactId>
            <version>4.7.1</version>
        </dependency>
        <dependency>
            <groupId>org.apache.lucene</groupId>
            <artifactId>lucene-queryparser</artifactId>
            <version>4.7.1</version>
        </dependency>
        <dependency>
            <groupId>com.graphql-java</groupId>
            <artifactId>graphql-java</artifactId>
            <version>2.2.0</version>
        </dependency>
        <!-- Support for OTP scripting -->
        <dependency>
            <groupId>bsf</groupId>
            <artifactId>bsf</artifactId>
            <version>2.4.0</version>
        </dependency>
        <!--
            Scripting language dependencies such as Groovy and Jython can double the size of the OTP JAR.
            Therefore we don't include them by default. You can either update the POM in your fork to include the
            scripting dependencies, or simply download them and add them to the classpath on the command line.
        <dependency>
            <groupId>org.codehaus.groovy</groupId>
            <artifactId>groovy-all</artifactId>
            <version>2.3.8</version>
        </dependency>
        <dependency>
            <groupId>org.python</groupId>
            <artifactId>jython</artifactId>
            <version>2.7.0</version>
        </dependency>
        -->
        <!-- support for OpenTraffic data -->
        <dependency>
            <groupId>io.opentraffic</groupId>
            <artifactId>traffic-engine</artifactId>
            <version>0.2</version>
        </dependency>
        <!-- R5 may eventually be an alternate routing option within OTP, and provides Graph serialization. -->
        <dependency>
            <groupId>com.conveyal</groupId>
            <artifactId>r5</artifactId>
            <version>4.0.0-SNAPSHOT</version>
            <exclusions>
                <exclusion>
                    <artifactId>slf4j-simple</artifactId>
                    <groupId>org.slf4j</groupId>
                </exclusion>
            </exclusions>
        </dependency>
    </dependencies>

</project><|MERGE_RESOLUTION|>--- conflicted
+++ resolved
@@ -441,11 +441,7 @@
         </repository>
         <repository>
             <id>onebusaway-releases</id>
-<<<<<<< HEAD
-            <name>Onebusaway Release Repo</name>
-=======
             <name>Onebusaway Releases Repo</name>
->>>>>>> c36e6a6a
             <url>http://nexus.onebusaway.org/content/repositories/releases/</url>
         </repository>
     </repositories>
@@ -665,11 +661,7 @@
         <dependency>
             <groupId>org.onebusaway</groupId>
             <artifactId>onebusaway-gtfs</artifactId>
-<<<<<<< HEAD
-            <version>1.3.38</version>
-=======
             <version>1.3.41</version>
->>>>>>> c36e6a6a
         </dependency>
         <!-- Processing is used for the debug GUI (though we could probably use just Java2D) -->
         <dependency>
