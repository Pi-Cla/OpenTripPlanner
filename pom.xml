<?xml version="1.0" encoding="UTF-8"?>
<project xmlns="http://maven.apache.org/POM/4.0.0" xmlns:xsi="http://www.w3.org/2001/XMLSchema-instance" xsi:schemaLocation="http://maven.apache.org/POM/4.0.0 http://maven.apache.org/maven-v4_0_0.xsd">
    <modelVersion>4.0.0</modelVersion>

    <name>OpenTripPlanner</name>
    <description>The OpenTripPlanner multimodal journey planning system</description>
    <url>http://opentripplanner.org</url>
    <groupId>org.opentripplanner</groupId>
    <artifactId>otp</artifactId>
    <version>2.2.0-SNAPSHOT</version>
    <packaging>jar</packaging>

    <licenses>
        <license>
            <name>GNU Lesser General Public License</name>
            <url>https://www.gnu.org/licenses/lgpl-3.0.txt</url>
        </license>
    </licenses>

    <scm>
        <url>http://github.com/opentripplanner/OpenTripPlanner</url>
    </scm>

    <properties>
<<<<<<< HEAD
        <otp.serialization.version.id>20</otp.serialization.version.id>
=======
        <otp.serialization.version.id>2.1.0</otp.serialization.version.id>
>>>>>>> fba6cd1d
        <!-- Lib versions - keep list sorted on property name -->
        <geotools.version>26.2</geotools.version>
        <jackson.version>2.13.2</jackson.version>
        <jersey.version>2.34</jersey.version>
        <junit.version>5.8.2</junit.version>
        <micrometer.version>1.8.3</micrometer.version>
        <netcdf4.version>5.5.2</netcdf4.version>
        <netty.version>4.1.74.Final</netty.version>
        <!-- Other properties -->
        <project.build.sourceEncoding>UTF-8</project.build.sourceEncoding>
        <GITHUB_REPOSITORY>opentripplanner/OpenTripPlanner</GITHUB_REPOSITORY>
        <!-- Set argLine to an empty string so that running the tests without the coverage agent works.
             When running `mvn jacoco:prepare-agent test` argLine is replaced with the one activating the agent.
        -->
        <argLine/>
    </properties>

    <distributionManagement>
        <repository>
            <id>github</id>
            <name>OpenTripPlanner Maven Repository on Github Packages</name>
            <url>https://maven.pkg.github.com/${GITHUB_REPOSITORY}/</url>
        </repository>
    </distributionManagement>

    <build>
        <!--
        Filtering will perform substitution on otp-project-info.properties,
        see git commit id plugin below.
        -->
        <resources>
            <resource>
                <directory>src/main/resources</directory>
                <filtering>true</filtering>
            </resource>
            <resource>
                <directory>src/ext/resources</directory>
                <filtering>true</filtering>
            </resource>
            <resource>
                <directory>src/client</directory>
                <targetPath>client</targetPath>
                <filtering>false</filtering>
            </resource>
            <resource>
                <!-- Shell scripts to start up OTP, need to be filtered to insert the JAR file name. -->
                <!-- These are treated as testResources rather than resources to keep them out of the JAR. -->
                <!-- The staging repo will reject a JAR containing them as they use traversal paths (../..). -->
                <directory>src/scripts</directory>
                <filtering>true</filtering>
                <!-- Copy the scripts up into the root of the repo, not /target/classes -->
                <targetPath>../..</targetPath>
            </resource>
        </resources>
        <testResources>
            <testResource>
                <directory>src/test/resources</directory>
            </testResource>
            <testResource>
                <directory>src/ext-test/resources</directory>
            </testResource>
        </testResources>
        <plugins>
            <plugin>
                <groupId>org.apache.maven.plugins</groupId>
                <artifactId>maven-compiler-plugin</artifactId>
                <version>3.8.1</version>
                <configuration>
<<<<<<< HEAD
                    <!-- Target Java versions -->
                    <release>17</release>
=======
                    <!-- Target Java version -->
                    <release>11</release>
>>>>>>> fba6cd1d
                </configuration>
            </plugin>
            <plugin>
                <groupId>org.apache.maven.plugins</groupId>
                <artifactId>maven-jar-plugin</artifactId>
                <version>3.2.0</version>
                <configuration>
                    <archive>
                        <manifestEntries>
                            <!-- For Java 11 Modules, specify a module name. Do not create module-info.java until all
                                 our dependencies specify a module name. -->
                            <Automatic-Module-Name>org.opentripplanner.otp</Automatic-Module-Name>
                            <OTP-Serialization-Version-Id>${otp.serialization.version.id}</OTP-Serialization-Version-Id>
                        </manifestEntries>
                    </archive>
                </configuration>
            </plugin>
            <plugin>
                <groupId>com.webcohesion.enunciate</groupId>
                <artifactId>enunciate-maven-plugin</artifactId>
                <version>2.13.3</version>
                <executions>
                    <execution>
                        <!-- override default binding to process-sources phase (enunciate generates web services). -->
                        <phase>site</phase>
                        <goals>
                            <goal>docs</goal>
                        </goals>
                    </execution>
                </executions>
                <configuration>
                    <docsDir>${project.build.directory}/site/enunciate</docsDir>
                </configuration>
            </plugin>
            <plugin>
                <groupId>org.apache.maven.plugins</groupId>
                <artifactId>maven-source-plugin</artifactId>
                <version>3.1.0</version>
                <executions>
                    <execution>
                        <id>attach-sources</id>
                        <goals>
                            <goal>jar-no-fork</goal>
                        </goals>
                    </execution>
                </executions>
            </plugin>
            <plugin>
                <groupId>org.codehaus.mojo</groupId>
                <artifactId>build-helper-maven-plugin</artifactId>
                <version>3.0.0</version>
                <executions>
                    <execution>
                        <id>build-helper-generate-sources</id>
                        <phase>generate-sources</phase>
                        <goals>
                            <goal>add-source</goal>
                        </goals>
                        <configuration>
                            <sources>
                                <source>src/main/java</source>
                                <source>src/ext/java</source>
                            </sources>
                        </configuration>
                    </execution>
                    <execution>
                        <id>build-helper-generate-test-sources</id>
                        <phase>generate-test-sources</phase>
                        <goals>
                            <goal>add-test-source</goal>
                        </goals>
                        <configuration>
                            <sources>
                                <source>src/test/java</source>
                                <source>src/ext-test/java</source>
                            </sources>
                        </configuration>
                    </execution>
                </executions>
            </plugin>

            <plugin>
                <groupId>org.apache.maven.plugins</groupId>
                <artifactId>maven-site-plugin</artifactId>
                <version>3.11.0</version>
            </plugin>

            <plugin>
                <groupId>org.apache.maven.plugins</groupId>
                <artifactId>maven-surefire-plugin</artifactId>
                <version>3.0.0-M5</version>
                <configuration>
                    <!-- we have to fork the JVM during tests so that the argLine is passed along -->
                    <forkCount>3</forkCount>
                    <!-- enable the restricted reflection under Java 11 so that the ObjectDiffer works
                         the @{argLine} part is there to allow jacoco to insert its arguments as well
                    -->
                    <argLine>
                        @{argLine}
                        -Xmx2G
                        -Dfile.encoding=UTF-8
                        --add-opens java.base/java.io=ALL-UNNAMED
                        --add-opens java.base/java.lang=ALL-UNNAMED
                        --add-opens java.base/java.lang.module=ALL-UNNAMED
                        --add-opens java.base/java.math=ALL-UNNAMED
                        --add-opens java.base/java.net=ALL-UNNAMED
                        --add-opens java.base/java.text=ALL-UNNAMED
                        --add-opens java.base/java.time=ALL-UNNAMED
                        --add-opens java.base/java.time.zone=ALL-UNNAMED
                        --add-opens java.base/java.util=ALL-UNNAMED
                        --add-opens java.base/java.util.concurrent.locks=ALL-UNNAMED
                        --add-opens java.base/java.util.regex=ALL-UNNAMED
                        --add-opens java.base/jdk.internal.reflect=ALL-UNNAMED
                        --add-opens java.base/jdk.internal.misc=ALL-UNNAMED
                        --add-opens java.base/jdk.internal.loader=ALL-UNNAMED
                        --add-opens java.base/jdk.internal.ref=ALL-UNNAMED
                        --add-opens java.base/jdk.internal.util=ALL-UNNAMED
                        --add-opens java.base/jdk.internal.util.jar=ALL-UNNAMED
                        --add-opens java.base/jdk.internal.module=ALL-UNNAMED
                        --add-opens java.base/sun.net.www.protocol.http=ALL-UNNAMED
                        --add-opens java.base/sun.net.www.protocol.jar=ALL-UNNAMED
                        --add-opens java.base/sun.util.calendar=ALL-UNNAMED
                        --add-opens java.base/sun.util.locale=ALL-UNNAMED
                        --add-opens java.xml/org.xml.sax.helpers=ALL-UNNAMED
                    </argLine>
                    <!-- Jenkins needs XML test reports to determine whether the build is stable. -->
                    <disableXmlReport>false</disableXmlReport>
                    <trimStackTrace>false</trimStackTrace>
                </configuration>
            </plugin>
            <!-- code coverage report -->
            <plugin>
                <groupId>org.jacoco</groupId>
                <artifactId>jacoco-maven-plugin</artifactId>
                <version>0.8.7</version>
            </plugin>
            <plugin>
                <!-- Get current Git commit information for use in MavenVersion class.
                  Commit information is stored in Maven variables, which are then substituted
                  into the properties file. The plugin has a mode to generate a git.properties file,
                  but we need the Maven project version as well, so we perform substitution. -->
                <groupId>io.github.git-commit-id</groupId>
                <artifactId>git-commit-id-maven-plugin</artifactId>
                <version>5.0.0</version>
                <executions>
                    <execution>
                        <goals>
                            <goal>revision</goal>
                        </goals>
                    </execution>
                </executions>
                <configuration>
                    <verbose>false</verbose>
                    <includeOnlyProperties>
                        <!-- Including each property used reduce the plugin execution time. -->
                        <includeOnlyProperty>git.commit.id</includeOnlyProperty>
                        <includeOnlyProperty>git.commit.id.describe</includeOnlyProperty>
                        <includeOnlyProperty>git.commit.time</includeOnlyProperty>
                        <includeOnlyProperty>git.build.time</includeOnlyProperty>
                        <includeOnlyProperty>git.branch</includeOnlyProperty>
                        <includeOnlyProperty>git.dirty</includeOnlyProperty>
                    </includeOnlyProperties>
                </configuration>
            </plugin>

            <!-- There used to be a dependency-plugin:copy-dependencies plugin entry
              here, but the shade-plugin will explode the dependencies even if they aren't
              manually copied in. -->
            <plugin>
                <!-- We want to create a standalone jar that can be run on the command
                  line. Java does not really allow this - you cannot place jars inside of jars.
                  You must either provide all the dependency jars to the user (usually lib/
                  under the directory containing the runnable jar) or explode all the jars
                  and repackage them into a single jar. The problem is that while class files
                  are nicely organized into the package namespace and should not collide, the
                  META-INF directories of the jars will collide. Maven's standard assembly
                  plugin does not account for this and will just clobber metadata. This then
                  causes runtime errors, particularly with Spring. Instead, we use the shade
                  plugin which has transformers that will for example append files of the same
                  name rather than overwrite them in the combined JAR. NB: Don't use a version
                  of the shade plugin older than 1.3.2, as it fixed MSHADE-76 (files not merged
                  properly if some input files are missing a terminating newline) -->
                <groupId>org.apache.maven.plugins</groupId>
                <artifactId>maven-shade-plugin</artifactId>
                <version>3.2.1</version>
                <executions>
                    <execution>
                        <phase>package</phase>
                        <goals>
                            <goal>shade</goal>
                        </goals>
                        <configuration>
                            <filters>
                                <filter>
                                    <!-- exclude signatures from merged JAR to avoid invalid signature messages -->
                                    <artifact>*:*</artifact>
                                    <excludes>
                                        <exclude>META-INF/*.SF</exclude>
                                        <exclude>META-INF/*.DSA</exclude>
                                        <exclude>META-INF/*.RSA</exclude>
                                    </excludes>
                                </filter>
                            </filters>
                            <!-- The shaded JAR will not be the main artifact for the project, it will be attached
                              for deployment in the way source and docs are. -->
                            <shadedArtifactAttached>true</shadedArtifactAttached>
                            <shadedClassifierName>shaded</shadedClassifierName>
                            <!-- MinimizeJar removes unused classes, (classes not imported explicitly by name).
                              We have eliminated most Jersey auto-scanning, but there is still some need for include
                              filters to force-include classes that are dynamically loaded by name/auto-scanned. -->
                            <!-- This roughly halves the size of the OTP JAR, bringing it down to around 20 MB.
                              <minimizeJar>true</minimizeJar>
                              <filters> <filter> <artifact>com.sun.jersey:*</artifact> <includes> <include>**</include>
                              </includes> </filter> <filter> <artifact>org.opentripplanner:*</artifact>
                              <includes> <include>**</include> </includes> </filter> </filters> -->
                            <transformers>
                                <transformer implementation="org.apache.maven.plugins.shade.resource.ServicesResourceTransformer" />
                                <transformer implementation="org.apache.maven.plugins.shade.resource.ManifestResourceTransformer">
                                    <manifestEntries>
                                        <Main-Class>org.opentripplanner.standalone.OTPMain</Main-Class>
                                        <!-- The ImageIO lines allow some image reader plugins to work
                                             https://stackoverflow.com/questions/7051603/jai-vendorname-null#18495658 -->
                                        <Specification-Title>Java Advanced Imaging Image I/O
                                            Tools
                                        </Specification-Title>
                                        <Specification-Version>1.1</Specification-Version>
                                        <Specification-Vendor>Sun Microsystems, Inc.</Specification-Vendor>
                                        <Implementation-Title>com.sun.media.imageio</Implementation-Title>
                                        <Implementation-Version>1.1</Implementation-Version>
                                        <Implementation-Vendor>Sun Microsystems, Inc.</Implementation-Vendor>
                                        <Extension-Name>com.sun.media.imageio</Extension-Name>
                                    </manifestEntries>
                                </transformer>
                            </transformers>
                        </configuration>
                    </execution>
                </executions>
            </plugin>
        </plugins>
    </build>

    <repositories>
        <!-- Hack to force maven to check central first. Maven central is inherited from the superpom,
          but ends up at the end of the list. Though most of the time the artifact is in central,
          Maven tries to download from every other repository and fails before checking central.
          Do not change the id from central2 to central, otherwise the entry will be ignored. -->
        <repository>
          <id>central2</id>
          <name>Check central first to avoid a lot of not found warnings</name>
          <url>https://repo.maven.apache.org/maven2</url>
        </repository>
        <repository>
            <id>osgeo</id>
            <name>Open Source Geospatial Foundation Repository</name>
            <url>https://repo.osgeo.org/repository/release/</url>
        </repository>
        <repository>
            <id>geosolutions</id>
            <name>GeoSolutions Repository</name>
            <url>https://maven.geo-solutions.it/</url>
        </repository>
        <repository>
            <id>onebusaway-releases</id>
            <name>Onebusaway Releases Repo</name>
            <url>https://repo.camsys-apps.com/releases/</url>
        </repository>
    </repositories>

    <dependencyManagement>
        <dependencies>
            <dependency>
                <!-- This make sure all google libraries are using compatible versions. -->
                <groupId>com.google.cloud</groupId>
                <artifactId>libraries-bom</artifactId>
                <version>24.1.2</version>
                <type>pom</type>
                <scope>import</scope>
            </dependency>
        </dependencies>
    </dependencyManagement>

    <dependencies>
        <!-- Logging library, implements slf4j logging API -->
        <dependency>
            <groupId>ch.qos.logback</groupId>
            <artifactId>logback-classic</artifactId>
            <version>1.2.11</version>
        </dependency>
        <!-- Jersey uses java.util logging, redirect it to slf4j API (we use the Logback implementation) -->
        <dependency>
            <groupId>org.slf4j</groupId>
            <artifactId>jul-to-slf4j</artifactId>
            <version>1.7.36</version>
        </dependency>

        <!-- GEOTOOLS AND JTS TOPOLOGY: geometry, rasters and projections. -->
        <!-- GEOTOOLS includes JTS as a transitive dependency. -->
        <dependency>
            <groupId>org.geotools</groupId>
            <artifactId>gt-main</artifactId>
            <version>${geotools.version}</version>
        </dependency>
        <dependency>
            <groupId>org.geotools</groupId>
            <artifactId>gt-geojson</artifactId>
            <version>${geotools.version}</version>
        </dependency>
        <dependency>
            <groupId>org.geotools</groupId>
            <artifactId>gt-referencing</artifactId>
            <version>${geotools.version}</version>
        </dependency>
        <dependency>
            <groupId>org.geotools</groupId>
            <artifactId>gt-coverage</artifactId>
            <version>${geotools.version}</version>
        </dependency>
        <dependency>
            <groupId>org.geotools</groupId>
            <artifactId>gt-shapefile</artifactId>
            <version>${geotools.version}</version>
        </dependency>
        <dependency>
            <groupId>org.geotools</groupId>
            <artifactId>gt-geotiff</artifactId>
            <version>${geotools.version}</version>
        </dependency>
        <dependency>
            <groupId>org.geotools</groupId>
            <artifactId>gt-opengis</artifactId>
            <version>${geotools.version}</version>
        </dependency>
        <dependency>
            <groupId>org.geotools</groupId>
            <artifactId>gt-wfs-ng</artifactId>
            <version>${geotools.version}</version>
        </dependency>
        <dependency>
            <groupId>org.geotools</groupId>
            <artifactId>gt-geojsondatastore</artifactId>
            <version>${geotools.version}</version>
        </dependency>
        <!-- provides EPSG database for projections (shapefile loading) -->
        <dependency>
            <groupId>org.geotools</groupId>
            <artifactId>gt-epsg-hsql</artifactId>
            <version>${geotools.version}</version>
        </dependency>

        <dependency>
            <groupId>io.micrometer</groupId>
            <artifactId>micrometer-registry-prometheus</artifactId>
            <version>${micrometer.version}</version>
        </dependency>
        <dependency>
            <groupId>io.micrometer</groupId>
            <artifactId>micrometer-jersey2</artifactId>
            <version>${micrometer.version}</version>
        </dependency>
        <dependency>
            <groupId>io.micrometer</groupId>
            <artifactId>micrometer-registry-influx</artifactId>
            <version>${micrometer.version}</version>
            <scope>test</scope>
        </dependency>

        <!-- netcdf4 -->

        <dependency>
            <groupId>edu.ucar</groupId>
            <artifactId>netcdf4</artifactId>
            <version>${netcdf4.version}</version>
        </dependency>
        <!--
            Netex XML document - JAXB generated Java model.
            This is generated using the official Netex schema(v1.0) and support the entire model,
            not just the Nordic/Norwegian profile which is currently supported by OTP.
         -->
        <dependency>
            <groupId>org.entur</groupId>
            <artifactId>netex-java-model</artifactId>
            <version>1.0.13</version>
        </dependency>

        <!-- SIRI -->
        <dependency>
            <groupId>org.entur</groupId>
            <artifactId>siri-java-model</artifactId>
            <version>0.12</version>
        </dependency>

        <!-- XML <-> protobuf-mapper for SIRI-->
        <dependency>
            <groupId>org.entur</groupId>
            <artifactId>siri-protobuf-mapper</artifactId>
            <version>0.6</version>
        </dependency>

        <dependency>
            <groupId>org.entur.gbfs</groupId>
            <artifactId>gbfs-java-model</artifactId>
            <version>2.2.6</version>
        </dependency>

        <!--
            The jaxb-api provides annotations like XmlElement indicating how classes should be (de)serialized.
            The jaxb-runtime pulls in the jaxb-api of the same version transitively. But we specify both api and
            runtime dependencies anyway here at the top level to prevent transitive dependencies from pulling in
            mismatched versions. This is overriding an older version of jaxb-api pulled in by the netex-java-model.
        -->
        <dependency>
            <groupId>javax.xml.bind</groupId>
            <artifactId>jaxb-api</artifactId>
            <version>2.3.1</version>
        </dependency>

        <!-- TESTING -->
        <dependency>
            <groupId>org.junit.jupiter</groupId>
            <artifactId>junit-jupiter-api</artifactId>
            <version>${junit.version}</version>
            <scope>test</scope>
        </dependency>
        <dependency>
            <groupId>org.junit.vintage</groupId>
            <artifactId>junit-vintage-engine</artifactId>
            <version>${junit.version}</version>
            <scope>test</scope>
        </dependency>
        <dependency>
            <groupId>org.mockito</groupId>
            <artifactId>mockito-core</artifactId>
            <version>4.4.0</version>
            <scope>test</scope>
        </dependency>
        <dependency>
            <groupId>io.github.origin-energy</groupId>
            <artifactId>java-snapshot-testing-junit5</artifactId>
            <version>2.3.0</version>
            <scope>test</scope>
        </dependency>
        <!-- Provides some shared serializers for Kryo. Introduces transitive dependencies on Trove, and Kryo. -->
        <!-- Also provides classes for testing that a round trip through serialization reproduces the same network. -->
        <dependency>
            <groupId>com.conveyal</groupId>
            <artifactId>kryo-tools</artifactId>
            <version>1.4.0</version>
        </dependency>
        <!-- Direct dependency with -jre version, in order to not resolve to the limited -android version -->
        <dependency>
            <groupId>com.google.guava</groupId>
            <artifactId>guava</artifactId>
            <version>31.1-jre</version>
        </dependency>
        <!-- Jersey annontation-driven REST web services (JAX-RS implementation) -->
        <dependency>
            <groupId>org.glassfish.jersey.core</groupId>
            <artifactId>jersey-server</artifactId>
            <version>${jersey.version}</version>
        </dependency>
        <!-- Deploy Jersey apps in stand-alone Grizzly server instead of a servlet container. -->
        <dependency>
            <groupId>org.glassfish.jersey.containers</groupId>
            <artifactId>jersey-container-grizzly2-http</artifactId>
            <version>${jersey.version}</version>
        </dependency>
        <!-- Jackson modules to serialize Jersey response objects to JSON. -->
        <dependency>
            <groupId>org.glassfish.jersey.media</groupId>
            <artifactId>jersey-media-json-jackson</artifactId>
            <version>${jersey.version}</version>
        </dependency>
        <!-- HK2 dependency injection framework for injecting context -->
        <dependency>
            <groupId>org.glassfish.jersey.inject</groupId>
            <artifactId>jersey-hk2</artifactId>
            <version>${jersey.version}</version>
        </dependency>

        <!-- JAXB API Implementation no longer supplied with Java 11+ -->
        <dependency>
            <groupId>org.glassfish.jaxb</groupId>
            <artifactId>jaxb-runtime</artifactId>
            <version>2.3.6</version>
        </dependency>

        <!-- Jackson modules. -->
        <dependency>
           <groupId>com.fasterxml.jackson.core</groupId>
           <artifactId>jackson-core</artifactId>
            <version>${jackson.version}</version>
        </dependency>
        <dependency>
           <groupId>com.fasterxml.jackson.core</groupId>
           <artifactId>jackson-databind</artifactId>
            <version>${jackson.version}</version>
        </dependency>
        <dependency>
            <groupId>com.fasterxml.jackson.datatype</groupId>
            <artifactId>jackson-datatype-jdk8</artifactId>
            <version>${jackson.version}</version>
        </dependency>
        <dependency>
            <groupId>com.fasterxml.jackson.datatype</groupId>
            <artifactId>jackson-datatype-jsr310</artifactId>
            <version>${jackson.version}</version>
        </dependency>

        <!--
          Google library imports
          The version is imported using google libraries-bom, see dep.management
        -->

        <!-- Google Cloud Storage - as OTP DataSource -->
        <dependency>
            <groupId>com.google.cloud</groupId>
            <artifactId>google-cloud-storage</artifactId>
        </dependency>

        <!-- Google Cloud Pubsub for SIRI-updater-->
        <dependency>
            <groupId>com.google.cloud</groupId>
            <artifactId>google-cloud-pubsub</artifactId>
        </dependency>

        <!-- Google Protocol Buffers compact binary serialization format -->
        <dependency>
            <groupId>com.google.protobuf</groupId>
            <artifactId>protobuf-java</artifactId>
        </dependency>

        <!-- Asynchronous Websocket-capable client, for message-driven incremental GTFS-RT -->
        <!-- AsyncHttpClient Websockets need a newer version of Grizzly than Jersey does. -->
        <dependency>
            <groupId>org.asynchttpclient</groupId>
            <artifactId>async-http-client</artifactId>
            <version>2.12.3</version>
        </dependency>
        <!-- OTHER DEPENDENCIES -->
        <dependency>
            <groupId>javax.servlet</groupId>
            <artifactId>servlet-api</artifactId>
            <version>2.5</version>
            <!-- this dependency is provided by the servlet container, but we want to ensure the expected version. -->
            <scope>provided</scope>
        </dependency>
        <dependency>
            <groupId>javax.annotation</groupId>
            <artifactId>jsr250-api</artifactId>
            <version>1.0</version>
        </dependency>
        <dependency>
            <groupId>javax.inject</groupId>
            <artifactId>javax.inject</artifactId>
            <version>1</version>
        </dependency>
        <!-- OBA GTFS loader -->
        <dependency>
            <groupId>org.onebusaway</groupId>
            <artifactId>onebusaway-gtfs</artifactId>
            <version>1.3.103</version>
        </dependency>
        <!-- Processing is used for the debug GUI (though we could probably use just Java2D) -->
        <dependency>
            <groupId>org.processing</groupId>
            <artifactId>core</artifactId>
            <version>2.2.1</version>
        </dependency>
        <!-- Used in DegreeGridNEDTileSource to fetch tiles from Amazon S3 -->
        <dependency>
            <groupId>net.java.dev.jets3t</groupId>
            <artifactId>jets3t</artifactId>
            <version>0.9.4</version>
        </dependency>
        <!-- OpenStreetMap protobuf (PBF) definitions and parser -->
        <dependency>
            <groupId>org.openstreetmap.osmosis</groupId>
            <artifactId>osmosis-osm-binary</artifactId>
            <version>0.48.3</version>
        </dependency>
        <!-- Command line parameter parsing -->
        <dependency>
            <groupId>com.beust</groupId>
            <artifactId>jcommander</artifactId>
            <version>1.82</version>
        </dependency>
        <dependency>
            <groupId>org.apache.commons</groupId>
            <artifactId>commons-math3</artifactId>
            <version>3.6.1</version>
        </dependency>
        <dependency>
            <groupId>com.graphql-java</groupId>
            <artifactId>graphql-java</artifactId>
            <version>17.3</version>
        </dependency>
        <dependency>
            <groupId>com.graphql-java</groupId>
            <artifactId>graphql-java-extended-scalars</artifactId>
            <version>17.0</version>
        </dependency>
        <dependency>
            <groupId>org.apache.httpcomponents</groupId>
            <artifactId>httpclient</artifactId>
            <version>4.5.13</version>
        </dependency>
        <dependency>
            <groupId>commons-cli</groupId>
            <artifactId>commons-cli</artifactId>
            <version>1.5.0</version>
            <scope>test</scope>
        </dependency>
        <dependency>
            <groupId>net.sourceforge.javacsv</groupId>
            <artifactId>javacsv</artifactId>
            <version>2.0</version>
        </dependency>
        <dependency>
            <groupId>org.eclipse.paho</groupId>
            <artifactId>org.eclipse.paho.client.mqttv3</artifactId>
            <version>1.2.5</version>
        </dependency>
        <dependency>
            <groupId>com.wdtinc</groupId>
            <artifactId>mapbox-vector-tile</artifactId>
            <version>3.1.0</version>
        </dependency>
        <dependency>
            <groupId>net.objecthunter</groupId>
            <artifactId>exp4j</artifactId>
            <version>0.4.8</version>
        </dependency>
    </dependencies>

    <profiles>
        <profile>
            <id>clean-test-snapshots</id>
            <build>
                <plugins>
                    <plugin>
                        <artifactId>maven-clean-plugin</artifactId>
                        <configuration>
                            <filesets>
                                <fileset>
                                    <directory>${project.build.testSourceDirectory}</directory>
                                    <includes>
                                        <include>**/__snapshots__/*</include>
                                        <include>**/__snapshots__</include>
                                    </includes>
                                </fileset>
                            </filesets>
                        </configuration>
                    </plugin>
                </plugins>
            </build>
        </profile>
    </profiles>
</project><|MERGE_RESOLUTION|>--- conflicted
+++ resolved
@@ -22,11 +22,7 @@
     </scm>
 
     <properties>
-<<<<<<< HEAD
         <otp.serialization.version.id>20</otp.serialization.version.id>
-=======
-        <otp.serialization.version.id>2.1.0</otp.serialization.version.id>
->>>>>>> fba6cd1d
         <!-- Lib versions - keep list sorted on property name -->
         <geotools.version>26.2</geotools.version>
         <jackson.version>2.13.2</jackson.version>
@@ -95,13 +91,8 @@
                 <artifactId>maven-compiler-plugin</artifactId>
                 <version>3.8.1</version>
                 <configuration>
-<<<<<<< HEAD
-                    <!-- Target Java versions -->
+                    <!-- Target Java version -->
                     <release>17</release>
-=======
-                    <!-- Target Java version -->
-                    <release>11</release>
->>>>>>> fba6cd1d
                 </configuration>
             </plugin>
             <plugin>
