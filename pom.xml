<?xml version="1.0" encoding="UTF-8"?>
<project xmlns="http://maven.apache.org/POM/4.0.0" xmlns:xsi="http://www.w3.org/2001/XMLSchema-instance" xsi:schemaLocation="http://maven.apache.org/POM/4.0.0 http://maven.apache.org/maven-v4_0_0.xsd">
    <modelVersion>4.0.0</modelVersion>

    <name>OpenTripPlanner</name>
    <description>The OpenTripPlanner multimodal journey planning system</description>
    <url>https://opentripplanner.org</url>
    <groupId>org.opentripplanner</groupId>
    <artifactId>otp</artifactId>
    <version>2.3.0-SNAPSHOT</version>
    <packaging>jar</packaging>

    <licenses>
        <license>
            <name>GNU Lesser General Public License</name>
            <url>https://www.gnu.org/licenses/lgpl-3.0.txt</url>
        </license>
    </licenses>

    <scm>
        <url>https://github.com/opentripplanner/OpenTripPlanner</url>
    </scm>

    <!--
      Developer entries are provided for the main contributors on the GitHub stats page for to the
      dev-2.x branch. This minimal information is only present to meet the Sonatype artifact upload
      requirements. For other contributors, see
      https://github.com/opentripplanner/OpenTripPlanner/graphs/contributors
    -->
    <developers>
        <developer>
            <name>Andrew Byrd</name>
            <email>andrew@fastmail.net</email>
            <organization>Conveyal</organization>
            <organizationUrl>http://conveyal.com/</organizationUrl>
        </developer>
        <developer>
            <name>Thomas Gran</name>
            <email>t2gran@gmail.com</email>
            <organization>Entur</organization>
            <organizationUrl>http://entur.org/</organizationUrl>
        </developer>
        <developer>
            <name>Leonard Ehrenfried</name>
            <email>mail@leonard.io</email>
            <organization>Independent Contractor</organization>
            <organizationUrl>https://leonard.io</organizationUrl>
        </developer>
        <developer>
            <name>Hannes Junnila</name>
            <email>hannes.junnila@gmail.com</email>
            <organization>Entur</organization>
            <organizationUrl>http://entur.org/</organizationUrl>
        </developer>
    </developers>


    <properties>
        <otp.serialization.version.id>81</otp.serialization.version.id>
        <!-- Lib versions - keep list sorted on property name -->
        <geotools.version>28.1</geotools.version>
        <google.dagger.version>2.44.2</google.dagger.version>
        <jackson.version>2.14.1</jackson.version>
        <jersey.version>3.1.0</jersey.version>
        <junit.version>5.9.2</junit.version>
        <micrometer.version>1.10.3</micrometer.version>
        <netcdf4.version>5.5.3</netcdf4.version>
        <netty.version>4.1.74.Final</netty.version>
        <logback.version>1.4.5</logback.version>
        <lucene.version>9.4.2</lucene.version>
        <graphql.version>20.0</graphql.version>
        <slf4j.version>2.0.6</slf4j.version>
        <netex-java-model.version>2.0.14</netex-java-model.version>
        <siri-java-model.version>1.21</siri-java-model.version>
        <jaxb-runtime.version>3.0.2</jaxb-runtime.version>
        <!-- Other properties -->
        <project.build.sourceEncoding>UTF-8</project.build.sourceEncoding>
        <GITHUB_REPOSITORY>opentripplanner/OpenTripPlanner</GITHUB_REPOSITORY>
        <!-- Set argLine to an empty string so that running the tests without the coverage agent works.
             When running `mvn jacoco:prepare-agent test` argLine is replaced with the one activating the agent.
        -->
        <argLine/>
        <plugin.prettier.version>0.18</plugin.prettier.version>
        <plugin.prettier.goal>write</plugin.prettier.goal>

    </properties>

    <distributionManagement>
        <repository>
            <id>github</id>
            <name>OpenTripPlanner Maven Repository on Github Packages</name>
            <url>https://maven.pkg.github.com/${GITHUB_REPOSITORY}/</url>
        </repository>
    </distributionManagement>

    <build>
        <!--
        Filtering will perform substitution on otp-project-info.properties,
        see git commit id plugin below.
        -->
        <resources>
            <resource>
                <directory>src/main/resources</directory>
                <filtering>true</filtering>
            </resource>
            <resource>
                <directory>src/ext/resources</directory>
                <filtering>true</filtering>
            </resource>
            <resource>
                <directory>src/client</directory>
                <targetPath>client</targetPath>
                <filtering>false</filtering>
            </resource>
        </resources>
        <testResources>
            <testResource>
                <directory>src/test/resources</directory>
            </testResource>
            <testResource>
                <directory>src/ext-test/resources</directory>
            </testResource>
            <testResource>
                <!-- Shell scripts to start up OTP, need to be filtered to insert the JAR file name. -->
                <!-- These are treated as testResources rather than resources to keep them out of the JAR. -->
                <!-- The staging repo will reject a JAR containing them as they use traversal paths (../..). -->
                <directory>src/scripts</directory>
                <filtering>true</filtering>
                <!-- Copy the scripts up into the root of the repo, not /target/classes -->
                <targetPath>../..</targetPath>
            </testResource>
        </testResources>
        <extensions>
            <!-- makes build variables like os.detected.classifier available.
                 use to select the correct protoc instance for the OS.
                 see protobuf-maven-plugin below -->
            <extension>
                <groupId>kr.motd.maven</groupId>
                <artifactId>os-maven-plugin</artifactId>
                <version>1.7.1</version>
            </extension>
        </extensions>
        <plugins>
            <plugin>
                <groupId>org.apache.maven.plugins</groupId>
                <artifactId>maven-compiler-plugin</artifactId>
                <version>3.10.1</version>
                <configuration>
                    <!-- Target Java version -->
                    <release>17</release>
                    <annotationProcessorPaths>
                        <path>
                            <groupId>com.google.dagger</groupId>
                            <artifactId>dagger-compiler</artifactId>
                            <version>${google.dagger.version}</version>
                        </path>
                    </annotationProcessorPaths>
                </configuration>
            </plugin>
            <plugin>
                <groupId>org.apache.maven.plugins</groupId>
                <artifactId>maven-jar-plugin</artifactId>
                <version>3.3.0</version>
                <configuration>
                    <archive>
                        <manifestEntries>
                            <!-- For Java 11 Modules, specify a module name. Do not create module-info.java until all
                                 our dependencies specify a module name. -->
                            <Automatic-Module-Name>org.opentripplanner.otp</Automatic-Module-Name>
                            <OTP-Serialization-Version-Id>${otp.serialization.version.id}</OTP-Serialization-Version-Id>
                        </manifestEntries>
                    </archive>
                </configuration>
                <executions>
                    <execution>
                        <!-- OTP includes an empty javadoc.jar file. See docs/javadoc/README.md -->
                        <id>package-javadoc</id>
                        <phase>package</phase>
                        <goals><goal>jar</goal></goals>
                        <configuration>
                            <classesDirectory>${basedir}/docs/javadoc</classesDirectory>
                            <classifier>javadoc</classifier>
                        </configuration>
                    </execution>
                </executions>
            </plugin>
            <plugin>
                <groupId>com.webcohesion.enunciate</groupId>
                <artifactId>enunciate-maven-plugin</artifactId>
                <version>2.14.0</version>
                <executions>
                    <execution>
                        <!-- override default binding to process-sources phase (enunciate generates web services). -->
                        <phase>site</phase>
                        <goals>
                            <goal>docs</goal>
                        </goals>
                    </execution>
                </executions>
                <configuration>
                    <docsDir>${project.build.directory}/site/enunciate</docsDir>
                </configuration>
            </plugin>
            <plugin>
                <groupId>org.apache.maven.plugins</groupId>
                <artifactId>maven-source-plugin</artifactId>
                <version>3.2.1</version>
                <executions>
                    <execution>
                        <id>attach-sources</id>
                        <goals>
                            <goal>jar-no-fork</goal>
                        </goals>
                    </execution>
                </executions>
            </plugin>
            <plugin>
                <groupId>org.codehaus.mojo</groupId>
                <artifactId>build-helper-maven-plugin</artifactId>
                <version>3.3.0</version>
                <executions>
                    <execution>
                        <id>build-helper-generate-sources</id>
                        <phase>generate-sources</phase>
                        <goals>
                            <goal>add-source</goal>
                        </goals>
                        <configuration>
                            <sources>
                                <source>src/main/java</source>
                                <source>src/ext/java</source>
                            </sources>
                        </configuration>
                    </execution>
                    <execution>
                        <id>build-helper-generate-test-sources</id>
                        <phase>generate-test-sources</phase>
                        <goals>
                            <goal>add-test-source</goal>
                        </goals>
                        <configuration>
                            <sources>
                                <source>src/test/java</source>
                                <source>src/ext-test/java</source>
                            </sources>
                        </configuration>
                    </execution>
                </executions>
            </plugin>

            <plugin>
                <groupId>org.apache.maven.plugins</groupId>
                <artifactId>maven-site-plugin</artifactId>
                <version>3.12.1</version>
            </plugin>

            <plugin>
                <groupId>org.apache.maven.plugins</groupId>
                <artifactId>maven-surefire-plugin</artifactId>
                <version>3.0.0-M8</version>
                <configuration>
                    <!-- we have to fork the JVM during tests so that the argLine is passed along -->
                    <forkCount>3</forkCount>
                    <!-- enable the restricted reflection under Java 11 so that the ObjectDiffer works
                         the @{argLine} part is there to allow jacoco to insert its arguments as well
                    -->
                    <argLine>
                        @{argLine}
                        -Xmx2G
                        -Dfile.encoding=UTF-8
                        --add-opens java.base/java.io=ALL-UNNAMED
                        --add-opens java.base/java.lang=ALL-UNNAMED
                        --add-opens java.base/java.lang.module=ALL-UNNAMED
                        --add-opens java.base/java.lang.invoke=ALL-UNNAMED
                        --add-opens java.base/java.lang.ref=ALL-UNNAMED
                        --add-opens java.base/java.math=ALL-UNNAMED
                        --add-opens java.base/java.net=ALL-UNNAMED
                        --add-opens java.base/java.text=ALL-UNNAMED
                        --add-opens java.base/java.time=ALL-UNNAMED
                        --add-opens java.base/java.time.zone=ALL-UNNAMED
                        --add-opens java.base/java.time.format=ALL-UNNAMED
                        --add-opens java.base/java.time.temporal=ALL-UNNAMED
                        --add-opens java.base/java.time.chrono=ALL-UNNAMED
                        --add-opens java.base/java.util=ALL-UNNAMED
                        --add-opens java.base/java.util.concurrent.locks=ALL-UNNAMED
                        --add-opens java.base/java.util.regex=ALL-UNNAMED
                        --add-opens java.base/java.util.concurrent.atomic=ALL-UNNAMED
                        --add-opens java.base/jdk.internal.reflect=ALL-UNNAMED
                        --add-opens java.base/jdk.internal.misc=ALL-UNNAMED
                        --add-opens java.base/jdk.internal.loader=ALL-UNNAMED
                        --add-opens java.base/jdk.internal.ref=ALL-UNNAMED
                        --add-opens java.base/jdk.internal.util=ALL-UNNAMED
                        --add-opens java.base/jdk.internal.util.jar=ALL-UNNAMED
                        --add-opens java.base/jdk.internal.module=ALL-UNNAMED
                        --add-opens java.base/sun.net.www.protocol.http=ALL-UNNAMED
                        --add-opens java.base/sun.net.www.protocol.jar=ALL-UNNAMED
                        --add-opens java.base/sun.util.calendar=ALL-UNNAMED
                        --add-opens java.base/sun.util.locale=ALL-UNNAMED
                        --add-opens java.base/sun.invoke.util=ALL-UNNAMED
                        --add-opens java.xml/org.xml.sax.helpers=ALL-UNNAMED
                    </argLine>
                    <!-- Jenkins needs XML test reports to determine whether the build is stable. -->
                    <disableXmlReport>true</disableXmlReport>
                    <trimStackTrace>false</trimStackTrace>
                </configuration>
            </plugin>
            <!-- code coverage report -->
            <plugin>
                <groupId>org.jacoco</groupId>
                <artifactId>jacoco-maven-plugin</artifactId>
                <version>0.8.8</version>
            </plugin>
            <plugin>
                <!-- Get current Git commit information for use in MavenVersion class.
                  Commit information is stored in Maven variables, which are then substituted
                  into the properties file. The plugin has a mode to generate a git.properties file,
                  but we need the Maven project version as well, so we perform substitution. -->
                <groupId>io.github.git-commit-id</groupId>
                <artifactId>git-commit-id-maven-plugin</artifactId>
                <version>5.0.0</version>
                <executions>
                    <execution>
                        <goals>
                            <goal>revision</goal>
                        </goals>
                    </execution>
                </executions>
                <configuration>
                    <verbose>false</verbose>
                    <includeOnlyProperties>
                        <!-- Including each property used reduce the plugin execution time. -->
                        <includeOnlyProperty>git.commit.id</includeOnlyProperty>
                        <includeOnlyProperty>git.commit.id.describe</includeOnlyProperty>
                        <includeOnlyProperty>git.commit.time</includeOnlyProperty>
                        <includeOnlyProperty>git.build.time</includeOnlyProperty>
                        <includeOnlyProperty>git.branch</includeOnlyProperty>
                        <includeOnlyProperty>git.dirty</includeOnlyProperty>
                    </includeOnlyProperties>
                </configuration>
            </plugin>

            <!-- There used to be a dependency-plugin:copy-dependencies plugin entry
              here, but the shade-plugin will explode the dependencies even if they aren't
              manually copied in. -->
            <plugin>
                <!-- We want to create a standalone jar that can be run on the command
                  line. Java does not really allow this - you cannot place jars inside of jars.
                  You must either provide all the dependency jars to the user (usually lib/
                  under the directory containing the runnable jar) or explode all the jars
                  and repackage them into a single jar. The problem is that while class files
                  are nicely organized into the package namespace and should not collide, the
                  META-INF directories of the jars will collide. Maven's standard assembly
                  plugin does not account for this and will just clobber metadata. This then
                  causes runtime errors, particularly with Spring. Instead, we use the shade
                  plugin which has transformers that will for example append files of the same
                  name rather than overwrite them in the combined JAR. NB: Don't use a version
                  of the shade plugin older than 1.3.2, as it fixed MSHADE-76 (files not merged
                  properly if some input files are missing a terminating newline) -->
                <groupId>org.apache.maven.plugins</groupId>
                <artifactId>maven-shade-plugin</artifactId>
                <version>3.4.1</version>
                <executions>
                    <execution>
                        <phase>package</phase>
                        <goals>
                            <goal>shade</goal>
                        </goals>
                        <configuration>
                            <filters>
                                <filter>
                                    <!-- exclude signatures from merged JAR to avoid invalid signature messages -->
                                    <artifact>*:*</artifact>
                                    <excludes>
                                        <exclude>META-INF/*.SF</exclude>
                                        <exclude>META-INF/*.DSA</exclude>
                                        <exclude>META-INF/*.RSA</exclude>
                                    </excludes>
                                </filter>
                            </filters>
                            <!-- The shaded JAR will not be the main artifact for the project, it will be attached
                              for deployment in the way source and docs are. -->
                            <shadedArtifactAttached>true</shadedArtifactAttached>
                            <shadedClassifierName>shaded</shadedClassifierName>
                            <!-- MinimizeJar removes unused classes, (classes not imported explicitly by name).
                              We have eliminated most Jersey auto-scanning, but there is still some need for include
                              filters to force-include classes that are dynamically loaded by name/auto-scanned. -->
                            <!-- This roughly halves the size of the OTP JAR, bringing it down to around 20 MB.
                              <minimizeJar>true</minimizeJar>
                              <filters> <filter> <artifact>com.sun.jersey:*</artifact> <includes> <include>**</include>
                              </includes> </filter> <filter> <artifact>org.opentripplanner:*</artifact>
                              <includes> <include>**</include> </includes> </filter> </filters> -->
                            <transformers>
                                <transformer implementation="org.apache.maven.plugins.shade.resource.ServicesResourceTransformer" />
                                <transformer implementation="org.apache.maven.plugins.shade.resource.ManifestResourceTransformer">
                                    <manifestEntries>
                                        <Main-Class>org.opentripplanner.standalone.OTPMain</Main-Class>
                                        <!-- The ImageIO lines allow some image reader plugins to work
                                             https://stackoverflow.com/questions/7051603/jai-vendorname-null#18495658 -->
                                        <Specification-Title>Java Advanced Imaging Image I/O
                                            Tools
                                        </Specification-Title>
                                        <Specification-Version>1.1</Specification-Version>
                                        <Specification-Vendor>Sun Microsystems, Inc.</Specification-Vendor>
                                        <Implementation-Title>com.sun.media.imageio</Implementation-Title>
                                        <Implementation-Version>1.1</Implementation-Version>
                                        <Implementation-Vendor>Sun Microsystems, Inc.</Implementation-Vendor>
                                        <Extension-Name>com.sun.media.imageio</Extension-Name>
                                    </manifestEntries>
                                </transformer>
                            </transformers>
                        </configuration>
                    </execution>
                </executions>
            </plugin>
            <plugin>
                <groupId>com.hubspot.maven.plugins</groupId>
                <artifactId>prettier-maven-plugin</artifactId>
                <version>${plugin.prettier.version}</version>
                <configuration>
                    <prettierJavaVersion>1.6.2</prettierJavaVersion>
                    <inputGlobs>
                        <inputGlob>src/main/java/**/*.java</inputGlob>
                        <inputGlob>src/test/java/**/*.java</inputGlob>
                        <inputGlob>src/ext/java/**/*.java</inputGlob>
                        <inputGlob>src/ext-test/java/**/*.java</inputGlob>
                    </inputGlobs>
                </configuration>
                <executions>
                    <execution>
                        <phase>validate</phase>
                        <goals>
                            <goal>${plugin.prettier.goal}</goal>
                        </goals>
                    </execution>
                </executions>

            </plugin>
            <plugin>
                <groupId>com.google.cloud.tools</groupId>
                <artifactId>jib-maven-plugin</artifactId>
                <version>3.3.1</version>
                <configuration>
                    <container>
                        <mainClass>org.opentripplanner.standalone.OTPMain</mainClass>
                        <entrypoint>/docker-entrypoint.sh</entrypoint>
                        <volumes>
                            <volume>
                                /var/opentripplanner/
                            </volume>
                        </volumes>
                        <ports>
                            <port>8080</port>
                            <port>8081</port>
                        </ports>
                    </container>
                    <to>
                        <image>${env.CONTAINER_REPO}</image>
                        <auth>
                            <username>${env.CONTAINER_REGISTRY_USER}</username>
                            <password>${env.CONTAINER_REGISTRY_PASSWORD}</password>
                        </auth>
                    </to>
                    <extraDirectories>
                        <permissions>
                            <permission>
                                <file>/docker-entrypoint.sh</file>
                                <mode>755</mode>
                            </permission>
                            <permission>
                                <file>/var/opentripplanner/</file>
                                <mode>755</mode>
                            </permission>
                        </permissions>
                    </extraDirectories>
                </configuration>
            </plugin>

            <!-- compile the gtfs-realtime.proto file to Java code
               To update the proto file run the following command:
                 curl https://raw.githubusercontent.com/google/transit/master/gtfs-realtime/proto/gtfs-realtime.proto -o src/main/proto/gtfs-realtime.proto
              -->
            <plugin>
                <groupId>org.xolstice.maven.plugins</groupId>
                <artifactId>protobuf-maven-plugin</artifactId>
                <version>0.6.1</version>
                <executions>
                    <execution>
                        <goals>
                            <goal>compile</goal>
                            <goal>test-compile</goal>
                        </goals>
                    </execution>
                </executions>
                <configuration>
                    <protocArtifact>com.google.protobuf:protoc:3.19.2:exe:${os.detected.classifier}</protocArtifact>
                </configuration>
            </plugin>
        </plugins>
    </build>

    <repositories>
        <!-- Hack to force maven to check central first. Maven central is inherited from the superpom,
          but ends up at the end of the list. Though most of the time the artifact is in central,
          Maven tries to download from every other repository and fails before checking central.
          Do not change the id from central2 to central, otherwise the entry will be ignored. -->
        <repository>
          <id>central2</id>
          <name>Check central first to avoid a lot of not found warnings</name>
          <url>https://repo.maven.apache.org/maven2</url>
        </repository>
        <repository>
            <id>osgeo</id>
            <name>Open Source Geospatial Foundation Repository</name>
            <url>https://repo.osgeo.org/repository/release/</url>
        </repository>
        <repository>
            <id>onebusaway-releases</id>
            <name>Onebusaway Releases Repo</name>
            <url>https://repo.camsys-apps.com/releases/</url>
        </repository>
    </repositories>

    <dependencyManagement>
        <dependencies>


            <!-- Jakarta EE-->
            <dependency>
                <groupId>jakarta.annotation</groupId>
                <artifactId>jakarta.annotation-api</artifactId>
            </dependency>
            <dependency>
                <groupId>jakarta.ws.rs</groupId>
                <artifactId>jakarta.ws.rs-api</artifactId>
            </dependency>
            <dependency>
                <groupId>jakarta.validation</groupId>
                <artifactId>jakarta.validation-api</artifactId>
            </dependency>
            <!--
                The jaxb-api provides annotations like XmlElement indicating how classes should be (de)serialized.
                The jaxb-runtime pulls in the jaxb-api of the same version transitively. But we specify both api and
                runtime dependencies anyway here at the top level to prevent transitive dependencies from pulling in
                mismatched versions. This is overriding an older version of jaxb-api pulled in by the netex-java-model.
            -->
            <dependency>
                <groupId>jakarta.xml.bind</groupId>
                <artifactId>jakarta.xml.bind-api</artifactId>
                <version>3.0.1</version>
            </dependency>

            <dependency>
                <!-- This make sure all google libraries are using compatible versions. -->
                <groupId>com.google.cloud</groupId>
                <artifactId>libraries-bom</artifactId>
                <version>26.4.0</version>
                <type>pom</type>
                <scope>import</scope>
            </dependency>
        </dependencies>
    </dependencyManagement>

    <dependencies>
        <!-- Logging API -->
        <dependency>
            <groupId>org.slf4j</groupId>
            <artifactId>slf4j-api</artifactId>
            <version>${slf4j.version}</version>
        </dependency>
        <!-- Jersey uses java.util logging, redirect it to slf4j API (we use the Logback implementation) -->
        <dependency>
            <groupId>org.slf4j</groupId>
            <artifactId>jul-to-slf4j</artifactId>
            <version>${slf4j.version}</version>
        </dependency>
        <!-- Logging library, implements slf4j logging API -->
        <dependency>
            <groupId>ch.qos.logback</groupId>
            <artifactId>logback-classic</artifactId>
            <version>${logback.version}</version>
        </dependency>

        <!-- dependency injection -->
        <dependency>
            <groupId>com.google.dagger</groupId>
            <artifactId>dagger</artifactId>
            <version>${google.dagger.version}</version>
        </dependency>

        <!-- JSON AST, not used much and is a good candidate for removal -->
        <dependency>
            <groupId>com.googlecode.json-simple</groupId>
            <artifactId>json-simple</artifactId>
            <version>1.1.1</version>
            <exclusions>
                <!-- This includes a dependency on an ancient version of Junit which we want to exclude -->
                <exclusion>
                    <groupId>junit</groupId>
                    <artifactId>junit</artifactId>
                </exclusion>
            </exclusions>
        </dependency>

        <!-- GEOTOOLS AND JTS TOPOLOGY: geometry, rasters and projections. -->
        <!-- GEOTOOLS includes JTS as a transitive dependency. -->

        <dependency>
            <groupId>org.geotools</groupId>
            <artifactId>gt-coverage</artifactId>
            <version>${geotools.version}</version>
        </dependency>
        <dependency>
            <groupId>org.geotools</groupId>
            <artifactId>gt-geotiff</artifactId>
            <version>${geotools.version}</version>
        </dependency>
        <dependency>
            <groupId>org.geotools</groupId>
            <artifactId>gt-opengis</artifactId>
            <version>${geotools.version}</version>
        </dependency>
        <dependency>
            <groupId>org.geotools</groupId>
            <artifactId>gt-wfs-ng</artifactId>
            <version>${geotools.version}</version>
        </dependency>
        <dependency>
            <groupId>org.geotools</groupId>
            <artifactId>gt-geojson-core</artifactId>
            <version>${geotools.version}</version>
        </dependency>

        <!-- Lucene is used by the Debug Client Geocode API -->
        <dependency>
            <groupId>org.apache.lucene</groupId>
            <artifactId>lucene-core</artifactId>
            <version>${lucene.version}</version>
        </dependency>
        <dependency>
             <groupId>org.apache.lucene</groupId>
             <artifactId>lucene-queryparser</artifactId>
             <version>${lucene.version}</version>
        </dependency>
        <dependency>
             <groupId>org.apache.lucene</groupId>
             <artifactId>lucene-suggest</artifactId>
             <version>${lucene.version}</version>
        </dependency>

        <dependency>
            <groupId>io.micrometer</groupId>
            <artifactId>micrometer-registry-prometheus</artifactId>
            <version>${micrometer.version}</version>
        </dependency>
        <dependency>
            <groupId>io.micrometer</groupId>
            <artifactId>micrometer-registry-influx</artifactId>
            <version>${micrometer.version}</version>
            <scope>test</scope>
        </dependency>

        <!-- netcdf4 -->

        <dependency>
            <groupId>edu.ucar</groupId>
            <artifactId>netcdf4</artifactId>
            <version>${netcdf4.version}</version>
        </dependency>
        <!--
            Netex XML document - JAXB generated Java model.
            This is generated using the official Netex schema(v1.0) and support the entire model,
            not just the Nordic/Norwegian profile which is currently supported by OTP.
         -->
        <dependency>
            <groupId>org.entur</groupId>
            <artifactId>netex-java-model</artifactId>
            <version>${netex-java-model.version}</version>
        </dependency>

        <!-- SIRI -->
        <dependency>
            <groupId>org.entur</groupId>
            <artifactId>siri-java-model</artifactId>
            <version>${siri-java-model.version}</version>
        </dependency>

        <!-- XML <-> protobuf-mapper for SIRI-->
        <dependency>
            <groupId>org.entur</groupId>
            <artifactId>siri-protobuf-mapper</artifactId>
            <version>0.10</version>
        </dependency>

        <dependency>
            <groupId>org.entur.gbfs</groupId>
            <artifactId>gbfs-java-model</artifactId>
            <version>3.0.0</version>
        </dependency>

        <!-- TESTING -->
        <dependency>
            <groupId>org.junit.jupiter</groupId>
            <artifactId>junit-jupiter-api</artifactId>
            <version>${junit.version}</version>
            <scope>test</scope>
        </dependency>
        <dependency>
            <groupId>org.junit.jupiter</groupId>
            <artifactId>junit-jupiter-params</artifactId>
            <version>${junit.version}</version>
            <scope>test</scope>
        </dependency>
        <dependency>
            <groupId>com.tngtech.archunit</groupId>
            <artifactId>archunit</artifactId>
            <version>1.0.1</version>
            <scope>test</scope>
        </dependency>
        <dependency>
            <groupId>org.mockito</groupId>
            <artifactId>mockito-core</artifactId>
            <version>5.0.0</version>
            <scope>test</scope>
        </dependency>
        <dependency>
            <groupId>io.github.origin-energy</groupId>
            <artifactId>java-snapshot-testing-junit5</artifactId>
            <version>2.3.0</version>
            <scope>test</scope>
        </dependency>
        <!-- Provides some shared serializers for Kryo. Introduces transitive dependencies on Trove, and Kryo. -->
        <!-- Also provides classes for testing that a round trip through serialization reproduces the same network. -->
        <dependency>
            <groupId>com.conveyal</groupId>
            <artifactId>kryo-tools</artifactId>
            <version>1.5.0</version>
        </dependency>
        <!-- kryo serializers for Guava types !-->
        <dependency>
            <groupId>de.javakaffee</groupId>
            <artifactId>kryo-serializers</artifactId>
            <version>0.45</version>
        </dependency>
        <!-- Direct dependency with -jre version, in order to not resolve to the limited -android version -->
        <dependency>
            <groupId>com.google.guava</groupId>
            <artifactId>guava</artifactId>
            <version>31.1-jre</version>
        </dependency>
        <!-- Jersey annotation-driven REST web services (JAX-RS implementation) -->
        <dependency>
            <groupId>org.glassfish.jersey.core</groupId>
            <artifactId>jersey-server</artifactId>
            <version>${jersey.version}</version>
        </dependency>
        <!-- Deploy Jersey apps in stand-alone Grizzly server instead of a servlet container. -->
        <dependency>
            <groupId>org.glassfish.jersey.containers</groupId>
            <artifactId>jersey-container-grizzly2-http</artifactId>
            <version>${jersey.version}</version>
        </dependency>
        <!-- Jackson modules to serialize Jersey response objects to JSON. -->
        <dependency>
            <groupId>org.glassfish.jersey.media</groupId>
            <artifactId>jersey-media-json-jackson</artifactId>
            <version>${jersey.version}</version>
        </dependency>
        <!-- HK2 dependency injection framework for injecting context -->
        <dependency>
            <groupId>org.glassfish.jersey.inject</groupId>
            <artifactId>jersey-hk2</artifactId>
            <version>${jersey.version}</version>
        </dependency>

        <!-- JAXB API Implementation no longer supplied with Java 11+ -->
        <dependency>
            <groupId>org.glassfish.jaxb</groupId>
            <artifactId>jaxb-runtime</artifactId>
            <version>${jaxb-runtime.version}</version>
        </dependency>

        <!-- Jackson modules. -->
        <dependency>
            <groupId>com.fasterxml.jackson.core</groupId>
            <artifactId>jackson-core</artifactId>
            <version>${jackson.version}</version>
        </dependency>
        <dependency>
            <groupId>com.fasterxml.jackson.core</groupId>
            <artifactId>jackson-databind</artifactId>
            <version>${jackson.version}</version>
        </dependency>
        <dependency>
            <groupId>com.fasterxml.jackson.datatype</groupId>
            <artifactId>jackson-datatype-jdk8</artifactId>
            <version>${jackson.version}</version>
        </dependency>
        <dependency>
            <groupId>com.fasterxml.jackson.datatype</groupId>
            <artifactId>jackson-datatype-jsr310</artifactId>
            <version>${jackson.version}</version>
        </dependency>
        <!--
            jersey pulls in older versions of this dependency which are binary-incompatible
            with the latest jackson version, so we need to explicitly define them here
         -->
        <dependency>
            <groupId>com.fasterxml.jackson.core</groupId>
            <artifactId>jackson-annotations</artifactId>
            <version>${jackson.version}</version>
        </dependency>

        <!--
          Google library imports
          The version is imported using google libraries-bom, see dep.management
        -->

        <!-- Google Cloud Storage - as OTP DataSource -->
        <dependency>
            <groupId>com.google.cloud</groupId>
            <artifactId>google-cloud-storage</artifactId>
        </dependency>

        <!-- Google Cloud Pubsub for SIRI-updater-->
        <dependency>
            <groupId>com.google.cloud</groupId>
            <artifactId>google-cloud-pubsub</artifactId>
        </dependency>

        <!-- Google Protocol Buffers compact binary serialization format -->
        <dependency>
            <groupId>com.google.protobuf</groupId>
            <artifactId>protobuf-java</artifactId>
        </dependency>

        <!-- Asynchronous Websocket-capable client, for message-driven incremental GTFS-RT -->
        <!-- AsyncHttpClient Websockets need a newer version of Grizzly than Jersey does. -->
        <dependency>
            <groupId>org.asynchttpclient</groupId>
            <artifactId>async-http-client</artifactId>
            <version>2.12.3</version>
        </dependency>
        <!-- OBA GTFS loader -->
        <dependency>
            <groupId>org.onebusaway</groupId>
            <artifactId>onebusaway-gtfs</artifactId>
<<<<<<< HEAD
            <version>1.3.115</version>
=======
            <version>1.3.116</version>
>>>>>>> 9208c03e
        </dependency>
        <!-- Processing is used for the debug GUI (though we could probably use just Java2D) -->
        <dependency>
            <groupId>org.processing</groupId>
            <artifactId>core</artifactId>
            <version>2.2.1</version>
        </dependency>
        <!-- Used in DegreeGridNEDTileSource to fetch tiles from Amazon S3 -->
        <dependency>
            <groupId>net.java.dev.jets3t</groupId>
            <artifactId>jets3t</artifactId>
            <version>0.9.4</version>
        </dependency>
        <!-- OpenStreetMap protobuf (PBF) definitions and parser -->
        <dependency>
            <groupId>org.openstreetmap.osmosis</groupId>
            <artifactId>osmosis-osm-binary</artifactId>
            <version>0.48.3</version>
        </dependency>
        <!-- Command line parameter parsing -->
        <dependency>
            <groupId>com.beust</groupId>
            <artifactId>jcommander</artifactId>
            <version>1.82</version>
        </dependency>
        <dependency>
            <groupId>com.graphql-java</groupId>
            <artifactId>graphql-java</artifactId>
            <version>${graphql.version}</version>
        </dependency>
        <dependency>
            <groupId>com.graphql-java</groupId>
            <artifactId>graphql-java-extended-scalars</artifactId>
            <version>${graphql.version}</version>
        </dependency>
        <dependency>
            <groupId>org.apache.httpcomponents</groupId>
            <artifactId>httpclient</artifactId>
            <version>4.5.14</version>
        </dependency>
        <dependency>
            <groupId>commons-cli</groupId>
            <artifactId>commons-cli</artifactId>
            <version>1.5.0</version>
            <scope>test</scope>
        </dependency>
        <dependency>
            <groupId>net.sourceforge.javacsv</groupId>
            <artifactId>javacsv</artifactId>
            <version>2.0</version>
        </dependency>
        <dependency>
            <groupId>org.eclipse.paho</groupId>
            <artifactId>org.eclipse.paho.client.mqttv3</artifactId>
            <version>1.2.5</version>
        </dependency>
        <dependency>
            <groupId>io.github.ci-cmg</groupId>
            <artifactId>mapbox-vector-tile</artifactId>
            <version>4.0.5</version>
        </dependency>
        <dependency>
            <groupId>net.objecthunter</groupId>
            <artifactId>exp4j</artifactId>
            <version>0.4.8</version>
        </dependency>
        <dependency>
            <groupId>com.azure</groupId>
            <artifactId>azure-core</artifactId>
            <version>1.21.0</version>
        </dependency>
        <dependency>
            <groupId>com.azure</groupId>
            <artifactId>azure-messaging-servicebus</artifactId>
            <version>7.4.2</version>
        </dependency>
        <dependency>
            <groupId>com.microsoft.azure</groupId>
            <artifactId>azure-servicebus</artifactId>
            <version>3.6.5</version>
        </dependency>
        <dependency>
            <groupId>com.azure.resourcemanager</groupId>
            <artifactId>azure-resourcemanager-servicebus</artifactId>
            <version>2.9.0</version>
        </dependency>
        <dependency>
            <groupId>ch.poole</groupId>
            <artifactId>OpeningHoursParser</artifactId>
            <version>0.27.0</version>
        </dependency>
    </dependencies>

    <profiles>
        <profile>
            <id>prettierCheck</id>
            <properties>
                <!-- In the CI environment we want to validate that code is formatted -->
                <plugin.prettier.goal>check</plugin.prettier.goal>
            </properties>
        </profile>
        <profile>
            <id>prettierSkip</id>
            <activation>
                <os>
                    <family>Windows</family>
                </os>
            </activation>
            <build>
                <plugins>
                    <plugin>
                        <groupId>com.hubspot.maven.plugins</groupId>
                        <artifactId>prettier-maven-plugin</artifactId>
                        <version>${plugin.prettier.version}</version>
                        <configuration>
                            <skip>true</skip>
                        </configuration>
                    </plugin>
                </plugins>
            </build>
        </profile>
        <profile>
            <id>clean-test-snapshots</id>
            <build>
                <plugins>
                    <plugin>
                        <artifactId>maven-clean-plugin</artifactId>
                        <configuration>
                            <filesets>
                                <fileset>
                                    <directory>${project.build.testSourceDirectory}</directory>
                                    <includes>
                                        <include>**/__snapshots__/*</include>
                                        <include>**/__snapshots__</include>
                                    </includes>
                                </fileset>
                            </filesets>
                        </configuration>
                    </plugin>
                </plugins>
            </build>
        </profile>
        <profile>
            <id>deployGitHub</id>
            <distributionManagement>
                <repository>
                    <id>github</id>
                    <name>OpenTripPlanner Maven Repository on Github Packages</name>
                    <url>https://maven.pkg.github.com/${GITHUB_REPOSITORY}/</url>
                </repository>
            </distributionManagement>
        </profile>
        <profile>
            <id>release</id>
            <build>
                <plugins>
                    <plugin>
                        <groupId>org.apache.maven.plugins</groupId>
                        <artifactId>maven-gpg-plugin</artifactId>
                        <version>3.0.1</version>
                        <executions>
                            <execution>
                                <id>sign-artifacts</id>
                                <!-- We sign in the verify phase, which means it will happen before install and deploy (the last two phases)
                                     but not before earlier phases like test or package. -->
                                <phase>verify</phase>
                                <goals>
                                    <goal>sign</goal>
                                </goals>
                            </execution>
                        </executions>
                    </plugin>
                    <plugin>
                        <!-- Recommended way to deploy to OSSRH , which allows deferred manual release to Central. -->
                        <groupId>org.sonatype.plugins</groupId>
                        <artifactId>nexus-staging-maven-plugin</artifactId>
                        <version>1.6.13</version>
                        <extensions>true</extensions>
                        <configuration>
                            <serverId>ossrh</serverId>
                            <nexusUrl>https://oss.sonatype.org/</nexusUrl>
                            <autoReleaseAfterClose>true</autoReleaseAfterClose>
                        </configuration>
                    </plugin>
                </plugins>
            </build>
        </profile>
    </profiles>
</project><|MERGE_RESOLUTION|>--- conflicted
+++ resolved
@@ -844,11 +844,7 @@
         <dependency>
             <groupId>org.onebusaway</groupId>
             <artifactId>onebusaway-gtfs</artifactId>
-<<<<<<< HEAD
-            <version>1.3.115</version>
-=======
             <version>1.3.116</version>
->>>>>>> 9208c03e
         </dependency>
         <!-- Processing is used for the debug GUI (though we could probably use just Java2D) -->
         <dependency>
